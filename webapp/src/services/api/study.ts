--- conflicted
+++ resolved
@@ -19,22 +19,15 @@
 import { convertStudyDtoToMetadata } from "../utils";
 import { FileDownloadTask } from "./downloads";
 
-<<<<<<< HEAD
-const getStudiesRaw = async (
-  summary = true
-): Promise<{ [sid: string]: StudyMetadataDTO }> => {
-  const res = await client.get(`/v1/studies?summary=${summary}`);
-=======
 const getStudiesRaw = async (): Promise<{
   [sid: string]: StudyMetadataDTO;
 }> => {
   const res = await client.get(`/v1/studies`);
->>>>>>> 08ad2297
-  return res.data;
-};
-
-export const getStudies = async (summary = true): Promise<StudyMetadata[]> => {
-  const rawStudyList = await getStudiesRaw(summary);
+  return res.data;
+};
+
+export const getStudies = async (): Promise<StudyMetadata[]> => {
+  const rawStudyList = await getStudiesRaw();
   return Object.keys(rawStudyList).map((sid) => {
     const study = rawStudyList[sid];
     return convertStudyDtoToMetadata(sid, study);
@@ -81,16 +74,8 @@
   return res.data;
 };
 
-<<<<<<< HEAD
-export const getStudyMetadata = async (
-  sid: string,
-  summary = true
-): Promise<StudyMetadata> => {
-  const res = await client.get(`/v1/studies/${sid}?summary=${summary}`);
-=======
 export const getStudyMetadata = async (sid: string): Promise<StudyMetadata> => {
   const res = await client.get(`/v1/studies/${sid}`);
->>>>>>> 08ad2297
   return convertStudyDtoToMetadata(sid, res.data);
 };
 
@@ -285,11 +270,8 @@
   post_processing?: boolean;
   // eslint-disable-next-line camelcase
   adequacy_patch?: object;
-<<<<<<< HEAD
   // eslint-disable-next-line camelcase
   batch_mode?: boolean;
-=======
->>>>>>> 08ad2297
 }
 
 export const launchStudy = async (
