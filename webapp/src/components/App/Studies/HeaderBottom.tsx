import { Box, Button, Chip, Divider } from "@mui/material";
import { useTranslation } from "react-i18next";
import { indigo, purple } from "@mui/material/colors";
import { useUnmount } from "react-use";
import useAppSelector from "../../../redux/hooks/useAppSelector";
import { getGroups, getStudyFilters, getUsers } from "../../../redux/selectors";
import useAppDispatch from "../../../redux/hooks/useAppDispatch";
import { StudyFilters, updateStudyFilters } from "../../../redux/ducks/studies";
import { GroupDTO, UserDTO } from "../../../common/types";
import { displayVersionName } from "../../../services/utils";
import SearchFE from "../../common/fieldEditors/SearchFE";

type PropTypes = {
  onOpenFilterClick: VoidFunction;
};

function HeaderBottom(props: PropTypes) {
  const { onOpenFilterClick } = props;
  const filters = useAppSelector(getStudyFilters);
  const dispatch = useAppDispatch();
  const [t] = useTranslation();

  const users = useAppSelector((state) => {
    return getUsers(state)
      .filter((user) => filters.users.includes(user.id))
      .map((user) => ({ id: user.id, name: user.name }) as UserDTO);
  });

  const groups = useAppSelector((state) => {
    return getGroups(state)
      .filter((group) => filters.groups.includes(group.id))
      .map((group) => ({ id: group.id, name: group.name }) as GroupDTO);
  });

  // Clear search input
  useUnmount(() => {
    dispatch(updateStudyFilters({ inputValue: "" }));
  });

  ////////////////////////////////////////////////////////////////
  // Utils
  ////////////////////////////////////////////////////////////////

  const setFilterValue = <T extends keyof StudyFilters>(
    string: T,
    newValue: StudyFilters[T],
  ) => {
    dispatch(updateStudyFilters({ [string]: newValue }));
  };

  ////////////////////////////////////////////////////////////////
<<<<<<< HEAD
  // Event Handlers
  ////////////////////////////////////////////////////////////////

  const handleSearchChange = useDebounce(
    (event: React.ChangeEvent<HTMLInputElement>) => {
      setFilterValue("inputValue", event.target.value);
    },
    150,
  );

  ////////////////////////////////////////////////////////////////
=======
>>>>>>> ffafeba2
  // JSX
  ////////////////////////////////////////////////////////////////

  return (
    <Box display="flex" width="100%" alignItems="center">
      <SearchFE
        sx={{ mx: 0, width: 260 }}
        value={filters.inputValue}
        onSearchValueChange={(v) => setFilterValue("inputValue", v)}
        onClear={() => setFilterValue("inputValue", "")}
        useLabel
      />
      <Divider
        sx={{
          width: "1px",
          height: "40px",
          bgcolor: "divider",
          margin: "0px 16px",
        }}
      />
      <Button color="secondary" variant="outlined" onClick={onOpenFilterClick}>
        {t("global.filter")}
      </Button>
      <Box
        flex={1}
        display="flex"
        flexDirection="row"
        justifyContent="flex-start"
        alignItems="center"
        px={2}
        sx={{ overflowX: "auto", overflowY: "hidden" }}
      >
        {filters.managed && (
          <Chip
            label={t("studies.managedStudiesFilter")}
            variant="filled"
            color="secondary"
            onDelete={() => setFilterValue("managed", false)}
            sx={{ mx: 1 }}
          />
        )}
        {filters.archived && (
          <Chip
            label={t("studies.archivedStudiesFilter")}
            variant="filled"
            color="secondary"
            onDelete={() => setFilterValue("archived", false)}
            sx={{ mx: 1 }}
          />
        )}
        {filters.variant && (
          <Chip
            label={t("studies.variant").toLowerCase()}
            color="secondary"
            onDelete={() => setFilterValue("variant", false)}
            sx={{ mx: 1 }}
          />
        )}
        {filters.versions.map((version) => (
          <Chip
            key={version}
            label={displayVersionName(version)}
            variant="filled"
            color="primary"
            onDelete={() => {
              setFilterValue(
                "versions",
                filters.versions.filter((ver) => ver !== version),
              );
            }}
            sx={{ mx: 1 }}
          />
        ))}
        {users.map((user, _) => (
          <Chip
            key={user.id}
            label={user.name}
            variant="filled"
            onDelete={() => {
              setFilterValue(
                "users",
                filters.users.filter((u) => u !== user.id),
              );
            }}
            sx={{ mx: 1, bgcolor: purple[500] }}
          />
        ))}
        {groups.map((group, _) => (
          <Chip
            key={group.id}
            label={group.name}
            variant="filled"
            color="success"
            onDelete={() => {
              setFilterValue(
                "groups",
                filters.groups.filter((gp) => gp !== group.id),
              );
            }}
            sx={{ mx: 1 }}
          />
        ))}
        {filters.tags.map((tag, _, tags) => (
          <Chip
            key={tag}
            label={tag}
            variant="filled"
            onDelete={() => {
              setFilterValue(
                "tags",
                tags.filter((t) => t !== tag),
              );
            }}
            sx={{ mx: 1, color: "black", bgcolor: indigo[300] }}
          />
        ))}
      </Box>
    </Box>
  );
}

export default HeaderBottom;<|MERGE_RESOLUTION|>--- conflicted
+++ resolved
@@ -49,20 +49,6 @@
   };
 
   ////////////////////////////////////////////////////////////////
-<<<<<<< HEAD
-  // Event Handlers
-  ////////////////////////////////////////////////////////////////
-
-  const handleSearchChange = useDebounce(
-    (event: React.ChangeEvent<HTMLInputElement>) => {
-      setFilterValue("inputValue", event.target.value);
-    },
-    150,
-  );
-
-  ////////////////////////////////////////////////////////////////
-=======
->>>>>>> ffafeba2
   // JSX
   ////////////////////////////////////////////////////////////////
 
