<<<<<<< HEAD
/**
 * Copyright (c) 2024, RTE (https://www.rte-france.com)
 *
 * See AUTHORS.txt
 *
 * This Source Code Form is subject to the terms of the Mozilla Public
 * License, v. 2.0. If a copy of the MPL was not distributed with this
 * file, You can obtain one at http://mozilla.org/MPL/2.0/.
 *
 * SPDX-License-Identifier: MPL-2.0
 *
 * This file is part of the Antares project.
 */

import { useCallback, Fragment } from "react";
import { Typography } from "@mui/material";
import TreeView from "@mui/lab/TreeView";
import ExpandMoreIcon from "@mui/icons-material/ExpandMore";
import ChevronRightIcon from "@mui/icons-material/ChevronRight";
import TreeItem from "@mui/lab/TreeItem";
=======
>>>>>>> f2ff7a49
import { StudyTreeNode } from "./utils";
import useAppSelector from "../../../redux/hooks/useAppSelector";
import { getStudiesTree, getStudyFilters } from "../../../redux/selectors";
import useAppDispatch from "../../../redux/hooks/useAppDispatch";
import { updateStudyFilters } from "../../../redux/ducks/studies";
import TreeItemEnhanced from "../../common/TreeItemEnhanced";
import { SimpleTreeView } from "@mui/x-tree-view/SimpleTreeView";
import { getParentPaths } from "../../../utils/pathUtils";
import * as R from "ramda";

function StudyTree() {
  const folder = useAppSelector((state) => getStudyFilters(state).folder, R.T);
  const studiesTree = useAppSelector(getStudiesTree);
  const dispatch = useAppDispatch();

  ////////////////////////////////////////////////////////////////
  // Event Handlers
  ////////////////////////////////////////////////////////////////

  const handleTreeItemClick = (itemId: string) => {
    dispatch(updateStudyFilters({ folder: itemId }));
  };

  ////////////////////////////////////////////////////////////////
  // JSX
  ////////////////////////////////////////////////////////////////

  const buildTree = (children: StudyTreeNode[], parentId?: string) => {
    return children.map((elm) => {
      const id = parentId ? `${parentId}/${elm.name}` : elm.name;

      return (
        <TreeItemEnhanced
          key={id}
          itemId={id}
          label={elm.name}
          onClick={() => handleTreeItemClick(id)}
        >
          {buildTree(elm.children, id)}
        </TreeItemEnhanced>
      );
    });
  };

  return (
    <SimpleTreeView
      defaultExpandedItems={[...getParentPaths(folder), folder]}
      defaultSelectedItems={folder}
      sx={{ flexGrow: 1, height: 0, width: 1, py: 1 }}
    >
      {buildTree([studiesTree])}
    </SimpleTreeView>
  );
}

export default StudyTree;<|MERGE_RESOLUTION|>--- conflicted
+++ resolved
@@ -1,4 +1,3 @@
-<<<<<<< HEAD
 /**
  * Copyright (c) 2024, RTE (https://www.rte-france.com)
  *
@@ -13,14 +12,6 @@
  * This file is part of the Antares project.
  */
 
-import { useCallback, Fragment } from "react";
-import { Typography } from "@mui/material";
-import TreeView from "@mui/lab/TreeView";
-import ExpandMoreIcon from "@mui/icons-material/ExpandMore";
-import ChevronRightIcon from "@mui/icons-material/ChevronRight";
-import TreeItem from "@mui/lab/TreeItem";
-=======
->>>>>>> f2ff7a49
 import { StudyTreeNode } from "./utils";
 import useAppSelector from "../../../redux/hooks/useAppSelector";
 import { getStudiesTree, getStudyFilters } from "../../../redux/selectors";
