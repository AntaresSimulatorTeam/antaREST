/**
 * Copyright (c) 2024, RTE (https://www.rte-france.com)
 *
 * See AUTHORS.txt
 *
 * This Source Code Form is subject to the terms of the Mozilla Public
 * License, v. 2.0. If a copy of the MPL was not distributed with this
 * file, You can obtain one at http://mozilla.org/MPL/2.0/.
 *
 * SPDX-License-Identifier: MPL-2.0
 *
 * This file is part of the Antares project.
 */

<<<<<<< HEAD
import { useCallback, Fragment } from "react";
import { Typography } from "@mui/material";
import TreeView from "@mui/lab/TreeView";
import ExpandMoreIcon from "@mui/icons-material/ExpandMore";
import ChevronRightIcon from "@mui/icons-material/ChevronRight";
import TreeItem from "@mui/lab/TreeItem";
=======
>>>>>>> 298b39af
import { StudyTreeNode } from "./utils";
import useAppSelector from "../../../redux/hooks/useAppSelector";
import { getStudiesTree, getStudyFilters } from "../../../redux/selectors";
import useAppDispatch from "../../../redux/hooks/useAppDispatch";
import { updateStudyFilters } from "../../../redux/ducks/studies";
import TreeItemEnhanced from "../../common/TreeItemEnhanced";
import { SimpleTreeView } from "@mui/x-tree-view/SimpleTreeView";
import { getParentPaths } from "../../../utils/pathUtils";
import * as R from "ramda";

function StudyTree() {
  const folder = useAppSelector((state) => getStudyFilters(state).folder, R.T);
  const studiesTree = useAppSelector(getStudiesTree);
  const dispatch = useAppDispatch();

  ////////////////////////////////////////////////////////////////
  // Event Handlers
  ////////////////////////////////////////////////////////////////

  const handleTreeItemClick = (itemId: string) => {
    dispatch(updateStudyFilters({ folder: itemId }));
  };

  ////////////////////////////////////////////////////////////////
  // JSX
  ////////////////////////////////////////////////////////////////

  const buildTree = (children: StudyTreeNode[], parentId?: string) => {
    return children.map((elm) => {
      const id = parentId ? `${parentId}/${elm.name}` : elm.name;

      return (
        <TreeItemEnhanced
          key={id}
          itemId={id}
          label={elm.name}
          onClick={() => handleTreeItemClick(id)}
        >
          {buildTree(elm.children, id)}
        </TreeItemEnhanced>
      );
    });
  };

  return (
    <SimpleTreeView
      defaultExpandedItems={[...getParentPaths(folder), folder]}
      defaultSelectedItems={folder}
      sx={{ flexGrow: 1, height: 0, width: 1, py: 1 }}
    >
      {buildTree([studiesTree])}
    </SimpleTreeView>
  );
}

export default StudyTree;<|MERGE_RESOLUTION|>--- conflicted
+++ resolved
@@ -12,15 +12,6 @@
  * This file is part of the Antares project.
  */
 
-<<<<<<< HEAD
-import { useCallback, Fragment } from "react";
-import { Typography } from "@mui/material";
-import TreeView from "@mui/lab/TreeView";
-import ExpandMoreIcon from "@mui/icons-material/ExpandMore";
-import ChevronRightIcon from "@mui/icons-material/ChevronRight";
-import TreeItem from "@mui/lab/TreeItem";
-=======
->>>>>>> 298b39af
 import { StudyTreeNode } from "./utils";
 import useAppSelector from "../../../redux/hooks/useAppSelector";
 import { getStudiesTree, getStudyFilters } from "../../../redux/selectors";
