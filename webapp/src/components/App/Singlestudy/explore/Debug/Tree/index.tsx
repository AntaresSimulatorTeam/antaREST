--- conflicted
+++ resolved
@@ -1,4 +1,3 @@
-<<<<<<< HEAD
 /**
  * Copyright (c) 2024, RTE (https://www.rte-france.com)
  *
@@ -13,12 +12,7 @@
  * This file is part of the Antares project.
  */
 
-import { TreeView } from "@mui/x-tree-view";
-import ExpandMoreIcon from "@mui/icons-material/ExpandMore";
-import ChevronRightIcon from "@mui/icons-material/ChevronRight";
-=======
 import { SimpleTreeView } from "@mui/x-tree-view/SimpleTreeView";
->>>>>>> f2ff7a49
 import FileTreeItem from "./FileTreeItem";
 import type { TreeFolder } from "../utils";
 import { getParentPaths } from "../../../../../../utils/pathUtils";
