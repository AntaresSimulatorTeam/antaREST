--- conflicted
+++ resolved
@@ -12,13 +12,7 @@
  * This file is part of the Antares project.
  */
 
-<<<<<<< HEAD
-import { TreeView } from "@mui/x-tree-view";
-import ExpandMoreIcon from "@mui/icons-material/ExpandMore";
-import ChevronRightIcon from "@mui/icons-material/ChevronRight";
-=======
 import { SimpleTreeView } from "@mui/x-tree-view/SimpleTreeView";
->>>>>>> 298b39af
 import FileTreeItem from "./FileTreeItem";
 import type { TreeFolder } from "../utils";
 import { getParentPaths } from "../../../../../../utils/pathUtils";
