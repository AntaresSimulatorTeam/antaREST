--- conflicted
+++ resolved
@@ -12,10 +12,6 @@
  * This file is part of the Antares project.
  */
 
-<<<<<<< HEAD
-import { useState } from "react";
-=======
->>>>>>> 298b39af
 import { useTranslation } from "react-i18next";
 import { Box, useTheme } from "@mui/material";
 import { getStudyData } from "../../../../../../services/api/study";
