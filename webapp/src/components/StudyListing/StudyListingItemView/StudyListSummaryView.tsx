import React from 'react';
import clsx from 'clsx';
<<<<<<< HEAD
import { AxiosError } from 'axios';
import moment from 'moment';
=======
>>>>>>> 764fb6ec
import { makeStyles, Button, createStyles, Theme, Paper, Typography, Tooltip } from '@material-ui/core';
import { useTheme } from '@material-ui/core/styles';
import { useTranslation } from 'react-i18next';
import { Link } from 'react-router-dom';
import { useSnackbar } from 'notistack';
import { getExportUrl } from '../../../services/api/study';
import { convertUTCToLocalTime, getStudyExtendedName } from '../../../services/utils';
import DownloadLink from '../../ui/DownloadLink';
import { StudyListingItemPropTypes } from './types';
import { CopyIcon } from '../../Data/utils';
import ButtonLoader from '../../ui/ButtonLoader';
import enqueueErrorSnackbar from '../../ui/ErrorSnackBar';

const useStyles = makeStyles((theme: Theme) =>
  createStyles({
    root: {
      margin: theme.spacing(1),
      paddingRight: theme.spacing(1),
      paddingLeft: theme.spacing(1),
      width: '90%',
      height: '50px',
      display: 'flex',
      flexFlow: 'row nowrap',
      justifyContent: 'flex-start',
      alignItems: 'center',
    },
    jobStatus: {
      width: '10px',
      height: '10px',
      marginLeft: theme.spacing(0.5),
      display: 'flex',
      flexFlow: 'column nowrap',
      justifyContent: 'flex-start',
      alignItems: 'flex-start',
    },
    title: {
      color: theme.palette.primary.main,
      fontWeight: 'bold',
      overflow: 'hidden',
      textOverflow: 'ellipsis',
      whiteSpace: 'nowrap',
      textDecoration: 'none',
    },
    managed: {
      backgroundColor: theme.palette.secondary.main,
    },
    datetime: {
      color: 'gray',
      fontSize: '0.7em',
      marginLeft: theme.spacing(1.5),
    },
    titleContainer: {
      display: 'flex',
      alignItems: 'center',
    },
    workspace: {
      marginLeft: theme.spacing(1),
    },
    workspaceBadge: {
      border: `1px solid ${theme.palette.primary.main}`,
      borderRadius: '4px',
      padding: '0 4px',
      fontSize: '0.8em',
    },
    info: {
      flex: 1,
      display: 'flex',
      flexFlow: 'column nowrap',
      justifyContent: 'center',
      alignItems: 'flex-start',
    },
    buttons: {
      flex: 1,
      display: 'flex',
      flexFlow: 'row nowrap',
      justifyContent: 'flex-end',
      alignItems: 'center',
    },
    idInfo: {
      display: 'flex',
      fontFamily: "'Courier', sans-serif",
      fontSize: 'small',
      overflow: 'hidden',
      textOverflow: 'ellipsis',
      whiteSpace: 'nowrap',
    },
  }));

const StudyListSummaryView = (props: StudyListingItemPropTypes) => {
  const classes = useStyles();
  const theme = useTheme();
  const [t] = useTranslation();
  const { enqueueSnackbar } = useSnackbar();
  const {
    study,
    launchStudy,
    openDeletionModal,
    importStudy,
    archiveStudy,
    unarchiveStudy,
  } = props;

  const copyId = (studyId: string): void => {
    try {
      navigator.clipboard.writeText(studyId);
      enqueueSnackbar(t('singlestudy:onStudyIdCopySuccess'), { variant: 'success' });
    } catch (e) {
      enqueueErrorSnackbar(enqueueSnackbar, t('singlestudy:onStudyIdCopyError'), e as AxiosError);
    }
  };

  return (
    <Paper className={classes.root}>
      <div className={classes.info}>
        <div className={classes.titleContainer}>
          <Link className={classes.title} to={`/study/${encodeURI(study.id)}`}>
            <Tooltip title={getStudyExtendedName(study)}>
              <Typography className={classes.title} component="h3">
                {study.name}
              </Typography>
            </Tooltip>
          </Link>
          <div className={classes.workspace}>
            <div className={clsx(classes.workspaceBadge, study.managed ? classes.managed : {})}>
              {study.workspace}
            </div>
          </div>
          <Typography className={classes.datetime}>{convertUTCToLocalTime(study.modificationDate)}</Typography>
        </div>
        <div className={classes.idInfo}>
          <Typography color="textSecondary" className={classes.idInfo}>
            {study.id}
          </Typography>
          <Tooltip title={t('singlestudy:copyId') as string} placement="top">
            <CopyIcon style={{ marginLeft: '0.5em', cursor: 'pointer', color: 'grey' }} onClick={() => copyId(study.id)} />
          </Tooltip>
        </div>
      </div>
      <div className={classes.buttons}>
        {study.archived ? (
          <ButtonLoader
            size="small"
            style={{ color: theme.palette.primary.light }}
            onClick={() => unarchiveStudy(study)}
          >
            {t('studymanager:unarchive')}
          </ButtonLoader>
        ) : (
          <>
            <Button
              size="small"
              style={{ color: theme.palette.secondary.main }}
              onClick={() => launchStudy(study)}
            >
              {t('main:launch')}
            </Button>
            <ButtonLoader
              size="small"
              style={{ color: theme.palette.primary.main }}
              onClick={() => importStudy(study)}
            >
              {t('studymanager:importcopy')}
            </ButtonLoader>
            <DownloadLink url={getExportUrl(study.id, false)}>
              <Button size="small" style={{ color: theme.palette.primary.main }}>
                {t('main:export')}
              </Button>
            </DownloadLink>
            {study.managed && (
            <ButtonLoader
              size="small"
              style={{ color: theme.palette.primary.light }}
              onClick={() => archiveStudy(study)}
            >
              {t('studymanager:archive')}
            </ButtonLoader>
            )}
          </>
        )}
        {study.managed && (
        <Button
          size="small"
          style={{ float: 'right', color: theme.palette.error.main }}
          onClick={() => openDeletionModal()}
        >
          {t('main:delete')}
        </Button>
        )}
      </div>
    </Paper>
  );
};

export default StudyListSummaryView;<|MERGE_RESOLUTION|>--- conflicted
+++ resolved
@@ -1,10 +1,7 @@
 import React from 'react';
 import clsx from 'clsx';
-<<<<<<< HEAD
 import { AxiosError } from 'axios';
 import moment from 'moment';
-=======
->>>>>>> 764fb6ec
 import { makeStyles, Button, createStyles, Theme, Paper, Typography, Tooltip } from '@material-ui/core';
 import { useTheme } from '@material-ui/core/styles';
 import { useTranslation } from 'react-i18next';
