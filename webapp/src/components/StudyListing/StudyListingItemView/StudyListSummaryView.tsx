--- conflicted
+++ resolved
@@ -4,14 +4,8 @@
 import { useTheme } from '@material-ui/core/styles';
 import { useTranslation } from 'react-i18next';
 import { Link } from 'react-router-dom';
-<<<<<<< HEAD
 import { exportStudy } from '../../../services/api/study';
-import { getStudyExtendedName } from '../../../services/utils';
-=======
-import { getExportUrl } from '../../../services/api/study';
 import { convertUTCToLocalTime, getStudyExtendedName } from '../../../services/utils';
-import DownloadLink from '../../ui/DownloadLink';
->>>>>>> 764fb6ec
 import { StudyListingItemPropTypes } from './types';
 import ButtonLoader from '../../ui/ButtonLoader';
 
