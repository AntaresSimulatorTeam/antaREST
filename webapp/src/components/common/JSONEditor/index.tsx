--- conflicted
+++ resolved
@@ -12,17 +12,12 @@
  * This file is part of the Antares project.
  */
 
-<<<<<<< HEAD
-import JSONEditorLib, { JSONEditorOptions } from "jsoneditor";
-import { useRef } from "react";
-=======
 /* eslint-disable @typescript-eslint/no-explicit-any */
 import JSONEditorClass, {
   type JSONEditorOptions,
   type HistoryItem,
 } from "jsoneditor";
 import { useMemo, useRef } from "react";
->>>>>>> 298b39af
 import { useDeepCompareEffect, useMount } from "react-use";
 import "jsoneditor/dist/jsoneditor.min.css";
 import "./dark-theme.css";
