--- conflicted
+++ resolved
@@ -18,32 +18,20 @@
 
 export interface FormDialogProps<
   TFieldValues extends FieldValues = FieldValues,
-<<<<<<< HEAD
-  // eslint-disable-next-line @typescript-eslint/no-explicit-any
-  TContext = any,
-> extends SuperType<TFieldValues, TContext> {
-=======
   TContext = any,
   SubmitReturnValue = any
 > extends SuperType<TFieldValues, TContext, SubmitReturnValue> {
->>>>>>> cdfcb662
   cancelButtonText?: string;
   onCancel: VoidFunction;
 }
 
 // TODO: `formState.isSubmitting` doesn't update when auto submit enabled
 
-<<<<<<< HEAD
-function FormDialog<TFieldValues extends FieldValues, TContext>(
-  props: FormDialogProps<TFieldValues, TContext>,
-) {
-=======
 function FormDialog<
   TFieldValues extends FieldValues,
   TContext,
   SubmitReturnValue
 >(props: FormDialogProps<TFieldValues, TContext, SubmitReturnValue>) {
->>>>>>> cdfcb662
   const {
     config,
     onSubmit,
