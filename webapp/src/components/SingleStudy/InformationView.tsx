import debug from 'debug';
import clsx from 'clsx';
import React, { useEffect, useState } from 'react';
import { AxiosError } from 'axios';
import { connect, ConnectedProps } from 'react-redux';
import {
  makeStyles,
  createStyles,
  Theme,
  Paper,
  Typography,
  Button,
  Chip,
  Tooltip,
  useTheme,
  MenuItem,
  Menu,
} from '@material-ui/core';
import { useSnackbar } from 'notistack';
import { useTranslation } from 'react-i18next';
import { useHistory } from 'react-router';
import { FontAwesomeIcon } from '@fortawesome/react-fontawesome';
import { AppState } from '../../App/reducers';
import {
  RoleType,
  StudyMetadata,
} from '../../common/types';
import {
  deleteStudy as callDeleteStudy,
  launchStudy as callLaunchStudy,
  archiveStudy as callArchiveStudy,
  unarchiveStudy as callUnarchiveStudy,
  renameStudy as callRenameStudy,
  exportStudy,
  exportOuput as callExportOutput,
  getStudyOutputs,
} from '../../services/api/study';
import { removeStudies } from '../../ducks/study';
import { hasAuthorization, getStudyExtendedName, convertUTCToLocalTime } from '../../services/utils';
import ConfirmationModal from '../ui/ConfirmationModal';
import PermissionModal from './PermissionModal';
import ButtonLoader from '../ui/ButtonLoader';
import RenameModal from './RenameModal';
import { CopyIcon } from '../Data/utils';
import enqueueErrorSnackbar from '../ui/ErrorSnackBar';

const logError = debug('antares:singlestudyview:error');

const buttonStyle = (theme: Theme, color: string) => ({
  width: '120px',
  border: `2px solid ${color}`,
  color,
  margin: theme.spacing(0.5),
  '&:hover': {
    color: 'white',
    backgroundColor: color,
  },
});
const useStyles = makeStyles((theme: Theme) =>
  createStyles({
    root: {
      flex: '0 0 30%',
      minWidth: '320px',
      minHeight: '250px',
      height: '95%',
      backgroundColor: 'white',
      paddingBottom: theme.spacing(1),
      margin: theme.spacing(1),
      overflow: 'hidden',
      display: 'flex',
      flexFlow: 'column nowrap',
      justifyContent: 'flex-start',
      alignItems: 'center',
    },
    header: {
      width: '100%',
      flex: '0 0 40px',
      display: 'flex',
      flexFlow: 'row nowrap',
      justifyContent: 'flex-start',
      alignItems: 'center',
      backgroundColor: theme.palette.primary.main,
      paddingLeft: theme.spacing(2),
    },
    title: {
      fontWeight: 'bold',
      color: 'white',
    },
    container: {
      width: '100%',
      display: 'flex',
      flexFlow: 'column nowrap',
      justifyContent: 'flex-start',
      alignItems: 'center',
      boxSizing: 'border-box',
    },
    scrollInfoContainer: {
      marginBottom: theme.spacing(1),
      width: '100%',
      display: 'flex',
      flexFlow: 'column nowrap',
      justifyContent: 'flex-start',
      alignItems: 'center',
      boxSizing: 'border-box',
      overflowX: 'hidden',
      overflowY: 'scroll',
    },
    info: {
      width: '90%',
      marginBottom: theme.spacing(0.7),
      color: theme.palette.primary.main,
      display: 'flex',
      flexFlow: 'row nowrap',
      justifyContent: 'flex-start',
      alignItems: 'center',
      boxSizing: 'border-box',
    },
    alignBaseline: {
      alignItems: 'baseline',
    },
    mainInfo: {
      width: '90%',
      color: theme.palette.primary.main,
      display: 'flex',
      flexFlow: 'row nowrap',
      justifyContent: 'flex-start',
      alignItems: 'center',
    },
    studyName: {
      fontSize: '1.3em',
      fontWeight: 'bold',
      whiteSpace: 'nowrap',
      overflow: 'hidden',
      textOverflow: 'ellipsis',
      marginRight: theme.spacing(1),
    },
    infoTitleContainer: {
      marginBottom: theme.spacing(1),
    },
    infoTitle: {
      marginRight: theme.spacing(1),
      textDecoration: 'underline',
    },
    infoLabel: {
      marginRight: theme.spacing(1),
      fontWeight: 'bold',
    },
    iconLabel: {
      marginRight: theme.spacing(1),
      width: '20px',
      display: 'flex',
      flexFlow: 'column nowrap',
      justifyContent: 'center',
      alignItems: 'center',
    },
    groupList: {
      flex: 1,
      display: 'flex',
      height: '100%',
      flexFlow: 'row nowrap',
      justifyContent: 'flex-start',
      alignItems: 'flex-start',
      flexWrap: 'wrap',
      '& > *': {
        margin: theme.spacing(0.5),
      },
    },
    managed: {
      backgroundColor: theme.palette.secondary.main,
    },
    workspace: {
      marginLeft: theme.spacing(1),
    },
    workspaceBadge: {
      border: `1px solid ${theme.palette.primary.main}`,
      borderRadius: '4px',
      padding: '0 4px',
      fontSize: '0.8em',
    },
    buttonContainer: {
      flex: '1 0 100px',
      width: '100%',
      display: 'flex',
      flexFlow: 'column nowrap',
      justifyContent: 'center',
      alignItems: 'center',
      boxSizing: 'border-box',
      padding: theme.spacing(1),
    },
    deleteContainer: {
      flex: '0 0 30px',
      width: '100%',
      display: 'flex',
      flexFlow: 'column nowrap',
      justifyContent: 'flex-end',
      alignItems: 'flex-end',
      boxSizing: 'border-box',
    },
    archivingButton: { ...buttonStyle(theme, theme.palette.primary.light), boxSizing: 'border-box' },
    launchButton: { ...buttonStyle(theme, theme.palette.primary.main), boxSizing: 'border-box' },
    exportButton: { ...buttonStyle(theme, theme.palette.primary.main), boxSizing: 'border-box' },
    deleteButton: {
      color: theme.palette.error.main,
      padding: theme.spacing(0),
      marginRight: theme.spacing(2),
      fontSize: '0.8em',
      '&:hover': {
        backgroundColor: '#0000',
      },
    },
    editIcon: {
      '&:hover': {
        color: theme.palette.secondary.main,
        cursor: 'pointer',
      },
    },
  }));

const mapState = (state: AppState) => ({
  user: state.auth.user,
});

const mapDispatch = {
  removeStudy: (sid: string) => removeStudies([sid]),
};

const connector = connect(mapState, mapDispatch);
type PropsFromRedux = ConnectedProps<typeof connector>;
interface OwnProps {
  study: StudyMetadata;
}
type PropTypes = PropsFromRedux & OwnProps;

const InformationView = (props: PropTypes) => {
  const { study, removeStudy, user } = props;
  const classes = useStyles();
  const [t] = useTranslation();
  const theme = useTheme();
  const { enqueueSnackbar } = useSnackbar();
  const history = useHistory();
  const [openConfirmationModal, setOpenConfirmationModal] = useState<boolean>(false);
  const [openPermissionModal, setOpenPermissionModal] = useState<boolean>(false);
  const [openRenameModal, setOpenRenameModal] = useState<boolean>(false);
  const [outputList, setOutputList] = useState<Array<string>>();
  const [outputExportButtonAnchor, setOutputExportButtonAnchor] = React.useState<null | HTMLElement>(null);

  const launchStudy = async () => {
    if (study) {
      try {
        await callLaunchStudy(study.id);
        enqueueSnackbar(t('studymanager:studylaunched', { studyname: study.name }), {
          variant: 'success',
        });
      } catch (e) {
        enqueueErrorSnackbar(enqueueSnackbar, t('studymanager:failtorunstudy'), e as AxiosError);
        logError('Failed to launch study', study, e);
      }
    }
  };

  const archiveStudy = async () => {
    try {
      await callArchiveStudy(study.id);
      enqueueSnackbar(t('studymanager:archivesuccess', { studyname: study.name }), { variant: 'success' });
    } catch (e) {
      enqueueErrorSnackbar(enqueueSnackbar, t('studymanager:archivefailure', { studyname: study.name }), e as AxiosError);
    }
  };

  const unarchiveStudy = async () => {
    try {
      await callUnarchiveStudy(study.id);
      enqueueSnackbar(t('studymanager:unarchivesuccess', { studyname: study.name }), { variant: 'success' });
    } catch (e) {
      enqueueErrorSnackbar(enqueueSnackbar, t('studymanager:unarchivefailure', { studyname: study.name }), e as AxiosError);
    }
  };

  const deleteStudy = async () => {
    if (study) {
      // eslint-disable-next-line no-alert
      try {
        await callDeleteStudy(study.id);
        removeStudy(study.id);
        history.push('/');
      } catch (e) {
        enqueueErrorSnackbar(enqueueSnackbar, t('studymanager:failtodeletestudy'), e as AxiosError);
        logError('Failed to delete study', study, e);
      }
      setOpenConfirmationModal(false);
    }
  };

  const renameStudy = async (name: string) => {
    if (study) {
      try {
        await callRenameStudy(study.id, name);
      } catch (e) {
        enqueueErrorSnackbar(enqueueSnackbar, t('studymanager:failtodeletestudy'), e as AxiosError);
        logError('Failed to delete study', study, e);
      }
    }
  };

<<<<<<< HEAD
  const exportOutput = async (output: string) => {
    setOutputExportButtonAnchor(null);
    if (study) {
      try {
        await callExportOutput(study.id, output);
      } catch (e) {
        enqueueErrorSnackbar(enqueueSnackbar, t('singlestudy:failedToExportOutput'), e as AxiosError);
      }
    }
  };

  useEffect(() => {
    (async () => {
      try {
        const res = await getStudyOutputs(study.id);
        setOutputList(res.map((o) => o.name));
      } catch (e) {
        enqueueErrorSnackbar(enqueueSnackbar, t('singlestudy:failedToListOutputs'), e as AxiosError);
      }
    })();
  }, [study, t, enqueueSnackbar]);

=======
  const copyId = (studyId: string): void => {
    try {
      navigator.clipboard.writeText(studyId);
      enqueueSnackbar(t('singlestudy:onStudyIdCopySuccess'), { variant: 'success' });
    } catch (e) {
      enqueueErrorSnackbar(enqueueSnackbar, t('singlestudy:onStudyIdCopyError'), e as AxiosError);
    }
  };

>>>>>>> 1656d3e6
  return study ? (
    <Paper className={classes.root}>
      <div className={classes.header}>
        <Typography className={classes.title}>{t('singlestudy:informations')}</Typography>
      </div>
      <div className={classes.container} style={{ height: 'calc(100% - 40px)' }}>
        <div
          className={classes.container}
          style={{ marginTop: theme.spacing(2), marginBottom: theme.spacing(3) }}
        >
          <div className={classes.mainInfo}>
            <Tooltip title={getStudyExtendedName(study)}>
              <Typography className={classes.studyName}>{study.name}</Typography>
            </Tooltip>
            {hasAuthorization(user, study, RoleType.WRITER) && (
              <FontAwesomeIcon
                icon="edit"
                className={classes.editIcon}
                onClick={() => setOpenRenameModal(true)}
              />
            )}
            <div className={classes.workspace}>
              <div className={clsx(classes.workspaceBadge, study.managed ? classes.managed : {})}>
                {study.workspace}
              </div>
            </div>
          </div>
          <div className={classes.mainInfo}>
            <Typography style={{ fontSize: '0.9em', color: 'gray' }}>{study.id}</Typography>
            <Tooltip title={t('singlestudy:copyId') as string} placement="top">
              <CopyIcon style={{ marginLeft: '0.5em', cursor: 'pointer' }} onClick={() => copyId(study.id)} />
            </Tooltip>
          </div>
        </div>
        <div className={classes.scrollInfoContainer}>
          <div
            className={classes.container}
            style={{ flex: 'none', marginBottom: theme.spacing(3) }}
          >
            <div className={clsx(classes.info, classes.infoTitleContainer)}>
              <Typography className={classes.infoTitle}>{t('singlestudy:generalInfo')}</Typography>
            </div>
            <div className={clsx(classes.info, classes.alignBaseline)}>
              <Typography className={classes.infoLabel}>{t('singlestudy:creationDate')}</Typography>
              <Typography variant="body2">
                {convertUTCToLocalTime(study.creationDate)}
              </Typography>
            </div>
            <div className={clsx(classes.info, classes.alignBaseline)}>
              <Typography className={classes.infoLabel}>
                {t('singlestudy:modificationDate')}
              </Typography>
              <Typography variant="body2">
                {convertUTCToLocalTime(study.modificationDate)}
              </Typography>
            </div>
            <div className={clsx(classes.info, classes.alignBaseline)}>
              <Typography className={classes.infoLabel}>{t('singlestudy:version')}</Typography>
              <Typography variant="body2">{study.version}</Typography>
            </div>
          </div>
          <div className={classes.container} style={{ flex: 'none' }}>
            <div className={clsx(classes.info, classes.infoTitleContainer)}>
              <Typography className={classes.infoTitle}>{t('singlestudy:permission')}</Typography>
              {hasAuthorization(user, study, RoleType.ADMIN) && (
                <FontAwesomeIcon
                  icon="edit"
                  className={classes.editIcon}
                  onClick={() => setOpenPermissionModal(true)}
                />
              )}
            </div>
            <div className={classes.info}>
              <div className={classes.iconLabel}>
                <FontAwesomeIcon icon="user" />
              </div>
              <Typography>{study.owner.name}</Typography>
            </div>
            <div className={classes.info}>
              <div className={classes.iconLabel}>
                <FontAwesomeIcon icon="shield-alt" />
              </div>
              <Typography>
                {t(`singlestudy:${(study.publicMode as string).toLowerCase()}PublicModeText`)}
              </Typography>
            </div>
            {study.groups.length > 0 && (
              <div className={classes.info} style={{ alignItems: 'flex-start' }}>
                <div
                  className={classes.info}
                  style={{ width: 'auto', minHeight: '38px', paddingRight: theme.spacing(1) }}
                >
                  <div className={classes.iconLabel}>
                    <FontAwesomeIcon icon="users" />
                  </div>
                  <Typography>{t('singlestudy:groupsLabel')}</Typography>
                </div>
                <div className={classes.groupList}>
                  {study.groups.map((item) => (
                    <Chip key={item.id} label={item.name} color="primary" />
                  ))}
                </div>
              </div>
            )}
          </div>
        </div>
        <div className={classes.buttonContainer}>
          {study.archived ? (
            <ButtonLoader className={classes.archivingButton} onClick={unarchiveStudy}>
              {t('studymanager:unarchive')}
            </ButtonLoader>
          ) : (
            <>
              <Button className={classes.launchButton} onClick={launchStudy}>
                {t('main:launch')}
              </Button>
              <ButtonLoader className={classes.exportButton} onClick={() => exportStudy(study.id, false)}>
                {t('main:export')}
              </ButtonLoader>
              {!!outputList && (
                <>
                  <Button className={classes.exportButton} aria-haspopup="true" onClick={(event) => setOutputExportButtonAnchor(event.currentTarget)}>
                    {t('singlestudy:exportOutput')}
                  </Button>
                  <Menu
                    id="simple-menu"
                    anchorEl={outputExportButtonAnchor}
                    keepMounted
                    open={Boolean(outputExportButtonAnchor)}
                    onClose={() => setOutputExportButtonAnchor(null)}
                  >
                    {outputList.map((output) => (
                      <MenuItem onClick={() => exportOutput(output)}>
                        {output}
                      </MenuItem>
                    ))}
                  </Menu>
                </>
              )}
              {study.managed && (
              <ButtonLoader className={classes.archivingButton} onClick={archiveStudy}>
                {t('studymanager:archive')}
              </ButtonLoader>
              )}
            </>
          )}
        </div>
        <div className={classes.deleteContainer}>
          {study.managed && (
          <Button className={classes.deleteButton} onClick={() => setOpenConfirmationModal(true)}>
            {t('main:delete')}
          </Button>
          )}
        </div>
      </div>
      {openConfirmationModal && (
        <ConfirmationModal
          open={openConfirmationModal}
          title={t('main:confirmationModalTitle')}
          message={t('studymanager:confirmdelete')}
          handleYes={deleteStudy}
          handleNo={() => setOpenConfirmationModal(false)}
        />
      )}
      {openPermissionModal && study && user && (
        <PermissionModal
          studyId={study.id}
          owner={study.owner}
          groups={study.groups}
          publicMode={study.publicMode}
          name={study.name}
          open={openPermissionModal}
          onClose={() => setOpenPermissionModal(false)}
        />
      )}
      {openRenameModal && (
        <RenameModal
          defaultName={study.name}
          onNewName={(newName) => renameStudy(newName)}
          open={openRenameModal}
          onClose={() => setOpenRenameModal(false)}
        />
      )}
    </Paper>
  ) : null;
};

export default connector(InformationView);<|MERGE_RESOLUTION|>--- conflicted
+++ resolved
@@ -302,7 +302,6 @@
     }
   };
 
-<<<<<<< HEAD
   const exportOutput = async (output: string) => {
     setOutputExportButtonAnchor(null);
     if (study) {
@@ -325,7 +324,6 @@
     })();
   }, [study, t, enqueueSnackbar]);
 
-=======
   const copyId = (studyId: string): void => {
     try {
       navigator.clipboard.writeText(studyId);
@@ -335,7 +333,6 @@
     }
   };
 
->>>>>>> 1656d3e6
   return study ? (
     <Paper className={classes.root}>
       <div className={classes.header}>
