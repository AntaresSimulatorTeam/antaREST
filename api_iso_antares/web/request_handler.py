<<<<<<< HEAD
import os
=======
import copy
>>>>>>> 12050c0e
import time
from io import BytesIO
from pathlib import Path
from typing import Any, List
from http import HTTPStatus
from zipfile import ZipFile, ZIP_DEFLATED

<<<<<<< HEAD
import api_iso_antares
from api_iso_antares.antares_io.exporter.export_file import Exporter
=======
>>>>>>> 12050c0e
from api_iso_antares.antares_io.validator import JsmValidator
from api_iso_antares.custom_exceptions import HtmlException
from api_iso_antares.custom_types import JSON, SUB_JSON
from api_iso_antares.engine import UrlEngine
from api_iso_antares.engine.filesystem.engine import (
    FileSystemEngine,
)
from api_iso_antares.jsm import JsonSchema


class StudyNotFoundError(HtmlException):
    def __init__(self, message: str) -> None:
        super().__init__(message, 404)


class StudyAlreadyExistError(HtmlException):
    def __init__(self) -> None:
        super().__init__(
            "A study already exists with this name.", HTTPStatus.CONFLICT
        )


class RequestHandlerParameters:
    def __init__(self, depth: int = 3) -> None:
        self.depth = depth

    def __eq__(self, other: Any) -> bool:
        return (
            isinstance(other, type(self)) and self.__dict__ == other.__dict__
        )

    def __str__(self) -> str:
        return "{}({})".format(
            type(self).__name__,
            ", ".join(
                [
                    "{}={} ({})".format(
                        k, str(self.__dict__[k]), type(self.__dict__[k])
                    )
                    for k in sorted(self.__dict__)
                ]
            ),
        )

    def __repr__(self) -> str:
        return self.__str__()


class RequestHandler:
    def __init__(
        self,
        study_parser: FileSystemEngine,
        url_engine: UrlEngine,
        exporter: Exporter,
        path_studies: Path,
        path_resources: Path,
        jsm_validator: JsmValidator,
    ):
        self.study_parser = study_parser
        self.url_engine = url_engine
        self.exporter = exporter
        self.path_to_studies = path_studies
        self.path_resources = path_resources
        self.jsm_validator = jsm_validator

    def get(
        self, route: str, parameters: RequestHandlerParameters
    ) -> SUB_JSON:
        path_route = Path(route)
        study_name = path_route.parts[0]
        self._assert_study_exist(study_name)

        study_data = self.parse_study(study_name)

        route_cut = path_route.relative_to(Path(study_name))
        return self.url_engine.apply(route_cut, study_data, parameters.depth)

    def parse_study(self, name: str) -> JSON:
        study_path = self.get_study_path(name)
        data = self.study_parser.parse(study_path)
        self.jsm_validator.validate(data)
        return data

    def _assert_study_exist(self, study_name: str) -> None:
        if not self.is_study_exist(study_name):
            raise StudyNotFoundError(f"{study_name} not found")

    def _assert_study_not_exist(self, study_name: str) -> None:
        if self.is_study_exist(study_name):
            raise StudyAlreadyExistError

    def is_study_exist(self, study_name: str) -> bool:
        return study_name in self.get_study_names()

    def get_study_names(self) -> List[str]:
        studies_list = []
        for path in self.path_to_studies.iterdir():
            if (path / "study.antares").is_file():
                studies_list.append(path.name)
        return sorted(studies_list)

    def get_studies_informations(self) -> JSON:
        studies = {}
        study_names = self.get_study_names()
        for name in study_names:
            studies[name] = self.get_study_informations(name)
        return studies

    def get_study_informations(self, study_name: str) -> SUB_JSON:
        url = study_name + "/study"
        return self.get(url, RequestHandlerParameters(depth=2))

    def get_jsm(self) -> JsonSchema:
        return self.jsm_validator.jsm

    def get_study_path(self, name: str) -> Path:
        return self.path_to_studies / name

    def create_study(self, name: str) -> None:

        self._assert_study_not_exist(name)

        empty_study_zip = self.path_resources / "empty-study.zip"

        path_study = self.get_study_path(name)
        path_study.mkdir()

        with ZipFile(empty_study_zip) as zip_output:
            zip_output.extractall(path=path_study)

        study_data = self.parse_study(name)
        RequestHandler._update_antares_info(name, study_data)
        self.study_parser.write(path_study, study_data)

    def copy_study(self, src: str, dest: str) -> None:

        self._assert_study_exist(src)
        self._assert_study_not_exist(dest)

        path_source = self.get_study_path(src)
        data_source = self.study_parser.parse(path_source)

<<<<<<< HEAD
        writer = self.study_parser.get_writer()
        writer.write(data, path_study_antares_infos)

    def export(self, name: str, compact: bool = False) -> BytesIO:
        path_study = self.path_to_studies / name
        if not path_study.exists():
            raise StudyNotFoundError(name)
        if compact:
            data = self.study_parser.parse(self.path_to_studies / name)
            self.jsm_validator.validate(data)
            return self.exporter.export_compact(path_study, data)
        else:
            return self.exporter.export_file(path_study)
=======
        path_destination = self.get_study_path(dest)
        data_destination = copy.deepcopy(data_source)

        RequestHandler._update_antares_info(dest, data_destination)
        data_destination["output"] = None

        self.study_parser.write(path_destination, data_destination)

    @staticmethod
    def _update_antares_info(study_name: str, study_data: JSON) -> None:

        info_antares = study_data["study"]["antares"]

        info_antares["caption"] = study_name
        current_time = int(time.time())
        info_antares["created"] = current_time
        info_antares["lastsave"] = current_time
>>>>>>> 12050c0e
<|MERGE_RESOLUTION|>--- conflicted
+++ resolved
@@ -1,20 +1,11 @@
-<<<<<<< HEAD
-import os
-=======
-import copy
->>>>>>> 12050c0e
 import time
-from io import BytesIO
 from pathlib import Path
 from typing import Any, List
 from http import HTTPStatus
 from zipfile import ZipFile, ZIP_DEFLATED
 
-<<<<<<< HEAD
 import api_iso_antares
 from api_iso_antares.antares_io.exporter.export_file import Exporter
-=======
->>>>>>> 12050c0e
 from api_iso_antares.antares_io.validator import JsmValidator
 from api_iso_antares.custom_exceptions import HtmlException
 from api_iso_antares.custom_types import JSON, SUB_JSON
@@ -68,14 +59,12 @@
         self,
         study_parser: FileSystemEngine,
         url_engine: UrlEngine,
-        exporter: Exporter,
         path_studies: Path,
         path_resources: Path,
         jsm_validator: JsmValidator,
     ):
         self.study_parser = study_parser
         self.url_engine = url_engine
-        self.exporter = exporter
         self.path_to_studies = path_studies
         self.path_resources = path_resources
         self.jsm_validator = jsm_validator
@@ -157,21 +146,6 @@
         path_source = self.get_study_path(src)
         data_source = self.study_parser.parse(path_source)
 
-<<<<<<< HEAD
-        writer = self.study_parser.get_writer()
-        writer.write(data, path_study_antares_infos)
-
-    def export(self, name: str, compact: bool = False) -> BytesIO:
-        path_study = self.path_to_studies / name
-        if not path_study.exists():
-            raise StudyNotFoundError(name)
-        if compact:
-            data = self.study_parser.parse(self.path_to_studies / name)
-            self.jsm_validator.validate(data)
-            return self.exporter.export_compact(path_study, data)
-        else:
-            return self.exporter.export_file(path_study)
-=======
         path_destination = self.get_study_path(dest)
         data_destination = copy.deepcopy(data_source)
 
@@ -189,4 +163,14 @@
         current_time = int(time.time())
         info_antares["created"] = current_time
         info_antares["lastsave"] = current_time
->>>>>>> 12050c0e
+
+    def export(self, name: str, compact: bool = False) -> BytesIO:
+        path_study = self.path_to_studies / name
+        if not path_study.exists():
+            raise StudyNotFoundError(name)
+        if compact:
+            data = self.study_parser.parse(self.path_to_studies / name)
+            self.jsm_validator.validate(data)
+            return self.exporter.export_compact(path_study, data)
+        else:
+            return self.exporter.export_file(path_study)