import setuptools

with open("README.md", "r") as fh:
    long_description = fh.read()

setuptools.setup(
    name="AntaREST",
<<<<<<< HEAD
    version="2.12.2",
=======
    version="2.13.0",
>>>>>>> d16f4cee
    description="Antares Server",
    long_description=long_description,
    long_description_content_type="text/markdown",
    url="https://github.com/AntaresSimulatorTeam/api-iso-antares",
    packages=setuptools.find_packages(),
    classifiers=[
        "Programming Language :: Python :: 3",
        "License :: Apache License :: 2.0",
        "Operating System :: OS Independent",
    ],
    python_requires=">=3.8",
)<|MERGE_RESOLUTION|>--- conflicted
+++ resolved
@@ -5,11 +5,7 @@
 
 setuptools.setup(
     name="AntaREST",
-<<<<<<< HEAD
-    version="2.12.2",
-=======
     version="2.13.0",
->>>>>>> d16f4cee
     description="Antares Server",
     long_description=long_description,
     long_description_content_type="text/markdown",
