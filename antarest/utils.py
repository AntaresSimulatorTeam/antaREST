<<<<<<< HEAD
=======
# Copyright (c) 2024, RTE (https://www.rte-france.com)
#
# See AUTHORS.txt
#
# This Source Code Form is subject to the terms of the Mozilla Public
# License, v. 2.0. If a copy of the MPL was not distributed with this
# file, You can obtain one at http://mozilla.org/MPL/2.0/.
#
# SPDX-License-Identifier: MPL-2.0
#
# This file is part of the Antares project.

import datetime
>>>>>>> e3451585
import logging
from enum import Enum
from pathlib import Path
from typing import Any, Dict, Mapping, Optional, Tuple

import redis
from fastapi import FastAPI
<<<<<<< HEAD
from sqlalchemy import create_engine  # type: ignore
=======
from ratelimit import RateLimitMiddleware  # type: ignore
from ratelimit.backends.redis import RedisBackend  # type: ignore
from ratelimit.backends.simple import MemoryBackend  # type: ignore
from sqlalchemy import create_engine
>>>>>>> e3451585
from sqlalchemy.engine.base import Engine  # type: ignore
from sqlalchemy.pool import NullPool  # type: ignore

from antarest.core.cache.main import build_cache
from antarest.core.config import Config
from antarest.core.filetransfer.main import build_filetransfer_service
from antarest.core.filetransfer.service import FileTransferManager
from antarest.core.interfaces.cache import ICache
from antarest.core.interfaces.eventbus import IEventBus
from antarest.core.maintenance.main import build_maintenance_manager
from antarest.core.persistence import upgrade_db
from antarest.core.tasks.main import build_taskjob_manager
from antarest.core.tasks.service import ITaskService
from antarest.core.utils.utils import new_redis_instance
from antarest.eventbus.main import build_eventbus
from antarest.launcher.main import build_launcher
from antarest.login.main import build_login
from antarest.login.service import LoginService
from antarest.matrixstore.main import build_matrix_service
from antarest.matrixstore.matrix_garbage_collector import MatrixGarbageCollector
from antarest.matrixstore.service import MatrixService
from antarest.study.main import build_study_service
from antarest.study.service import StudyService
from antarest.study.storage.auto_archive_service import AutoArchiveService
from antarest.study.storage.rawstudy.watcher import Watcher
from antarest.study.web.watcher_blueprint import create_watcher_routes
from antarest.worker.archive_worker import ArchiveWorker
from antarest.worker.simulator_worker import SimulatorWorker
from antarest.worker.worker import AbstractWorker
from fastapi_jwt_auth import AuthJWT  # type: ignore

logger = logging.getLogger(__name__)


SESSION_ARGS: Mapping[str, bool] = {
    "autocommit": False,
    "expire_on_commit": False,
    "autoflush": False,
}
"""
This mapping can be used to instantiate a new session, for example:

>>> with sessionmaker(engine, **SESSION_ARGS)() as session:
...     session.execute("SELECT 1")
"""


class Module(str, Enum):
    APP = "app"
    WATCHER = "watcher"
    MATRIX_GC = "matrix_gc"
    ARCHIVE_WORKER = "archive_worker"
    AUTO_ARCHIVER = "auto_archiver"
    SIMULATOR_WORKER = "simulator_worker"


def init_db_engine(
    config_file: Path,
    config: Config,
    auto_upgrade_db: bool,
) -> Engine:
    if auto_upgrade_db:
        upgrade_db(config_file)
    connect_args: Dict[str, Any] = {}
    if config.db.db_url.startswith("sqlite"):
        connect_args["check_same_thread"] = False
    else:
        connect_args["connect_timeout"] = config.db.db_connect_timeout

    extra = {}
    if config.db.pool_use_null:
        extra["poolclass"] = NullPool
    elif not config.db.db_url.startswith("sqlite"):
        if config.db.pool_pre_ping:
            extra["pool_pre_ping"] = True
        if config.db.pool_recycle:
            extra["pool_recycle"] = config.db.pool_recycle
        if config.db.pool_max_overflow:
            extra["max_overflow"] = config.db.pool_max_overflow
        if config.db.pool_size:
            extra["pool_size"] = config.db.pool_size
        if config.db.pool_use_lifo:
            extra["pool_use_lifo"] = config.db.pool_use_lifo

    engine = create_engine(config.db.db_url, echo=config.debug, connect_args=connect_args, **extra)

    return engine


def create_event_bus(application: Optional[FastAPI], config: Config) -> Tuple[IEventBus, Optional[redis.Redis]]:  # type: ignore
    redis_client = new_redis_instance(config.redis) if config.redis is not None else None
    return (
        build_eventbus(application, config, True, redis_client),
        redis_client,
    )


def create_core_services(
    application: Optional[FastAPI], config: Config
) -> Tuple[ICache, IEventBus, ITaskService, FileTransferManager, LoginService, MatrixService, StudyService,]:
    event_bus, redis_client = create_event_bus(application, config)
    cache = build_cache(config=config, redis_client=redis_client)
    filetransfer_service = build_filetransfer_service(application, event_bus, config)
    task_service = build_taskjob_manager(application, config, event_bus)
    login_service = build_login(application, config, event_bus=event_bus)
    matrix_service = build_matrix_service(
        application,
        config=config,
        file_transfer_manager=filetransfer_service,
        task_service=task_service,
        user_service=login_service,
        service=None,
    )
    study_service = build_study_service(
        application,
        config,
        matrix_service=matrix_service,
        cache=cache,
        file_transfer_manager=filetransfer_service,
        task_service=task_service,
        user_service=login_service,
        event_bus=event_bus,
    )
    return (
        cache,
        event_bus,
        task_service,
        filetransfer_service,
        login_service,
        matrix_service,
        study_service,
    )


def create_watcher(
    config: Config,
    application: Optional[FastAPI],
    study_service: Optional[StudyService] = None,
) -> Watcher:
    if study_service:
        watcher = Watcher(
            config=config,
            study_service=study_service,
            task_service=study_service.task_service,
        )
    else:
        _, _, task_service, _, _, _, study_service = create_core_services(application, config)
        watcher = Watcher(
            config=config,
            study_service=study_service,
            task_service=task_service,
        )

    if application:
        application.include_router(create_watcher_routes(watcher=watcher, config=config))

    return watcher


def create_matrix_gc(
    config: Config,
    application: Optional[FastAPI],
    study_service: Optional[StudyService] = None,
    matrix_service: Optional[MatrixService] = None,
) -> MatrixGarbageCollector:
    if study_service and matrix_service:
        return MatrixGarbageCollector(
            config=config,
            study_service=study_service,
            matrix_service=matrix_service,
        )
    else:
        _, _, _, _, _, matrix_service, study_service = create_core_services(application, config)
        return MatrixGarbageCollector(
            config=config,
            study_service=study_service,
            matrix_service=matrix_service,
        )


def create_archive_worker(
    config: Config,
    workspace: str,
    local_root: Path = Path("/"),
    event_bus: Optional[IEventBus] = None,
) -> AbstractWorker:
    if not event_bus:
        event_bus, _ = create_event_bus(None, config)
    return ArchiveWorker(event_bus, workspace, local_root, config)


def create_simulator_worker(
    config: Config,
    matrix_service: MatrixService,
    event_bus: Optional[IEventBus] = None,
) -> AbstractWorker:
    if not event_bus:
        event_bus, _ = create_event_bus(None, config)
    return SimulatorWorker(event_bus, matrix_service, config)


def create_services(config: Config, application: Optional[FastAPI], create_all: bool = False) -> Dict[str, Any]:
    services: Dict[str, Any] = {}

    (
        cache,
        event_bus,
        task_service,
        file_transfer_manager,
        user_service,
        matrix_service,
        study_service,
    ) = create_core_services(application, config)

    maintenance_service = build_maintenance_manager(application, config=config, cache=cache, event_bus=event_bus)

    launcher = build_launcher(
        application,
        config,
        study_service=study_service,
        event_bus=event_bus,
        task_service=task_service,
        file_transfer_manager=file_transfer_manager,
        cache=cache,
    )

    watcher = create_watcher(config=config, application=application, study_service=study_service)
    services["watcher"] = watcher

    if config.server.services and Module.MATRIX_GC.value in config.server.services or create_all:
        matrix_garbage_collector = create_matrix_gc(
            config=config,
            application=application,
            study_service=study_service,
            matrix_service=matrix_service,
        )
        services["matrix_gc"] = matrix_garbage_collector

    if config.server.services and Module.AUTO_ARCHIVER.value in config.server.services or create_all:
        auto_archiver = AutoArchiveService(study_service, config)
        services["auto_archiver"] = auto_archiver

    services["event_bus"] = event_bus
    services["study"] = study_service
    services["launcher"] = launcher
    services["matrix"] = matrix_service
    services["user"] = user_service
    services["cache"] = cache
    services["maintenance"] = maintenance_service
    return services<|MERGE_RESOLUTION|>--- conflicted
+++ resolved
@@ -1,5 +1,4 @@
-<<<<<<< HEAD
-=======
+
 # Copyright (c) 2024, RTE (https://www.rte-france.com)
 #
 # See AUTHORS.txt
@@ -12,8 +11,6 @@
 #
 # This file is part of the Antares project.
 
-import datetime
->>>>>>> e3451585
 import logging
 from enum import Enum
 from pathlib import Path
@@ -21,14 +18,14 @@
 
 import redis
 from fastapi import FastAPI
-<<<<<<< HEAD
-from sqlalchemy import create_engine  # type: ignore
-=======
+from ratelimit import RateLimitMiddleware  # type: ignore
 from ratelimit import RateLimitMiddleware  # type: ignore
 from ratelimit.backends.redis import RedisBackend  # type: ignore
+from ratelimit.backends.redis import RedisBackend  # type: ignore
 from ratelimit.backends.simple import MemoryBackend  # type: ignore
+from ratelimit.backends.simple import MemoryBackend  # type: ignore
+from sqlalchemy import create_engine  # type: ignore
 from sqlalchemy import create_engine
->>>>>>> e3451585
 from sqlalchemy.engine.base import Engine  # type: ignore
 from sqlalchemy.pool import NullPool  # type: ignore
 
@@ -44,6 +41,7 @@
 from antarest.core.tasks.service import ITaskService
 from antarest.core.utils.utils import new_redis_instance
 from antarest.eventbus.main import build_eventbus
+from antarest.fastapi_jwt_auth import AuthJWT  # type: ignore
 from antarest.launcher.main import build_launcher
 from antarest.login.main import build_login
 from antarest.login.service import LoginService
@@ -58,7 +56,6 @@
 from antarest.worker.archive_worker import ArchiveWorker
 from antarest.worker.simulator_worker import SimulatorWorker
 from antarest.worker.worker import AbstractWorker
-from fastapi_jwt_auth import AuthJWT  # type: ignore
 
 logger = logging.getLogger(__name__)
 
