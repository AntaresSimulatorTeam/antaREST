# Copyright (c) 2024, RTE (https://www.rte-france.com)
#
# See AUTHORS.txt
#
# This Source Code Form is subject to the terms of the Mozilla Public
# License, v. 2.0. If a copy of the MPL was not distributed with this
# file, You can obtain one at http://mozilla.org/MPL/2.0/.
#
# SPDX-License-Identifier: MPL-2.0
#
# This file is part of the Antares project.

import json
from http import HTTPStatus
from typing import Any, Optional

from fastapi import FastAPI
<<<<<<< HEAD
from antarest.fastapi_jwt_auth import AuthJWT  # type: ignore
from antarest.fastapi_jwt_auth.exceptions import AuthJWTException  # type: ignore
=======
from fastapi_jwt_auth import AuthJWT  # type: ignore
from fastapi_jwt_auth.exceptions import AuthJWTException  # type: ignore
>>>>>>> 81780e33
from starlette.requests import Request
from starlette.responses import JSONResponse

from antarest.core.config import Config
from antarest.core.interfaces.eventbus import DummyEventBusService, IEventBus
from antarest.core.utils.fastapi_sqlalchemy import db
from antarest.login.ldap import LdapService
from antarest.login.repository import BotRepository, GroupRepository, RoleRepository, UserLdapRepository, UserRepository
from antarest.login.service import LoginService
from antarest.login.web import create_login_api
<<<<<<< HEAD

=======
>>>>>>> 81780e33


def build_login(
    application: Optional[FastAPI],
    config: Config,
    service: Optional[LoginService] = None,
    event_bus: IEventBus = DummyEventBusService(),
) -> LoginService:
    """
    Login module linking dependency

    Args:
        application: flask application
        config: server configuration
        service: used by testing to inject mock. Let None to use true instantiation
        event_bus: used by testing to inject mock. Let None to use true instantiation

    Returns: user facade service

    """

    if service is None:
        user_repo = UserRepository()
        bot_repo = BotRepository()
        group_repo = GroupRepository()
        role_repo = RoleRepository()

        ldap_repo = UserLdapRepository()
        ldap = LdapService(config=config, users=ldap_repo, groups=group_repo, roles=role_repo)

        service = LoginService(
            user_repo=user_repo,
            bot_repo=bot_repo,
            group_repo=group_repo,
            role_repo=role_repo,
            ldap=ldap,
            event_bus=event_bus,
        )

    if application:

        @application.exception_handler(AuthJWTException)
        def authjwt_exception_handler(request: Request, exc: AuthJWTException) -> Any:
            return JSONResponse(
                status_code=HTTPStatus.UNAUTHORIZED,
                content={"detail": exc.message},
            )

    @AuthJWT.token_in_denylist_loader  # type: ignore
    def check_if_token_is_revoked(decrypted_token: Any) -> bool:
        subject = json.loads(decrypted_token["sub"])
        user_id = subject["id"]
        token_type = subject["type"]
        with db():
            return token_type == "bots" and service is not None and not service.exists_bot(user_id)

    if application:
        application.include_router(create_login_api(service, config))
    return service<|MERGE_RESOLUTION|>--- conflicted
+++ resolved
@@ -15,27 +15,18 @@
 from typing import Any, Optional
 
 from fastapi import FastAPI
-<<<<<<< HEAD
-from antarest.fastapi_jwt_auth import AuthJWT  # type: ignore
-from antarest.fastapi_jwt_auth.exceptions import AuthJWTException  # type: ignore
-=======
-from fastapi_jwt_auth import AuthJWT  # type: ignore
-from fastapi_jwt_auth.exceptions import AuthJWTException  # type: ignore
->>>>>>> 81780e33
 from starlette.requests import Request
 from starlette.responses import JSONResponse
 
 from antarest.core.config import Config
 from antarest.core.interfaces.eventbus import DummyEventBusService, IEventBus
 from antarest.core.utils.fastapi_sqlalchemy import db
+from antarest.fastapi_jwt_auth import AuthJWT  # type: ignore
+from antarest.fastapi_jwt_auth.exceptions import AuthJWTException  # type: ignore
 from antarest.login.ldap import LdapService
 from antarest.login.repository import BotRepository, GroupRepository, RoleRepository, UserLdapRepository, UserRepository
 from antarest.login.service import LoginService
 from antarest.login.web import create_login_api
-<<<<<<< HEAD
-
-=======
->>>>>>> 81780e33
 
 
 def build_login(
