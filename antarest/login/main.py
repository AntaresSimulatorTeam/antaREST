--- conflicted
+++ resolved
@@ -1,16 +1,10 @@
-<<<<<<< HEAD
-=======
 import json
->>>>>>> 1b239e9c
 from http import HTTPStatus
 from typing import Optional, Any
 
 from fastapi import FastAPI
+from fastapi_jwt_auth import AuthJWT  # type: ignore
 from fastapi_jwt_auth.exceptions import AuthJWTException  # type: ignore
-<<<<<<< HEAD
-=======
-from fastapi_jwt_auth import AuthJWT  # type: ignore
->>>>>>> 1b239e9c
 from starlette.requests import Request
 from starlette.responses import JSONResponse
 
@@ -76,8 +70,6 @@
             content={"detail": exc.message},
         )
 
-<<<<<<< HEAD
-=======
     @AuthJWT.token_in_denylist_loader  # type: ignore
     def check_if_token_is_revoked(decrypted_token: Any) -> bool:
         subject = json.loads(decrypted_token["sub"])
@@ -89,6 +81,5 @@
             and not service.exists_bot(user_id)
         )
 
->>>>>>> 1b239e9c
     application.include_router(create_login_api(service, config))
     return service