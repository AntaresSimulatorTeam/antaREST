import json
from datetime import timedelta
from typing import Any, Optional

from flask import Blueprint, request, jsonify
from flask_jwt_extended import (  # type: ignore
    create_access_token,
    get_jwt_identity,
    create_refresh_token,
    jwt_required,
    JWTManager,
)

from antarest.common.custom_types import JSON
from antarest.common.jwt import JWTUser, JWTGroup
from antarest.common.requests import (
    RequestParameters,
    UserHasNotPermissionError,
)
from antarest.login.auth import Auth
from antarest.common.config import Config
from antarest.login.model import (
    User,
    Group,
    Password,
    Role,
    BotCreateDTO,
    UserCreateDTO,
    RoleCreationDTO,
)
from antarest.login.service import LoginService


def create_login_api(
    service: LoginService, config: Config, jwt: JWTManager
) -> Blueprint:
    bp = Blueprint(
        "create_login_api",
        __name__,
        template_folder=str(config.resources_path / "templates"),
    )

    auth = Auth(config)

    def generate_tokens(
        user: JWTUser, expire: Optional[timedelta] = None
    ) -> Any:
        access_token = create_access_token(
            identity=user.to_dict(), expires_delta=expire
        )
        refresh_token = create_refresh_token(identity=user.to_dict())
        return {
            "user": user.id,
            "access_token": access_token,
            "refresh_token": refresh_token,
        }

    @jwt.token_in_blocklist_loader  # type: ignore
    def check_if_token_is_revoked(jwt_header: Any, jwt_payload: JSON) -> bool:
        id = jwt_payload["sub"]["id"]
        type = jwt_payload["sub"]["type"]
        return type == "bots" and not service.exists_bot(id)

    @bp.route("/login", methods=["POST"])
    def login() -> Any:
        """
        Login
        ---
        responses:
          '200':
            content:
              application/json:
                schema:
                  $ref: '#/definitions/UserCredentials'
            description: Successful operation
          '400':
            description: Invalid request
          '401':
            description: Unauthenticated User
          '403':
            description: Unauthorized
        consumes:
            - application/x-www-form-urlencoded
        parameters:
        - in: body
          name: body
          required: true
          description: user credentials
          schema:
            id: User
            required:
                - username
                - password
            properties:
                username:
                    type: string
                password:
                    type: string
        definitions:
            - schema:
                id: UserCredentials
                properties:
                  user:
                    type: string
                    description: User name
                  access_token:
                    type: string
                  refresh_token:
                    type: string
        tags:
          - User
        """
        username = request.form.get("username") or request.json.get("username")
        password = request.form.get("password") or request.json.get("password")

        if not username:
            return jsonify({"msg": "Missing username parameter"}), 400
        if not password:
            return jsonify({"msg": "Missing password parameter"}), 400

        user = service.authenticate(username, password)
        if not user:
            return jsonify({"msg": "Bad username or password"}), 401

        # Identity can be any data that is json serializable
        resp = generate_tokens(user)

        return (
            jsonify(resp),
            200,
        )

    @bp.route("/refresh", methods=["POST"])
    @jwt_required(refresh=True)  # type: ignore
    def refresh() -> Any:
        """
        Refresh access token
        ---
        responses:
          '200':
            content:
              application/json:
                schema:
                  $ref: '#/definitions/UserCredentials'
            description: Successful operation
          '400':
            description: Invalid request
          '401':
            description: Unauthenticated User
          '403':
            description: Unauthorized
        consumes:
            - application/x-www-form-urlencoded
        parameters:
        - in: header
          name: Authorization
          required: true
          description: refresh token
          schema:
            type: string
            description: (Bearer {token}) Refresh token received from login or previous refreshes
        definitions:
            - schema:
                id: UserCredentials
                properties:
                  user:
                    type: string
                    description: User name
                  access_token:
                    type: string
                  refresh_token:
                    type: string
        tags:
          - User
        """
        identity = get_jwt_identity()
        user = service.get_jwt(identity["id"])
        if user:
            resp = generate_tokens(user)

            return (
                jsonify(resp),
                200,
            )
        else:
            return "Token invalid", 403

    @bp.route("/users", methods=["GET"])
    @auth.protected()
    def users_get_all() -> Any:
        params = RequestParameters(user=Auth.get_current_user())
        return jsonify([u.to_dict() for u in service.get_all_users(params)])

    @bp.route("/users/<int:id>", methods=["GET"])
    @auth.protected()
    def users_get_id(id: int) -> Any:
        params = RequestParameters(user=Auth.get_current_user())
        u = service.get_user(id, params)
        if u:
            return jsonify(u.to_dict())
        else:
            return "", 404

    @bp.route("/users", methods=["POST"])
    @auth.protected()
    def users_create() -> Any:
        params = RequestParameters(user=Auth.get_current_user())
        create_user = UserCreateDTO.from_dict(json.loads(request.data))

        return jsonify(service.create_user(create_user, params).to_dict())

    @bp.route("/users/<int:id>", methods=["PUT"])
    @auth.protected()
    def users_update(id: int) -> Any:
        params = RequestParameters(user=Auth.get_current_user())
        u = User.from_dict(json.loads(request.data))

        if id != u.id:
            return "Id in path must be same id in body", 400

        return jsonify(service.save_user(u, params).to_dict())

    @bp.route("/users/<int:id>", methods=["DELETE"])
    @auth.protected()
    def users_delete(id: int) -> Any:
        params = RequestParameters(user=Auth.get_current_user())
        service.delete_user(id, params)
        return jsonify(id), 200

    @bp.route("/groups", methods=["GET"])
    @auth.protected()
    def groups_get_all() -> Any:
        params = RequestParameters(user=Auth.get_current_user())
        return jsonify([g.to_dict() for g in service.get_all_groups(params)])

<<<<<<< HEAD
    @bp.route("/groups/<string:id>", methods=["GET"])
=======
    @bp.route("/groups/<int:id>", methods=["GET"])
>>>>>>> 49136faf
    @auth.protected()
    def groups_get_id(id: str) -> Any:
        params = RequestParameters(user=Auth.get_current_user())
        group = service.get_group(id, params)
        if group:
            return jsonify(group.to_dict())
        else:
            return f"Group {id} not found", 404

    @bp.route("/groups", methods=["POST"])
    @auth.protected()
    def groups_create() -> Any:
        params = RequestParameters(user=Auth.get_current_user())
        group = Group.from_dict(json.loads(request.data))
        return jsonify(service.save_group(group, params).to_dict())
<<<<<<< HEAD

    @bp.route("/groups/<string:id>", methods=["DELETE"])
    @auth.protected()
    def groups_delete(id: str) -> Any:
        params = RequestParameters(user=Auth.get_current_user())
        service.delete_group(id, params)
        return jsonify(id), 200

    @bp.route("/roles/group/<string:group>", methods=["GET"])
    @auth.protected()
    def roles_get_all(group: str) -> Any:
        params = RequestParameters(user=Auth.get_current_user())
        return jsonify(
            [
                r.to_dict()
                for r in service.get_all_roles_in_group(
                    group=group, params=params
                )
            ]
        )

    @bp.route("/roles", methods=["POST"])
    @auth.protected()
    def role_create() -> Any:
        params = RequestParameters(user=Auth.get_current_user())
        role = RoleCreationDTO.from_dict(json.loads(request.data))
        return jsonify(service.save_role(role, params).to_dict())

    @bp.route("/roles/<string:group>/<int:user>", methods=["DELETE"])
    @auth.protected()
    def roles_delete(user: int, group: str) -> Any:
        params = RequestParameters(user=Auth.get_current_user())
        service.delete_role(user, group, params)
        return jsonify((user, group)), 200

    @bp.route("/bots", methods=["POST"])
    @auth.protected()
    def bots_create() -> Any:
        """
        Create Bot
        ---
        responses:
          '200':
            content:
              application/json:
                schema:
                  type: string
                  description: Bot token API
            description: Successful operation
          '400':
            description: Invalid request
          '401':
            description: Unauthenticated User
          '403':
            description: Unauthorized
        consumes:
            - application/json
        parameters:
        - in: body
          name: body
          required: true
          description: Bot
          schema:
            id: User
            required:
                - name
                - group
                - role
            properties:
                name:
                    type: string
                    description: Bot name
                isAuthor:
                    type: boolean
                    description: Set Bot impersonator between itself or it owner
                group:
                    type: string
                    description: group id linked to bot
                role:
                    type: int
                    description: RoleType used by bot. Should be lower or equals ot owner role type inside same group
        tags:
          - Bot
        """
        params = RequestParameters(user=Auth.get_current_user())
        create = BotCreateDTO.from_dict(json.loads(request.data))
        bot = service.save_bot(create, params)

        if not bot:
            return UserHasNotPermissionError()

=======

    @bp.route("/groups/<int:id>", methods=["DELETE"])
    @auth.protected()
    def groups_delete(id: str) -> Any:
        params = RequestParameters(user=Auth.get_current_user())
        service.delete_group(id, params)
        return jsonify(id), 200

    @bp.route("/roles/group/<string:group>", methods=["GET"])
    @auth.protected()
    def roles_get_all(group: str) -> Any:
        params = RequestParameters(user=Auth.get_current_user())
        return jsonify(
            [
                r.to_dict()
                for r in service.get_all_roles_in_group(
                    group=group, params=params
                )
            ]
        )

    @bp.route("/roles", methods=["POST"])
    @auth.protected()
    def role_create() -> Any:
        params = RequestParameters(user=Auth.get_current_user())
        role = RoleCreationDTO.from_dict(json.loads(request.data))
        return jsonify(service.save_role(role, params).to_dict())

    @bp.route("/roles/<string:group>/<int:user>", methods=["DELETE"])
    @auth.protected()
    def roles_delete(user: int, group: str) -> Any:
        params = RequestParameters(user=Auth.get_current_user())
        service.delete_role(user, group, params)
        return jsonify((user, group)), 200

    @bp.route("/bots", methods=["POST"])
    @auth.protected()
    def bots_create() -> Any:
        """
        Create Bot
        ---
        responses:
          '200':
            content:
              application/json:
                schema:
                  type: string
                  description: Bot token API
            description: Successful operation
          '400':
            description: Invalid request
          '401':
            description: Unauthenticated User
          '403':
            description: Unauthorized
        consumes:
            - application/json
        parameters:
        - in: body
          name: body
          required: true
          description: Bot
          schema:
            id: User
            required:
                - name
                - group
                - role
            properties:
                name:
                    type: string
                    description: Bot name
                isAuthor:
                    type: boolean
                    description: Set Bot impersonator between itself or it owner
                group:
                    type: string
                    description: group id linked to bot
                role:
                    type: int
                    description: RoleType used by bot. Should be lower or equals ot owner role type inside same group
        tags:
          - Bot
        """
        params = RequestParameters(user=Auth.get_current_user())
        create = BotCreateDTO.from_dict(json.loads(request.data))
        bot = service.save_bot(create, params)

        if not bot:
            return UserHasNotPermissionError()

>>>>>>> 49136faf
        group = service.get_group(create.group, params)
        if not group:
            return UserHasNotPermissionError()

        jwt = JWTUser(
            id=bot.id,
            impersonator=bot.get_impersonator(),
            type=bot.type,
            groups=[JWTGroup(id=group.id, name=group.name, role=create.role)],
        )
        tokens = generate_tokens(jwt, expire=timedelta(days=368 * 200))
        return tokens["access_token"]

    @bp.route("/bots/<int:id>", methods=["GET"])
    @auth.protected()
    def get_bot(id: int) -> Any:
        params = RequestParameters(user=Auth.get_current_user())
        bot = service.get_bot(id, params)
        return jsonify(bot.to_dict()), 200

    @bp.route("/bots", methods=["GET"])
    @auth.protected()
    def get_all_bots() -> Any:
        params = RequestParameters(user=Auth.get_current_user())

        owner = request.args.get("owner", default=None, type=int)
        bots = (
            service.get_all_bots_by_owner(owner, params)
            if owner
            else service.get_all_bots(params)
        )
        return jsonify([b.to_dict() for b in bots]), 200

    @bp.route("/bots/<int:id>", methods=["DELETE"])
    @auth.protected()
    def bots_delete(id: int) -> Any:
        """
        Revoke bot
        ---
        responses:
          '200':
            content:
              application/json: {}
            description: Successful operation
          '400':
            description: Invalid request
        parameters:
          - in: path
            name: id
            required: true
            description: bot id
            schema:
              type: int
        tags:
          - Bot
        """
        params = RequestParameters(user=Auth.get_current_user())
        service.delete_bot(id, params)
        return jsonify(id), 200

    @bp.route("/protected")
    @auth.protected()
    def protected() -> Any:
        return f"user id={get_jwt_identity()}"

    @bp.route("/auth")
    @auth.protected()
    def auth_needed() -> Any:
        return "ok"

    return bp<|MERGE_RESOLUTION|>--- conflicted
+++ resolved
@@ -233,11 +233,8 @@
         params = RequestParameters(user=Auth.get_current_user())
         return jsonify([g.to_dict() for g in service.get_all_groups(params)])
 
-<<<<<<< HEAD
+    
     @bp.route("/groups/<string:id>", methods=["GET"])
-=======
-    @bp.route("/groups/<int:id>", methods=["GET"])
->>>>>>> 49136faf
     @auth.protected()
     def groups_get_id(id: str) -> Any:
         params = RequestParameters(user=Auth.get_current_user())
@@ -253,7 +250,6 @@
         params = RequestParameters(user=Auth.get_current_user())
         group = Group.from_dict(json.loads(request.data))
         return jsonify(service.save_group(group, params).to_dict())
-<<<<<<< HEAD
 
     @bp.route("/groups/<string:id>", methods=["DELETE"])
     @auth.protected()
@@ -345,99 +341,6 @@
         if not bot:
             return UserHasNotPermissionError()
 
-=======
-
-    @bp.route("/groups/<int:id>", methods=["DELETE"])
-    @auth.protected()
-    def groups_delete(id: str) -> Any:
-        params = RequestParameters(user=Auth.get_current_user())
-        service.delete_group(id, params)
-        return jsonify(id), 200
-
-    @bp.route("/roles/group/<string:group>", methods=["GET"])
-    @auth.protected()
-    def roles_get_all(group: str) -> Any:
-        params = RequestParameters(user=Auth.get_current_user())
-        return jsonify(
-            [
-                r.to_dict()
-                for r in service.get_all_roles_in_group(
-                    group=group, params=params
-                )
-            ]
-        )
-
-    @bp.route("/roles", methods=["POST"])
-    @auth.protected()
-    def role_create() -> Any:
-        params = RequestParameters(user=Auth.get_current_user())
-        role = RoleCreationDTO.from_dict(json.loads(request.data))
-        return jsonify(service.save_role(role, params).to_dict())
-
-    @bp.route("/roles/<string:group>/<int:user>", methods=["DELETE"])
-    @auth.protected()
-    def roles_delete(user: int, group: str) -> Any:
-        params = RequestParameters(user=Auth.get_current_user())
-        service.delete_role(user, group, params)
-        return jsonify((user, group)), 200
-
-    @bp.route("/bots", methods=["POST"])
-    @auth.protected()
-    def bots_create() -> Any:
-        """
-        Create Bot
-        ---
-        responses:
-          '200':
-            content:
-              application/json:
-                schema:
-                  type: string
-                  description: Bot token API
-            description: Successful operation
-          '400':
-            description: Invalid request
-          '401':
-            description: Unauthenticated User
-          '403':
-            description: Unauthorized
-        consumes:
-            - application/json
-        parameters:
-        - in: body
-          name: body
-          required: true
-          description: Bot
-          schema:
-            id: User
-            required:
-                - name
-                - group
-                - role
-            properties:
-                name:
-                    type: string
-                    description: Bot name
-                isAuthor:
-                    type: boolean
-                    description: Set Bot impersonator between itself or it owner
-                group:
-                    type: string
-                    description: group id linked to bot
-                role:
-                    type: int
-                    description: RoleType used by bot. Should be lower or equals ot owner role type inside same group
-        tags:
-          - Bot
-        """
-        params = RequestParameters(user=Auth.get_current_user())
-        create = BotCreateDTO.from_dict(json.loads(request.data))
-        bot = service.save_bot(create, params)
-
-        if not bot:
-            return UserHasNotPermissionError()
-
->>>>>>> 49136faf
         group = service.get_group(create.group, params)
         if not group:
             return UserHasNotPermissionError()
