--- conflicted
+++ resolved
@@ -61,7 +61,6 @@
         self.event_bus = event_bus
 
     def save_group(self, group: Group, params: RequestParameters) -> Group:
-<<<<<<< HEAD
         """
         Create / Update group.
         Permission: SADMIN, GADMIN (own group)
@@ -72,12 +71,9 @@
         Returns: group
 
         """
-=======
-
         if self.groups.get_by_name(group.name):
             raise BadRequest("Group name already exists")
 
->>>>>>> b5e9ccde
         if params.user and any(
             (params.user.is_site_admin(), params.user.is_group_admin(group))
         ):
@@ -347,7 +343,6 @@
         return None
 
     def get_all_groups(self, params: RequestParameters) -> List[Group]:
-<<<<<<< HEAD
         """
         Get all groups.
         Permission: SADMIN
@@ -357,13 +352,10 @@
         Returns: list of groups
 
         """
-        if params.user and params.user.is_site_admin():
-=======
         if not params.user:
             raise UserHasNotPermissionError()
 
         if params.user.is_site_admin():
->>>>>>> b5e9ccde
             return self.groups.get_all()
         else:
             roles_by_user = self.roles.get_all_by_user(user=params.user.id)
