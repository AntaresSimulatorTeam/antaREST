import logging
from typing import Optional, List

import werkzeug as werkzeug
from werkzeug.exceptions import BadRequest

from antarest.common.custom_types import JSON
from antarest.common.interfaces.eventbus import IEventBus
from antarest.common.jwt import JWTUser, JWTGroup
from antarest.common.requests import (
    RequestParameters,
    UserHasNotPermissionError,
)
from antarest.login.exceptions import UserAlreadyExistError
from antarest.login.ldap import LdapService
from antarest.login.model import (
    User,
    Group,
    Role,
    BotCreateDTO,
    Bot,
    Identity,
    UserCreateDTO,
    Password,
    IdentityDTO,
    RoleDTO,
    RoleCreationDTO,
)
from antarest.login.repository import (
    UserRepository,
    GroupRepository,
    RoleRepository,
    BotRepository,
)


class GroupNotFoundError(werkzeug.exceptions.NotFound):
    pass


class UserNotFoundError(werkzeug.exceptions.NotFound):
    pass


class LoginService:
    """
    Facade module service to handle request to manage user, group and role
    """

    def __init__(
        self,
        user_repo: UserRepository,
        bot_repo: BotRepository,
        group_repo: GroupRepository,
        role_repo: RoleRepository,
        ldap: LdapService,
        event_bus: IEventBus,
    ):
        self.users = user_repo
        self.bots = bot_repo
        self.groups = group_repo
        self.roles = role_repo
        self.ldap = ldap
        self.event_bus = event_bus
        self.logger = logging.getLogger(self.__class__.__name__)

    def save_group(self, group: Group, params: RequestParameters) -> Group:
        """
        Create / Update group.
        Permission: SADMIN, GADMIN (own group)
        Args:
            group: group to stored
            params: request parameters

        Returns: group

        """
        if self.groups.get_by_name(group.name):
            raise BadRequest("Group name already exists")

        if params.user and any(
            (params.user.is_site_admin(), params.user.is_group_admin(group))
        ):
            self.logger.debug(
                f"{group.name} ({group.id}) saved by user {params.get_user_id()}"
            )
            return self.groups.save(group)
        else:
            self.logger.error(
                f"user {params.get_user_id()} has not permission to save group"
            )
            raise UserHasNotPermissionError()

    def create_user(
        self, create: UserCreateDTO, param: RequestParameters
    ) -> Identity:
        """
        Create new user.
        Permission: SADMIN
        Args:
            create: user to create
            param: request parameters

        Returns: user stored

        """
        if param.user and param.user.is_site_admin():
            if self.users.get_by_name(create.name):
                self.logger.debug(f"user {create.name} already exist")
                raise UserAlreadyExistError()
            self.logger.debug(
                f"user {create.name} created by user {params.get_user_id()}"
            )
            return self.users.save(
                User(name=create.name, password=Password(create.password))
            )
        else:
            self.logger.error(
                f"User {param.get_user_id()} has no permission to create user"
            )
            raise UserHasNotPermissionError()

    def save_user(self, user: User, params: RequestParameters) -> User:
        """
        Update user data
        Permission: SADMIN, USER (own user)
        Args:
            user: new user
            params: requests parameters

        Returns: new user

        """
        if params.user and any(
            (params.user.is_site_admin(), params.user.is_himself(user))
        ):
            self.logger.debug(
                f"user {user.id} saved by user {params.get_user_id()}"
            )
            return self.users.save(user)
        else:
            self.logger.error(
                f"user {params.get_user_id()} has not permission to save user {user.id}"
            )
            raise UserHasNotPermissionError()

    def save_bot(self, bot: BotCreateDTO, params: RequestParameters) -> Bot:
        """
        Create bot
        Permission: User (own user)
        Args:
            bot: bot to create
            params: request parameters

        Returns: bot created

        """
        if params.user:
            role = self.roles.get(params.user.id, bot.group)
            if role and role.type.is_higher_or_equals(bot.role):
                b = self.bots.save(
                    Bot(
                        name=bot.name,
                        is_author=bot.is_author,
                        owner=params.user.id,
                    )
                )
                self.roles.save(
                    Role(group=Group(id=bot.group), type=bot.role, identity=b)
                )
                self.logger.debug(
                    f"bot {bot.name} ({b.id}) created by user {params.get_user_id()}"
                )
                return b
            else:
                self.logger.error(
                    f"user {params.get_user_id()} has not permission to create bot"
                )
                raise UserHasNotPermissionError()
        else:
            self.logger.error(
                f"user {params.get_user_id()} has not permission to create bot"
            )
            raise UserHasNotPermissionError()

    def save_role(
        self, role: RoleCreationDTO, params: RequestParameters
    ) -> Role:
        """
        Create / Update role
        Permission: SADMIN, GADMIN (own group)
        Args:
            role: new role
            params: request parameters

        Returns: role stored

        """
        role_obj = Role(
            type=role.type,
            group=self.groups.get(role.group_id),
            identity=self.users.get(role.identity_id),
        )
        if params.user and any(
            (
                params.user.is_site_admin(),
                params.user.is_group_admin(role_obj.group),
            )
        ):
            self.logger.debug(
                f"role (user={role.identity_id}, group={role.group_id}) created by user {params.get_user_id()}"
            )
            return self.roles.save(role_obj)
        else:
            self.logger.error(
                f"user {params.get_user_id()}, has not permission to create role (user={role.identity_id}, group={role.group_id})"
            )
            raise UserHasNotPermissionError()

    def get_group(self, id: str, params: RequestParameters) -> Optional[Group]:
        """
        Get group.
        Permission: SADMIN, GADMIN (own group)

        Args:
            id: group id
            params: request parameters

        Returns: group asked

        """
        group = self.groups.get(id)
        if (
            group
            and params.user
            and any(
                (
                    params.user.is_site_admin(),
                    params.user.is_group_admin(group),
                )
            )
        ):
            return group
        else:
            self.logger.error(
                f"group {id} not found by user {params.get_user_id()}"
            )
            raise GroupNotFoundError()

    def get_user(self, id: int, params: RequestParameters) -> Optional[User]:
        """
        Get user
        Permission: SADMIN, GADMIN (own group), USER (own user)

        Args:
            id: user id
            params: request parameters

        Returns: user

        """
        user = self.ldap.get(id) or self.users.get(id)
        if not user:
            self.logger.error(
                f"user {id} not found by user {params.get_user_id()}"
            )
            raise UserNotFoundError()

        groups = [r.group for r in self.roles.get_all_by_user(user.id)]

        if params.user and any(
            (
                params.user.is_site_admin(),
                params.user.is_group_admin(groups),
                params.user.is_himself(user),
            )
        ):
            return user
        else:
            self.logger.error(
                f"user {id} not found by user {params.get_user_id()}"
            )
            raise UserNotFoundError()

    def get_user_info(
        self, id: int, params: RequestParameters
    ) -> Optional[IdentityDTO]:
        """
        Get user informations
        Permission: SADMIN, GADMIN (own group), USER (own user)

        Args:
            id: user id
            params: request parameters

        Returns: user informations and roles

        """
        user = self.get_user(id, params)
        if user:
            return IdentityDTO(
                id=user.id,
                name=user.name,
                roles=[
                    RoleDTO(
                        group_id=role.group_id,
                        group_name=role.group.name,
                        identity_id=id,
                        type=role.type.value,
                    )
                    for role in self.roles.get_all_by_user(user.id)
                ],
            )
        else:
            raise UserNotFoundError()

    def get_bot(self, id: int, params: RequestParameters) -> Bot:
        """
        Get bot.
        Permission: SADMIN, USER (owner)

        Args:
            id: bot id
            params: request parameters

        Returns: bot

        """
        bot = self.bots.get(id)
        if (
            bot
            and params.user
            and any(
                (
                    params.user.is_site_admin(),
                    params.user.is_himself(user=Identity(id=bot.owner)),
                )
            )
        ):
            return bot
        else:
            self.logger.error(
                f"bot {id} not found by user {params.get_user_id()}"
            )
            raise UserHasNotPermissionError()

    def get_all_bots_by_owner(
        self, owner: int, params: RequestParameters
    ) -> List[Bot]:
        """
        Get by bo owned by a user
        Permission: SADMIN, USER (owner)

        Args:
            owner: bots owner id
            params: request parameters

        Returns: list of bot owned by user

        """
        if params.user and any(
            (
                params.user.is_site_admin(),
                params.user.is_himself(Identity(id=owner)),
            )
        ):
            return self.bots.get_all_by_owner(owner)
        else:
            self.logger.error(
                f"user {params.get_user_id()} has not permission to fetch bots owner={owner}"
            )
            raise UserHasNotPermissionError()

    def exists_bot(self, id: int) -> bool:
        """
        Check if bot exist.

        Args:
            id: bot id

        Returns: true if bot exist, false else.

        """
        return self.bots.exists(id)

    def authenticate(self, name: str, pwd: str) -> Optional[JWTUser]:
        """
        Check if password match username stored in DB.
        Args:
            name: username
            pwd: user password

        Returns: jwt data with user information if auth success, None else.

        """
        extern = self.ldap.login(name, pwd)
        if extern:
            self.logger.debug(f"successful login from ldap user {name}")
            return self.get_jwt(extern.id)

        intern = self.users.get_by_name(name)
        if intern and intern.password.check(pwd):  # type: ignore
            self.logger.debug(f"successful login from intern user {name}")
            return self.get_jwt(intern.id)

        self.logger.error(f"wrong authentication from user {name}")
        return None

    def get_jwt(self, user_id: int) -> Optional[JWTUser]:
        """
        Build a jwt data from user id.

        Args:
            user_id: user id

        Returns: jwt data with user information.

        """
        user = self.ldap.get(user_id) or self.users.get(user_id)
        if user:
            self.logger.debug(f"JWT claimed for user={user_id}")
            return JWTUser(
                id=user.id,
                impersonator=user.get_impersonator(),
                type=user.type,
                groups=[
                    JWTGroup(id=r.group.id, name=r.group.name, role=r.type)
                    for r in self.roles.get_all_by_user(user_id)
                ],
            )

        self.logger.error(f"Can't claim JWT for user={user_id}")
        return None

    def get_all_groups(self, params: RequestParameters) -> List[Group]:
        """
        Get all groups.
        Permission: SADMIN
        Args:
            params: request parameters

        Returns: list of groups

        """
        if not params.user:
            self.logger.error(
                f"user {params.get_user_id()} has not permission to get all groups"
            )
            raise UserHasNotPermissionError()

        if params.user.is_site_admin():
            return self.groups.get_all()
        else:
            roles_by_user = self.roles.get_all_by_user(user=params.user.id)
            groups = []
            for role in roles_by_user:
                tmp = self.groups.get(role.group_id)
                if tmp:
                    groups.append(tmp)
            return groups

    def get_all_users(self, params: RequestParameters) -> List[User]:
        """
        Get all users.
        Permission: SADMIN
        Args:
            params: request parameters

        Returns: list of groups

        """
        if params.user and params.user.is_site_admin():
            return self.ldap.get_all() + self.users.get_all()
        else:
            self.logger.error(
                f"user {params.get_user_id()} has not permission to get all users"
            )
            raise UserHasNotPermissionError()

    def get_all_bots(self, params: RequestParameters) -> List[Bot]:
        """
        Get all bots
        Permission: SADMIN
        Args:
            params: request parameters

        Returns:

        """
        if params.user and params.user.is_site_admin():
            return self.bots.get_all()
        else:
            self.logger.error(
                f"user {params.get_user_id()} has not permission to get all bots"
            )
            raise UserHasNotPermissionError()

    def get_all_roles_in_group(
        self, group: str, params: RequestParameters
    ) -> List[Role]:
        """
        Get all roles inside a group
        Permission: SADMIN, GADMIN (own group)

        Args:
            group: group linked to role
            params: request parameters

        Returns: list of role

        """
        if params.user and any(
            (
                params.user.is_site_admin(),
                params.user.is_group_admin(Group(id=group)),
            )
        ):
            return self.roles.get_all_by_group(group)
        else:
            self.logger.error(
                f"user {params.get_user_id()} has not permission to get all roles in group {group}"
            )
            raise UserHasNotPermissionError()

    def delete_group(self, id: str, params: RequestParameters) -> None:
        """
        Delete group
        Permission: SADMIN, GADMIN (own group)
        Args:
            id: group id to delete
            params: request parameters

        Returns:

        """
        if params.user and any(
            (
                params.user.is_site_admin(),
                params.user.is_group_admin(Group(id=id)),
            )
        ):
            for role in self.roles.get_all_by_group(group=id):
                self.roles.delete(user=role.identity_id, group=role.group_id)

            self.logger.debug(
                f"group {id} deleted by user {params.get_user_id()}"
            )
            return self.groups.delete(id)
        else:
            self.logger.error(
                f"user {params.get_user_id()} has not permission to delete group {id}"
            )
            raise UserHasNotPermissionError()

    def delete_user(self, id: int, params: RequestParameters) -> None:
        """
        Delete user
        Permission: SADMIN, USER (own user)
        Args:
            id: user id
            params: request parameters

        Returns:

        """
        if params.user and any(
            (params.user.is_site_admin(), params.user.is_himself(User(id=id)))
        ):
            for b in self.bots.get_all_by_owner(id):
                # TODO : use cascade in the Role model definition
                for role in self.roles.get_all_by_user(user=b.id):
                    self.roles.delete(
                        user=role.identity_id, group=role.group_id
                    )
                self.delete_bot(b.id, params)

<<<<<<< HEAD
            self.logger.debug(
                f"user {id} deleted by user {params.get_user_id()}"
            )
            self.ldap.delete(id)
=======
            # TODO : use cascade in the Role model definition
            for role in self.roles.get_all_by_user(user=id):
                self.roles.delete(user=role.identity_id, group=role.group_id)

            # self.ldap.delete(id)
>>>>>>> 256a6d25
            return self.users.delete(id)  # return for test purpose
        else:
            self.logger.debug(
                f"user {params.get_user_id()} has not permission to delete user {id}"
            )
            raise UserHasNotPermissionError()

    def delete_bot(self, id: int, params: RequestParameters) -> None:
        """
        Delete bot
        Permission: SADMIN, USER (owner)
        Args:
            id: bot id
            params: request parameters

        Returns:

        """
        bot = self.bots.get(id)
        if (
            params.user
            and bot
            and any(
                (
                    params.user.is_site_admin(),
                    params.user.is_himself(Identity(id=bot.owner)),
                )
            )
        ):
            self.logger.debug(
                f"bot {id} deleted by user {params.get_user_id()}"
            )
            return self.bots.delete(id)
        else:
            self.logger.error(
                f"user {params.get_user_id()} has not permission to delete bot {id}"
            )
            raise UserHasNotPermissionError()

    def delete_role(
        self, user: int, group: str, params: RequestParameters
    ) -> None:
        """
        Delete role
        Permission: SADMIN, GADMIN (own group)
        Args:
            user: user linked to role
            group: group linked to role
            params: request parameters

        Returns:

        """
        if params.user and any(
            (
                params.user.is_site_admin(),
                params.user.is_group_admin(Group(id=group)),
            )
        ):
            self.logger.debug(
                f"role (user={user}, group={group}) deleted by {params.get_user_id()}"
            )
            return self.roles.delete(user, group)
        else:
<<<<<<< HEAD
            self.logger.error(
                f"user {params.get_user_id()} has not permission to delete role (user={user}, group={group})"
            )
=======
            raise UserHasNotPermissionError()

    def delete_all_roles_from_user(
        self, id: int, params: RequestParameters
    ) -> int:
        """
        Delete all roles from a specific user
        Permission: SADMIN, GADMIN (own group)
        Args:
            id: user linked to roles
            params: request parameters

        Returns:

        """
        roles = self.roles.get_all_by_user(id)
        groups = [r.group for r in roles]

        if params.user and any(
            (
                params.user.is_site_admin(),
                params.user.is_group_admin(groups),
            )
        ):
            for role in roles:
                self.roles.delete(role.identity_id, role.group_id)
            return id
        else:
>>>>>>> 256a6d25
            raise UserHasNotPermissionError()<|MERGE_RESOLUTION|>--- conflicted
+++ resolved
@@ -1,4 +1,3 @@
-import logging
 from typing import Optional, List
 
 import werkzeug as werkzeug
@@ -574,19 +573,16 @@
                     )
                 self.delete_bot(b.id, params)
 
-<<<<<<< HEAD
-            self.logger.debug(
-                f"user {id} deleted by user {params.get_user_id()}"
-            )
-            self.ldap.delete(id)
-=======
             # TODO : use cascade in the Role model definition
             for role in self.roles.get_all_by_user(user=id):
                 self.roles.delete(user=role.identity_id, group=role.group_id)
 
+            self.logger.debug(
+                f"user {id} deleted by user {params.get_user_id()}"
+            )
             # self.ldap.delete(id)
->>>>>>> 256a6d25
             return self.users.delete(id)  # return for test purpose
+
         else:
             self.logger.debug(
                 f"user {params.get_user_id()} has not permission to delete user {id}"
@@ -650,11 +646,9 @@
             )
             return self.roles.delete(user, group)
         else:
-<<<<<<< HEAD
             self.logger.error(
                 f"user {params.get_user_id()} has not permission to delete role (user={user}, group={group})"
             )
-=======
             raise UserHasNotPermissionError()
 
     def delete_all_roles_from_user(
@@ -683,5 +677,4 @@
                 self.roles.delete(role.identity_id, role.group_id)
             return id
         else:
->>>>>>> 256a6d25
             raise UserHasNotPermissionError()