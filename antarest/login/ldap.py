--- conflicted
+++ resolved
@@ -6,11 +6,7 @@
 
 from antarest.common.config import Config
 from antarest.common.custom_types import JSON
-<<<<<<< HEAD
-from antarest.login.model import UserCreateDTO, UserLdap, Group, Role
-=======
 from antarest.login.model import UserLdap, Group, Role
->>>>>>> 1b239e9c
 from antarest.login.repository import (
     UserLdapRepository,
     RoleRepository,
