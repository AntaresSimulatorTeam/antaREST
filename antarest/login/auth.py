import json
import logging
from datetime import timedelta
<<<<<<< HEAD
from typing import List, Optional, Dict, Any, Callable, cast
=======
from typing import Dict, Any, Callable
>>>>>>> 1b239e9c

from fastapi import Depends
from fastapi_jwt_auth import AuthJWT  # type: ignore

from antarest.common.config import Config
from antarest.common.jwt import JWTUser, DEFAULT_ADMIN_USER


class Auth:
    """
    Context object to retrieve data present in jwt
    """

    ACCESS_TOKEN_DURATION = timedelta(minutes=15)
    REFRESH_TOKEN_DURATION = timedelta(hours=30)

    def __init__(
        self,
        config: Config,
        verify: Callable[[], None] = AuthJWT().jwt_required,  # Test only
        get_identity: Callable[
            [], Dict[str, Any]
        ] = AuthJWT().get_raw_jwt,  # Test only
    ):

        self.disabled = config.security.disabled
        self.verify = verify
        self.get_identity = get_identity

    def get_current_user(self, auth_jwt: AuthJWT = Depends()) -> JWTUser:
        """
        Get logged user.
        Returns: jwt user data

        """
        if self.disabled:
<<<<<<< HEAD
            return JWTUser(
                id=1,
                impersonator=1,
                type="users",
                groups=[
                    JWTGroup(id="admin", name="admin", role=RoleType.ADMIN)
                ],
            )
=======
            return DEFAULT_ADMIN_USER
>>>>>>> 1b239e9c

        auth_jwt.jwt_required()

        user = JWTUser.from_dict(json.loads(auth_jwt.get_jwt_subject()))
        logging.getLogger(__name__).info(user)
        return user

    @staticmethod
    def get_user_from_token(token: str, jwt_manager: AuthJWT) -> JWTUser:
        token_data = jwt_manager._verified_token(token)
        return JWTUser.from_dict(json.loads(token_data["sub"]))<|MERGE_RESOLUTION|>--- conflicted
+++ resolved
@@ -1,11 +1,7 @@
 import json
 import logging
 from datetime import timedelta
-<<<<<<< HEAD
-from typing import List, Optional, Dict, Any, Callable, cast
-=======
 from typing import Dict, Any, Callable
->>>>>>> 1b239e9c
 
 from fastapi import Depends
 from fastapi_jwt_auth import AuthJWT  # type: ignore
@@ -42,18 +38,7 @@
 
         """
         if self.disabled:
-<<<<<<< HEAD
-            return JWTUser(
-                id=1,
-                impersonator=1,
-                type="users",
-                groups=[
-                    JWTGroup(id="admin", name="admin", role=RoleType.ADMIN)
-                ],
-            )
-=======
             return DEFAULT_ADMIN_USER
->>>>>>> 1b239e9c
 
         auth_jwt.jwt_required()
 
