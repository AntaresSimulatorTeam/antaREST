# Copyright (c) 2024, RTE (https://www.rte-france.com)
#
# See AUTHORS.txt
#
# This Source Code Form is subject to the terms of the Mozilla Public
# License, v. 2.0. If a copy of the MPL was not distributed with this
# file, You can obtain one at http://mozilla.org/MPL/2.0/.
#
# SPDX-License-Identifier: MPL-2.0
#
# This file is part of the Antares project.

import json
import logging
from datetime import timedelta
from typing import Any, Callable, Coroutine, Dict, Optional, Tuple, Union

from fastapi import Depends
from pydantic import BaseModel
from ratelimit.types import Scope  # type: ignore
from starlette.requests import Request

from antarest.core.config import Config
from antarest.core.jwt import DEFAULT_ADMIN_USER, JWTUser
<<<<<<< HEAD
from antarest.fastapi_jwt_auth import AuthJWT
=======
from fastapi_jwt_auth import AuthJWT  # type: ignore
>>>>>>> e3451585

logger = logging.getLogger(__name__)


class Auth:
    """
    Context object to retrieve data present in jwt
    """

    ACCESS_TOKEN_DURATION = timedelta(minutes=15)
    REFRESH_TOKEN_DURATION = timedelta(hours=30)

    def __init__(
        self,
        config: Config,
        verify: Callable[[], None] = AuthJWT().jwt_required,  # Test only
        get_identity: Callable[[], Dict[str, Any]] = AuthJWT().get_raw_jwt,  # Test only
    ):
        self.disabled = config.security.disabled
        self.verify = verify
        self.get_identity = get_identity

    def create_auth_function(
        self,
    ) -> Callable[[Scope], Coroutine[Any, Any, Tuple[str, str]]]:
        async def auth(scope: Scope) -> Tuple[str, str]:
            auth_jwt = AuthJWT(Request(scope))
            user = self.get_current_user(auth_jwt)
            return str(user.id), "admin" if user.is_site_admin() else "default"

        return auth

    def get_current_user(self, auth_jwt: AuthJWT = Depends()) -> JWTUser:
        """
        Get logged user.
        Returns: jwt user data

        """
        if self.disabled:
            return DEFAULT_ADMIN_USER

        auth_jwt.jwt_required()

        user = JWTUser.model_validate(json.loads(auth_jwt.get_jwt_subject()))
        return user

    @staticmethod
    def get_user_from_token(token: str, jwt_manager: AuthJWT) -> Optional[JWTUser]:
        try:
            token_data = jwt_manager._verified_token(token)
            return JWTUser.model_validate(json.loads(token_data["sub"]))
        except Exception as e:
            logger.debug("Failed to retrieve user from token", exc_info=e)
        return None


class JwtSettings(BaseModel):
    authjwt_secret_key: str
    authjwt_token_location: Tuple[str, ...]
    authjwt_access_token_expires: Union[int, timedelta] = Auth.ACCESS_TOKEN_DURATION
    authjwt_refresh_token_expires: Union[int, timedelta] = Auth.REFRESH_TOKEN_DURATION
    authjwt_denylist_enabled: bool = True
    authjwt_denylist_token_checks: Any = {"access", "refresh"}
    authjwt_cookie_csrf_protect: bool = True<|MERGE_RESOLUTION|>--- conflicted
+++ resolved
@@ -22,11 +22,7 @@
 
 from antarest.core.config import Config
 from antarest.core.jwt import DEFAULT_ADMIN_USER, JWTUser
-<<<<<<< HEAD
 from antarest.fastapi_jwt_auth import AuthJWT
-=======
-from fastapi_jwt_auth import AuthJWT  # type: ignore
->>>>>>> e3451585
 
 logger = logging.getLogger(__name__)
 
