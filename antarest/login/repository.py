--- conflicted
+++ resolved
@@ -2,10 +2,6 @@
 from typing import Optional, List
 
 from sqlalchemy import exists  # type: ignore
-<<<<<<< HEAD
-from antarest.common.utils.fastapi_sqlalchemy import db
-=======
->>>>>>> 1b239e9c
 
 from antarest.common.config import Config
 from antarest.common.roles import RoleType
