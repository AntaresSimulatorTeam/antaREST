<<<<<<< HEAD
__version__ = "2.12.2"
=======
__version__ = "2.13.0"
>>>>>>> d16f4cee

from pathlib import Path

ROOT_DIR: Path = Path(__file__).resolve().parent<|MERGE_RESOLUTION|>--- conflicted
+++ resolved
@@ -1,8 +1,4 @@
-<<<<<<< HEAD
-__version__ = "2.12.2"
-=======
 __version__ = "2.13.0"
->>>>>>> d16f4cee
 
 from pathlib import Path
 
