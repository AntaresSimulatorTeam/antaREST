from typing import Any, Optional
from uuid import UUID

<<<<<<< HEAD
from markupsafe import escape
from fastapi import APIRouter, Depends, Query

from antarest.common.jwt import JWTUser
from antarest.login.auth import Auth
=======
from fastapi import APIRouter, Depends

>>>>>>> 1b239e9c
from antarest.common.config import Config
from antarest.common.jwt import JWTUser
from antarest.common.requests import RequestParameters
from antarest.launcher.service import LauncherService
from antarest.login.auth import Auth


def create_launcher_api(service: LauncherService, config: Config) -> APIRouter:
    bp = APIRouter(prefix="/v1")

    auth = Auth(config)

    @bp.post(
        "/launcher/run/{study_id}",
        tags=["Run Studies"],
        summary="Run study",
    )
    def run(
<<<<<<< HEAD
        study_id: str, current_user: JWTUser = Depends(auth.get_current_user)
    ) -> Any:
        params = RequestParameters(user=current_user)
        return {"job_id": service.run_study(str(escape(study_id)), params)}
=======
        study_id: str,
        engine: Optional[str] = None,
        current_user: JWTUser = Depends(auth.get_current_user),
    ) -> Any:
        """
        Run study
        ---
        responses:
          '200':
            content:
              application/json:
                schema:
                    $ref: '#/definitions/RunInfo'
            description: Successful operation
          '400':
            description: Invalid request
          '401':
            description: Unauthenticated User
          '403':
            description: Unauthorized
        parameters:
        - in: path
          name: study_id
          required: true
          description: study id
          schema:
            type: string
        definitions:
            - schema:
                id: RunInfo
                properties:
                  job_id:
                    type: string
        tags:
          - Run Studies
        """

        selected_engine = (
            engine if engine is not None else config.launcher.default
        )

        params = RequestParameters(user=current_user)
        return {"job_id": service.run_study(study_id, params, selected_engine)}
>>>>>>> 1b239e9c

    @bp.get("/launcher/jobs", tags=["Run Studies"], summary="Retrieve jobs")
    def get_job(
        study: Optional[str] = None,
        current_user: JWTUser = Depends(auth.get_current_user),
    ) -> Any:
        return [job.to_dict() for job in service.get_jobs(study)]

    @bp.get(
        "/launcher/jobs/{job_id}",
        tags=["Run Studies"],
        summary="Retrieve job info from job id",
    )
    def get_result(
        job_id: UUID, current_user: JWTUser = Depends(auth.get_current_user)
    ) -> Any:
        return service.get_result(job_id).to_dict()
<<<<<<< HEAD
=======

    @bp.get(
        "/launcher/engines",
        tags=["Run Studies"],
        summary="Retrieve available engines",
    )
    def get_engines() -> Any:
        return {"engines": service.get_launchers()}
>>>>>>> 1b239e9c

    return bp<|MERGE_RESOLUTION|>--- conflicted
+++ resolved
@@ -1,16 +1,8 @@
 from typing import Any, Optional
 from uuid import UUID
 
-<<<<<<< HEAD
-from markupsafe import escape
-from fastapi import APIRouter, Depends, Query
-
-from antarest.common.jwt import JWTUser
-from antarest.login.auth import Auth
-=======
 from fastapi import APIRouter, Depends
 
->>>>>>> 1b239e9c
 from antarest.common.config import Config
 from antarest.common.jwt import JWTUser
 from antarest.common.requests import RequestParameters
@@ -29,12 +21,6 @@
         summary="Run study",
     )
     def run(
-<<<<<<< HEAD
-        study_id: str, current_user: JWTUser = Depends(auth.get_current_user)
-    ) -> Any:
-        params = RequestParameters(user=current_user)
-        return {"job_id": service.run_study(str(escape(study_id)), params)}
-=======
         study_id: str,
         engine: Optional[str] = None,
         current_user: JWTUser = Depends(auth.get_current_user),
@@ -78,7 +64,6 @@
 
         params = RequestParameters(user=current_user)
         return {"job_id": service.run_study(study_id, params, selected_engine)}
->>>>>>> 1b239e9c
 
     @bp.get("/launcher/jobs", tags=["Run Studies"], summary="Retrieve jobs")
     def get_job(
@@ -96,8 +81,6 @@
         job_id: UUID, current_user: JWTUser = Depends(auth.get_current_user)
     ) -> Any:
         return service.get_result(job_id).to_dict()
-<<<<<<< HEAD
-=======
 
     @bp.get(
         "/launcher/engines",
@@ -106,6 +89,5 @@
     )
     def get_engines() -> Any:
         return {"engines": service.get_launchers()}
->>>>>>> 1b239e9c
 
     return bp