import http
import logging
from typing import Any, Dict, List, Optional
from uuid import UUID

from fastapi import APIRouter, Depends, Query
from fastapi.exceptions import HTTPException

from antarest.core.config import Config
from antarest.core.filetransfer.model import FileDownloadTaskDTO
from antarest.core.jwt import JWTUser
from antarest.core.requests import RequestParameters
from antarest.core.utils.web import APITag
from antarest.launcher.model import (
    JobCreationDTO,
    JobResultDTO,
    LauncherEnginesDTO,
    LauncherParametersDTO,
    LogType,
)
from antarest.launcher.service import LauncherService
from antarest.login.auth import Auth

logger = logging.getLogger(__name__)

DEFAULT_MAX_LATEST_JOBS = 200


class UnknownSolverConfig(HTTPException):
    """
    Exception raised during solver versions retrieval when
    the name of the launcher is not "default", "slurm" or "local".
    """

    def __init__(self, solver: str) -> None:
        super().__init__(
            http.HTTPStatus.UNPROCESSABLE_ENTITY,
            f"Unknown solver configuration: '{solver}'",
        )


def create_launcher_api(service: LauncherService, config: Config) -> APIRouter:
    bp = APIRouter(prefix="/v1")

    auth = Auth(config)

    @bp.post(
        "/launcher/run/{study_id}",
        tags=[APITag.launcher],
        summary="Run study",
        response_model=JobCreationDTO,
    )
    def run(
        study_id: str,
        launcher: Optional[str] = None,
        launcher_parameters: LauncherParametersDTO = LauncherParametersDTO(),
        version: Optional[str] = None,
        current_user: JWTUser = Depends(auth.get_current_user),
    ) -> Any:
        logger.info(
            f"Launching study {study_id} with options {launcher_parameters}",
            extra={"user": current_user.id},
        )
        selected_launcher = (
            launcher if launcher is not None else config.launcher.default
        )

        params = RequestParameters(user=current_user)
        return JobCreationDTO(
            job_id=service.run_study(
                study_id,
                selected_launcher,
                launcher_parameters,
                params,
                version,
            )
        )

    @bp.get(
        "/launcher/jobs",
        tags=[APITag.launcher],
        summary="Retrieve jobs",
        response_model=List[JobResultDTO],
    )
    def get_job(
        study: Optional[str] = None,
        filter_orphans: bool = True,
        latest: Optional[int] = None,
        current_user: JWTUser = Depends(auth.get_current_user),
    ) -> Any:
        logger.info(
            f"Fetching execution jobs for study {study or '<all>'}",
            extra={"user": current_user.id},
        )
        params = RequestParameters(user=current_user)
        return [
            job.to_dto()
            for job in service.get_jobs(study, params, filter_orphans, latest)
        ]

    @bp.get(
        "/launcher/jobs/{job_id}/logs",
        tags=[APITag.launcher],
        summary="Retrieve job logs from job id",
    )
    def get_job_log(
        job_id: str,
        log_type: LogType = LogType.STDOUT,
        current_user: JWTUser = Depends(auth.get_current_user),
    ) -> Any:
        logger.info(
            f"Fetching logs for job {job_id}", extra={"user": current_user.id}
        )
        params = RequestParameters(user=current_user)
        return service.get_log(job_id, log_type, params)

    @bp.get(
        "/launcher/jobs/{job_id}/output",
        tags=[APITag.launcher],
        summary="Export job output",
        response_model=FileDownloadTaskDTO,
    )
    def export_job_output(
        job_id: str,
        current_user: JWTUser = Depends(auth.get_current_user),
    ) -> Any:
        logger.info(
            f"Exporting output for job {job_id}",
            extra={"user": current_user.id},
        )
        params = RequestParameters(user=current_user)
        return service.download_output(job_id, params)

    @bp.post(
        "/launcher/jobs/{job_id}/kill",
        tags=[APITag.launcher],
        summary="Kill job",
    )
    def kill_job(
        job_id: str,
        current_user: JWTUser = Depends(auth.get_current_user),
    ) -> Any:
        logger.info(f"Killing job {job_id}", extra={"user": current_user.id})

        params = RequestParameters(user=current_user)
        return service.kill_job(
            job_id=job_id,
            params=params,
        ).to_dto()

    @bp.get(
        "/launcher/jobs/{job_id}",
        tags=[APITag.launcher],
        summary="Retrieve job info from job id",
        response_model=JobResultDTO,
    )
    def get_result(
        job_id: UUID, current_user: JWTUser = Depends(auth.get_current_user)
    ) -> Any:
        logger.info(
            f"Fetching job info {job_id}", extra={"user": current_user.id}
        )
        params = RequestParameters(user=current_user)
        return service.get_result(job_id, params).to_dto()

    @bp.get(
        "/launcher/jobs/{job_id}/progress",
        tags=[APITag.launcher],
        summary="Retrieve job progress from job id",
        response_model=int,
    )
    def get_progress(
        job_id: str, current_user: JWTUser = Depends(auth.get_current_user)
    ) -> Any:
        logger.info(
            f"Fetching job progress of job {job_id}",
            extra={"user": current_user.id},
        )
        params = RequestParameters(user=current_user)
        return int(service.get_launch_progress(job_id, params))

    @bp.delete(
        "/launcher/jobs/{job_id}",
        tags=[APITag.launcher],
        summary="Remove job",
        response_model=JobResultDTO,
    )
    def remove_result(
        job_id: str, current_user: JWTUser = Depends(auth.get_current_user)
    ) -> Any:
        logger.info(f"Removing job {job_id}", extra={"user": current_user.id})
        params = RequestParameters(user=current_user)
        service.remove_job(job_id, params)

    @bp.get(
        "/launcher/engines",
        tags=[APITag.launcher],
        summary="Retrieve available engines",
        response_model=LauncherEnginesDTO,
    )
    def get_engines() -> Any:
        logger.info(f"Listing launch engines")
        return LauncherEnginesDTO(engines=service.get_launchers())

    @bp.get(
        "/launcher/load",
        tags=[APITag.launcher],
        summary="Get the cluster load in usage percent",
    )
    def get_load(
        from_cluster: bool = False,
        current_user: JWTUser = Depends(auth.get_current_user),
    ) -> Dict[str, float]:
        params = RequestParameters(user=current_user)
        logger.info("Fetching launcher load")
        return service.get_load(from_cluster)

    @bp.get(
        "/launcher/versions",
        tags=[APITag.launcher],
        summary="Get list of supported solver versions",
        response_model=List[str],
    )
    def get_solver_versions(
        solver: str = Query(
<<<<<<< HEAD
            "local",
=======
            "default",
>>>>>>> b090f44a
            examples={
                "Default solver": {
                    "description": "Get the solver versions of the default configuration",
                    "value": "default",
                },
                "SLURM solver": {
                    "description": "Get the solver versions of the SLURM server if available",
                    "value": "slurm",
                },
                "Local solver": {
                    "description": "Get the solver versions of the Local server if available",
                    "value": "local",
                },
            },
        )
    ) -> List[str]:
        """
        Get list of supported solver versions defined in the configuration.

        Args:
        - `solver`: name of the configuration to read: "default", "slurm" or "local".
        """
        logger.info(
            f"Fetching the list of solver versions for the '{solver}' configuration"
        )
        if solver not in {"default", "slurm", "local"}:
            raise UnknownSolverConfig(solver)
        return service.get_solver_versions(solver)

    return bp<|MERGE_RESOLUTION|>--- conflicted
+++ resolved
@@ -199,7 +199,7 @@
         response_model=LauncherEnginesDTO,
     )
     def get_engines() -> Any:
-        logger.info(f"Listing launch engines")
+        logger.info("Listing launch engines")
         return LauncherEnginesDTO(engines=service.get_launchers())
 
     @bp.get(
@@ -223,11 +223,7 @@
     )
     def get_solver_versions(
         solver: str = Query(
-<<<<<<< HEAD
-            "local",
-=======
             "default",
->>>>>>> b090f44a
             examples={
                 "Default solver": {
                     "description": "Get the solver versions of the default configuration",
