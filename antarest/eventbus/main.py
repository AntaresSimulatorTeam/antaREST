--- conflicted
+++ resolved
@@ -15,11 +15,7 @@
     config: Config,
     autostart: bool = True,
     redis_client: Optional[Redis] = None,  # type: ignore
-<<<<<<< HEAD
-) -> IEventBus:
-=======
 ) -> EventBusService:
->>>>>>> f80f2d9e
     eventbus = EventBusService(
         RedisEventBus(redis_client)
         if redis_client is not None
