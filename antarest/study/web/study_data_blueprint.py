--- conflicted
+++ resolved
@@ -68,11 +68,7 @@
 )
 from antarest.study.business.district_manager import DistrictCreationDTO, DistrictInfoDTO, DistrictUpdateDTO
 from antarest.study.business.general_management import GeneralFormFields
-<<<<<<< HEAD
-from antarest.study.business.link_management import LinkInfoDTOType
-=======
 from antarest.study.business.link_management import LinkInfoDTO, LinkOutput
->>>>>>> b8a52e4c
 from antarest.study.business.optimization_management import OptimizationFormFields
 from antarest.study.business.playlist_management import PlaylistColumns
 from antarest.study.business.scenario_builder_management import Rulesets, ScenarioType
@@ -151,7 +147,7 @@
         "/studies/{uuid}/links",
         tags=[APITag.study_data],
         summary="Get all links",
-        response_model=t.List[LinkInfoDTOType],
+        response_model=t.List[LinkInfoDTO],
     )
     def get_links(
         uuid: str,
@@ -187,11 +183,11 @@
         "/studies/{uuid}/links",
         tags=[APITag.study_data],
         summary="Create a link",
-        response_model=LinkInfoDTOType,
+        response_model=LinkInfoDTO,
     )
     def create_link(
         uuid: str,
-        link_creation_info: LinkInfoDTOType,
+        link_creation_info: LinkInfoDTO,
         current_user: JWTUser = Depends(auth.get_current_user),
     ) -> LinkInfoDTO:
         logger.info(
