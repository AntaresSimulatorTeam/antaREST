import logging
import shutil
from enum import Enum
from http import HTTPStatus
from io import BytesIO
from typing import List, Optional, Union, cast
from zipfile import BadZipFile, ZipFile
<<<<<<< HEAD
=======

from fastapi import HTTPException, UploadFile
from pydantic import BaseModel, Field, validator
>>>>>>> e9ec1b58

from antarest.core.exceptions import BadZipBinary
from antarest.core.model import JSON
from antarest.core.utils.utils import suppress_exception
from antarest.study.business.enum_ignore_case import EnumIgnoreCase
from antarest.study.model import Study
from antarest.study.storage.rawstudy.model.filesystem.bucket_node import (
    BucketNode,
)
from antarest.study.storage.rawstudy.model.filesystem.factory import FileStudy
from antarest.study.storage.rawstudy.model.filesystem.folder_node import (
    ChildNotFoundError,
    FolderNode,
)
from antarest.study.storage.rawstudy.model.filesystem.root.user.expansion.expansion import (
    Expansion,
)
from antarest.study.storage.storage_service import StudyStorageService
from antarest.study.storage.utils import fix_study_root
from fastapi import HTTPException, UploadFile
from pydantic import BaseModel, Field, validator

logger = logging.getLogger(__name__)


class XpansionResourceFileType(EnumIgnoreCase):
    CAPACITIES = "capacities"
    WEIGHTS = "weights"
    CONSTRAINTS = "constraints"


class UcType(EnumIgnoreCase):
    EXPANSION_FAST = "expansion_fast"
    EXPANSION_ACCURATE = "expansion_accurate"


class Master(EnumIgnoreCase):
    INTEGER = "integer"
    RELAXED = "relaxed"


class CutType(EnumIgnoreCase):
    AVERAGE = "average"
    YEARLY = "yearly"
    WEEKLY = "weekly"


class Solver(EnumIgnoreCase):
    CBC = "Cbc"
    COIN = "Coin"
    XPRESS = "Xpress"


class MaxIteration(EnumIgnoreCase):
    INF = "+Inf"


class XpansionSensitivitySettingsDTO(BaseModel):
    epsilon: float
    projection: Optional[List[str]]
    capex: bool = False


class XpansionSettingsDTO(BaseModel):
    """
    A data transfer object representing the general settings used for Xpansion.

    Attributes:
        optimality_gap: Tolerance on absolute gap for the solution.
        max_iteration: Maximum number of Benders iterations for the solver.
        uc_type: Unit-commitment type used by Antares for the solver.
        master: Resolution mode of the master problem for the solver.
        yearly_weights: Path of the Monte-Carlo weights file for the solution.
        additional_constraints: Path of the additional constraints file for the solution.
        relaxed_optimality_gap: Threshold to switch from relaxed to integer master.
        cut_type: The type of cut used in the Benders decomposition.
        ampl_solver: The solver used by AMPL.
        ampl_presolve: The pre-solve setting used by AMPL.
        ampl_solve_bounds_frequency: The frequency with which to solve bounds using AMPL.
        relative_gap: Tolerance on relative gap for the solution.
        batch_size: Amount of batches in the Benders decomposition.
        solver: The solver used to solve the master and the sub-problems in the Benders decomposition.
        timelimit: The timelimit (in seconds) of the Benders step.
        log_level: The severity of the solver's log.
        sensitivity_config: The sensitivity configuration for Xpansion.

    Raises:
        ValueError: If the `relaxed_optimality_gap` attribute is not a float
        or a string ending with "%" and a valid float.
    """

    optimality_gap: Optional[float] = Field(default=1, ge=0)
    # fmt: off
    max_iteration: Optional[Union[int, MaxIteration]] = Field(default=MaxIteration.INF, ge=0)
    # fmt: on
    uc_type: UcType = UcType.EXPANSION_FAST
    master: Master = Master.INTEGER
    yearly_weights: Optional[str] = Field(None, alias="yearly-weights")
    additional_constraints: Optional[str] = Field(
        None, alias="additional-constraints"
    )
    relaxed_optimality_gap: Optional[Union[float, str]] = Field(
        None, alias="relaxed-optimality-gap"
    )
    cut_type: Optional[CutType] = Field(None, alias="cut-type")
    ampl_solver: Optional[str] = Field(None, alias="ampl.solver")
    ampl_presolve: Optional[int] = Field(None, alias="ampl.presolve")
    ampl_solve_bounds_frequency: Optional[int] = Field(
        None, alias="ampl.solve_bounds_frequency"
    )
    relative_gap: Optional[float] = Field(default=None, ge=0)
    batch_size: Optional[int] = Field(default=0, alias="batch-size", ge=0)
    solver: Optional[Solver] = None
    timelimit: Optional[int] = 1000000000000  # 1e12
    log_level: Optional[int] = 0
    sensitivity_config: Optional[XpansionSensitivitySettingsDTO] = None

    @validator("relaxed_optimality_gap")
    def relaxed_optimality_gap_validation(
        cls, v: Optional[Union[float, str]]
    ) -> Optional[Union[float, str]]:
        if isinstance(v, float):
            return v
        if isinstance(v, str):
            stripped_v = v.strip()
            if stripped_v.endswith("%") and float(stripped_v[:-1]):
                return v
            raise ValueError(
                "season_correlation is not allowed for 'thermal' type"
            )
        return v


class XpansionCandidateDTO(BaseModel):
    # The id of the candidate is irrelevant, so it should stay hidden for the user
    # The names should be the section titles of the file, and the id should be removed
    name: str
    link: str
    annual_cost_per_mw: float = Field(alias="annual-cost-per-mw", ge=0)
    unit_size: Optional[float] = Field(None, alias="unit-size", ge=0)
    max_units: Optional[int] = Field(None, alias="max-units", ge=0)
    max_investment: Optional[float] = Field(None, alias="max-investment", ge=0)
    already_installed_capacity: Optional[int] = Field(
        None, alias="already-installed-capacity", ge=0
    )
    # this is obsolete (replaced by direct/indirect)
    link_profile: Optional[str] = Field(None, alias="link-profile")
    # this is obsolete (replaced by direct/indirect)
    already_installed_link_profile: Optional[str] = Field(
        None, alias="already-installed-link-profile"
    )
    direct_link_profile: Optional[str] = Field(
        None, alias="direct-link-profile"
    )
    indirect_link_profile: Optional[str] = Field(
        None, alias="indirect-link-profile"
    )
    already_installed_direct_link_profile: Optional[str] = Field(
        None, alias="already-installed-direct-link-profile"
    )
    already_installed_indirect_link_profile: Optional[str] = Field(
        None, alias="already-installed-indirect-link-profile"
    )


class LinkNotFound(HTTPException):
    def __init__(self, message: str) -> None:
        super().__init__(HTTPStatus.NOT_FOUND, message)


class XpansionFileNotFoundError(HTTPException):
    def __init__(self, message: str) -> None:
        super().__init__(HTTPStatus.NOT_FOUND, message)


class IllegalCharacterInNameError(HTTPException):
    def __init__(self, message: str) -> None:
        super().__init__(HTTPStatus.BAD_REQUEST, message)


class CandidateNameIsEmpty(HTTPException):
    def __init__(self) -> None:
        super().__init__(HTTPStatus.BAD_REQUEST)


class WrongTypeFormat(HTTPException):
    def __init__(self, message: str) -> None:
        super().__init__(HTTPStatus.BAD_REQUEST, message)


class WrongLinkFormatError(HTTPException):
    def __init__(self, message: str) -> None:
        super().__init__(HTTPStatus.BAD_REQUEST, message)


class CandidateAlreadyExistsError(HTTPException):
    def __init__(self, message: str) -> None:
        super().__init__(HTTPStatus.BAD_REQUEST, message)


class BadCandidateFormatError(HTTPException):
    def __init__(self, message: str) -> None:
        super().__init__(HTTPStatus.BAD_REQUEST, message)


class CandidateNotFoundError(HTTPException):
    def __init__(self, message: str) -> None:
        super().__init__(HTTPStatus.NOT_FOUND, message)


class ConstraintsNotFoundError(HTTPException):
    def __init__(self, message: str) -> None:
        super().__init__(HTTPStatus.NOT_FOUND, message)


class FileCurrentlyUsedInSettings(HTTPException):
    def __init__(self, message: str) -> None:
        super().__init__(HTTPStatus.CONFLICT, message)


class FileAlreadyExistsError(HTTPException):
    def __init__(self, message: str) -> None:
        super().__init__(HTTPStatus.CONFLICT, message)


class XpansionManager:
    def __init__(self, study_storage_service: StudyStorageService):
        self.study_storage_service = study_storage_service

    def create_xpansion_configuration(
        self, study: Study, zipped_config: Optional[UploadFile] = None
    ) -> None:
        logger.info(
            f"Initiating xpansion configuration for study '{study.id}'"
        )
        file_study = self.study_storage_service.get_storage(study).get_raw(
            study
        )
        try:
            file_study.tree.get(["user", "expansion"])
            logger.info(f"Using existing configuration for study '{study.id}'")
        except ChildNotFoundError:
            if zipped_config:
                try:
                    with ZipFile(
                        BytesIO(zipped_config.file.read())
                    ) as zip_output:
                        logger.info(
                            f"Importing zipped xpansion configuration for study '{study.id}'"
                        )
                        zip_output.extractall(
                            path=file_study.config.path / "user" / "expansion"
                        )
                        fix_study_root(
                            file_study.config.path / "user" / "expansion"
                        )
                    return
                except BadZipFile:
                    shutil.rmtree(
                        file_study.config.path / "user" / "expansion",
                        ignore_errors=True,
                    )
                    raise BadZipBinary("Only zip file are allowed.")

            study_version = file_study.config.version

            xpansion_settings = {
                "optimality_gap": 1,
                "max_iteration": "+Inf",
                "uc_type": "expansion_fast",
                "master": "integer",
                "yearly-weights": None,
                "additional-constraints": None,
            }

            if study_version < 800:
                xpansion_settings["relaxed-optimality-gap"] = 1e6
                xpansion_settings["cut-type"] = "yearly"
                xpansion_settings["ampl.solver"] = "cbc"
                xpansion_settings["ampl.presolve"] = 0
                xpansion_settings["ampl.solve_bounds_frequency"] = 1000000
            else:
                xpansion_settings["relative_gap"] = 1e-12
                xpansion_settings["solver"] = Solver.CBC.value
                xpansion_settings["batch-size"] = 0

            xpansion_configuration_data = {
                "user": {
                    "expansion": {
                        "settings": xpansion_settings,
                        "sensitivity": {"sensitivity_in": {}},
                        "candidates": {},
                        "capa": {},
                        "weights": {},
                        "constraints": {},
                    }
                }
            }

            file_study.tree.save(xpansion_configuration_data)

    def delete_xpansion_configuration(self, study: Study) -> None:
        logger.info(f"Deleting xpansion configuration for study '{study.id}'")
        file_study = self.study_storage_service.get_storage(study).get_raw(
            study
        )
        file_study.tree.delete(["user", "expansion"])

    def get_xpansion_settings(self, study: Study) -> XpansionSettingsDTO:
        logger.info(f"Getting xpansion settings for study '{study.id}'")
        file_study = self.study_storage_service.get_storage(study).get_raw(
            study
        )
        json = file_study.tree.get(["user", "expansion", "settings"])
        json["sensitivity_config"] = (
            suppress_exception(
                lambda: file_study.tree.get(
                    ["user", "expansion", "sensitivity", "sensitivity_in"]
                ),
                lambda e: logger.warning(
                    "Failed to read sensitivity config", exc_info=e
                ),
            )
            or None
        )
        return XpansionSettingsDTO.parse_obj(json)

    @staticmethod
    def _assert_xpansion_settings_additional_constraints_is_valid(
        file_study: FileStudy,
        additional_constraints: str,
    ) -> None:
        if additional_constraints:
            try:
                file_study.tree.get(
                    [
                        "user",
                        "expansion",
                        "constraints",
                        additional_constraints,
                    ]
                )
            except ChildNotFoundError:
                raise XpansionFileNotFoundError(
                    f"The 'additional-constraints' file '{additional_constraints}' does not exist"
                )

    def update_xpansion_settings(
        self, study: Study, new_xpansion_settings_dto: XpansionSettingsDTO
    ) -> XpansionSettingsDTO:
        logger.info(f"Updating xpansion settings for study '{study.id}'")
        file_study = self.study_storage_service.get_storage(study).get_raw(
            study
        )
        if new_xpansion_settings_dto.additional_constraints:
            self._assert_xpansion_settings_additional_constraints_is_valid(
                file_study, new_xpansion_settings_dto.additional_constraints
            )

        file_study.tree.save(
            new_xpansion_settings_dto.dict(
                by_alias=True, exclude={"sensitivity_config"}
            ),
            ["user", "expansion", "settings"],
        )
        if new_xpansion_settings_dto.sensitivity_config:
            file_study.tree.save(
                new_xpansion_settings_dto.sensitivity_config.dict(),
                [
                    "user",
                    "expansion",
                    "sensitivity",
                    "sensitivity_in",
                ],
            )
        return new_xpansion_settings_dto

    @staticmethod
    def _assert_link_profile_are_files(
        file_study: FileStudy,
        xpansion_candidate_dto: XpansionCandidateDTO,
    ) -> None:
        for fieldname, filename in [
            ("link-profile", xpansion_candidate_dto.link_profile),
            (
                "already-installed-link-profile",
                xpansion_candidate_dto.already_installed_link_profile,
            ),
            (
                "direct-link-profile",
                xpansion_candidate_dto.direct_link_profile,
            ),
            (
                "indirect-direct-link-profile",
                xpansion_candidate_dto.indirect_link_profile,
            ),
            (
                "already-installed-direct-link-profile",
                xpansion_candidate_dto.already_installed_direct_link_profile,
            ),
            (
                "already-installed-indirect-link-profile",
                xpansion_candidate_dto.already_installed_indirect_link_profile,
            ),
        ]:
            if filename and not file_study.tree.get(
                [
                    "user",
                    "expansion",
                    "capa",
                    filename,
                ]
            ):
                raise XpansionFileNotFoundError(
                    f"The '{fieldname}' file '{filename}' does not exist"
                )

    @staticmethod
    def _assert_link_exist(
        file_study: FileStudy,
        xpansion_candidate_dto: XpansionCandidateDTO,
    ) -> None:
        if " - " not in xpansion_candidate_dto.link:
            raise WrongLinkFormatError(
                "The link must be in the format 'area1 - area2'"
            )
        area1, area2 = xpansion_candidate_dto.link.split(" - ")
        area_from, area_to = sorted([area1, area2])
        if area_to not in file_study.config.get_links(area_from):
            raise LinkNotFound(
                f"The link from '{area_from}' to '{area_to}' not found"
            )

    @staticmethod
    def _assert_no_illegal_character_is_in_candidate_name(
        xpansion_candidate_name: str,
    ) -> None:
        illegal_chars = [
            " ",
            "\n",
            "\t",
            "\r",
            "\f",
            "\v",
            "-",
            "+",
            "=",
            ":",
            "[",
            "]",
            "(",
            ")",
        ]
        if xpansion_candidate_name.strip() == "":
            raise CandidateNameIsEmpty()
        for char in illegal_chars:
            if char in xpansion_candidate_name:
                raise IllegalCharacterInNameError(
                    f"The character '{char}' is not allowed in the candidate name"
                )

    @staticmethod
    def _assert_candidate_name_is_not_already_taken(
        candidates: JSON, xpansion_candidate_name: str
    ) -> None:
        for candidate in candidates.values():
            if candidate["name"] == xpansion_candidate_name:
                raise CandidateAlreadyExistsError(
                    f"The candidate '{xpansion_candidate_name}' already exists"
                )

    @staticmethod
    def _assert_investment_candidate_is_valid(
        max_investment: Optional[float],
        max_units: Optional[int],
        unit_size: Optional[float],
    ) -> None:
        bool_max_investment = max_investment is None
        bool_max_units = max_units is None
        bool_unit_size = unit_size is None

        if not (
            (not bool_max_investment and bool_max_units and bool_unit_size)
            or (
                bool_max_investment
                and not bool_max_units
                and not bool_unit_size
            )
        ):
            raise BadCandidateFormatError(
                "The candidate is not well formatted.\nIt should either contain max-investment or (max-units and unit-size)."
            )

    def _assert_candidate_is_correct(
        self,
        candidates: JSON,
        file_study: FileStudy,
        xpansion_candidate_dto: XpansionCandidateDTO,
        new_name: bool = False,
    ) -> None:
        logger.info(f"Checking given candidate is correct")
        self._assert_no_illegal_character_is_in_candidate_name(
            xpansion_candidate_dto.name
        )
        if new_name:
            self._assert_candidate_name_is_not_already_taken(
                candidates, xpansion_candidate_dto.name
            )
        self._assert_link_profile_are_files(file_study, xpansion_candidate_dto)
        self._assert_link_exist(file_study, xpansion_candidate_dto)
        self._assert_investment_candidate_is_valid(
            xpansion_candidate_dto.max_investment,
            xpansion_candidate_dto.max_units,
            xpansion_candidate_dto.unit_size,
        )
        assert xpansion_candidate_dto.annual_cost_per_mw

    def add_candidate(
        self, study: Study, xpansion_candidate_dto: XpansionCandidateDTO
    ) -> None:
        file_study = self.study_storage_service.get_storage(study).get_raw(
            study
        )

        candidates = file_study.tree.get(["user", "expansion", "candidates"])

        self._assert_candidate_is_correct(
            candidates, file_study, xpansion_candidate_dto
        )

        # Find next candidate id
        max_id = (
            2 if not candidates else int(sorted(candidates.keys()).pop()) + 2
        )
        next_id = next(
            str(i) for i in range(1, max_id) if str(i) not in candidates
        )  # The primary key is actually the name, the id does not matter and is never checked.

        logger.info(
            f"Adding candidate '{xpansion_candidate_dto.name}' to study '{study.id}'"
        )
        candidates[next_id] = xpansion_candidate_dto.dict(
            by_alias=True, exclude_none=True
        )
        candidates_data = {"user": {"expansion": {"candidates": candidates}}}
        file_study.tree.save(candidates_data)
        # Should we add a field in the study config containing the xpansion candidates like the links or the areas ?

    def get_candidate(
        self, study: Study, candidate_name: str
    ) -> XpansionCandidateDTO:
        logger.info(
            f"Getting candidate '{candidate_name}' of study '{study.id}'"
        )
        # This takes the first candidate with the given name and not the id, because the name is the primary key.
        file_study = self.study_storage_service.get_storage(study).get_raw(
            study
        )
        candidates = file_study.tree.get(["user", "expansion", "candidates"])
        try:
            candidate = next(
                c for c in candidates.values() if c["name"] == candidate_name
            )
            return XpansionCandidateDTO(**candidate)

        except StopIteration:
            raise CandidateNotFoundError(
                f"The candidate '{candidate_name}' does not exist"
            )

    def get_candidates(self, study: Study) -> List[XpansionCandidateDTO]:
        logger.info(f"Getting all candidates of study {study.id}")
        file_study = self.study_storage_service.get_storage(study).get_raw(
            study
        )
        candidates = file_study.tree.get(["user", "expansion", "candidates"])
        return [XpansionCandidateDTO(**c) for c in candidates.values()]

    def update_candidate(
        self,
        study: Study,
        candidate_name: str,
        xpansion_candidate_dto: XpansionCandidateDTO,
    ) -> None:
        file_study = self.study_storage_service.get_storage(study).get_raw(
            study
        )

        candidates = file_study.tree.get(["user", "expansion", "candidates"])

        new_name = candidate_name != xpansion_candidate_dto.name
        self._assert_candidate_is_correct(
            candidates, file_study, xpansion_candidate_dto, new_name=new_name
        )

        logger.info(f"Checking candidate {candidate_name} exists")
        for candidate_id, candidate in candidates.items():
            if candidate["name"] == candidate_name:
                logger.info(
                    f"Updating candidate '{candidate_name}' of study '{study.id}'"
                )
                candidates[candidate_id] = xpansion_candidate_dto.dict(
                    by_alias=True, exclude_none=True
                )
                file_study.tree.save(
                    candidates, ["user", "expansion", "candidates"]
                )
                return
        raise CandidateNotFoundError(
            f"The candidate '{xpansion_candidate_dto.name}' does not exist"
        )

    def delete_candidate(self, study: Study, candidate_name: str) -> None:
        file_study = self.study_storage_service.get_storage(study).get_raw(
            study
        )

        candidates = file_study.tree.get(["user", "expansion", "candidates"])
        candidate_id = next(
            candidate_id
            for candidate_id, candidate in candidates.items()
            if candidate["name"] == candidate_name
        )

        logger.info(
            f"Deleting candidate '{candidate_name}' from study '{study.id}'"
        )
        file_study.tree.delete(
            ["user", "expansion", "candidates", candidate_id]
        )

    def update_xpansion_constraints_settings(
        self, study: Study, constraints_file_name: Optional[str]
    ) -> None:
        self.update_xpansion_settings(
            study,
            XpansionSettingsDTO.parse_obj(
                {"additional-constraints": constraints_file_name}
            ),
        )

    def _raw_file_dir(
        self, raw_file_type: XpansionResourceFileType
    ) -> List[str]:
        if raw_file_type == XpansionResourceFileType.CONSTRAINTS:
            return ["user", "expansion", "constraints"]
        elif raw_file_type == XpansionResourceFileType.CAPACITIES:
            return ["user", "expansion", "capa"]
        elif raw_file_type == XpansionResourceFileType.WEIGHTS:
            return ["user", "expansion", "weights"]
        raise NotImplementedError(
            f"raw_file_type '{raw_file_type}' not implemented"
        )

    def _add_raw_files(
        self,
        file_study: FileStudy,
        files: List[UploadFile],
        raw_file_type: XpansionResourceFileType,
    ) -> None:
        keys = self._raw_file_dir(raw_file_type)
        data: JSON = {}
        buffer = data

        list_names = [file.filename for file in files]
        for name in list_names:
            try:
                if name in file_study.tree.get(keys):
                    raise FileAlreadyExistsError(
                        f"File '{name}' already exists"
                    )
            except ChildNotFoundError:
                logger.warning(f"Failed to list existing files for {keys}")

        if len(list_names) != len(set(list_names)):
            raise FileAlreadyExistsError(
                f"Some files have the same name: {list_names}"
            )

        for key in keys:
            buffer[key] = {}
            buffer = buffer[key]

        for file in files:
            content = file.file.read()
            if type(content) != bytes:
                content = content.encode()
            buffer[file.filename] = content

        file_study.tree.save(data)

    def add_resource(
        self,
        study: Study,
        resource_type: XpansionResourceFileType,
        files: List[UploadFile],
    ) -> None:
        logger.info(
            f"Adding xpansion {resource_type} resource file list to study '{study.id}'"
        )
        file_study = self.study_storage_service.get_storage(study).get_raw(
            study
        )
        self._add_raw_files(file_study, files, resource_type)

    def delete_resource(
        self,
        study: Study,
        resource_type: XpansionResourceFileType,
        filename: str,
    ) -> None:
        file_study = self.study_storage_service.get_storage(study).get_raw(
            study
        )
        logger.info(
            f"Checking if xpansion {resource_type} resource file '{filename}' is not used in study '{study.id}'"
        )
        if (
            resource_type == XpansionResourceFileType.CONSTRAINTS
            and self._is_constraints_file_used(file_study, filename)
        ):
            raise FileCurrentlyUsedInSettings(
                f"The constraints file '{filename}' is still used in the xpansion settings and cannot be deleted"
            )
        elif (
            resource_type == XpansionResourceFileType.CAPACITIES
            and self._is_capa_file_used(file_study, filename)
        ):
            raise FileCurrentlyUsedInSettings(
                f"The capacities file '{filename}' is still used in the xpansion settings and cannot be deleted"
            )
        elif (
            resource_type == XpansionResourceFileType.WEIGHTS
            and self._is_weights_file_used(file_study, filename)
        ):
            raise FileCurrentlyUsedInSettings(
                f"The weight file '{filename}' is still used in the xpansion settings and cannot be deleted"
            )
        file_study.tree.delete(self._raw_file_dir(resource_type) + [filename])

    def get_resource_content(
        self,
        study: Study,
        resource_type: XpansionResourceFileType,
        filename: str,
    ) -> Union[JSON, bytes]:
        logger.info(
            f"Getting xpansion {resource_type} resource file '{filename}' from study '{study.id}'"
        )
        file_study = self.study_storage_service.get_storage(study).get_raw(
            study
        )
        return file_study.tree.get(
            self._raw_file_dir(resource_type) + [filename]
        )

    def list_resources(
        self, study: Study, resource_type: XpansionResourceFileType
    ) -> List[str]:
        logger.info(
            f"Getting all xpansion {resource_type} files from study '{study.id}'"
        )
        file_study = self.study_storage_service.get_storage(study).get_raw(
            study
        )
        try:
            return [
                filename
                for filename in file_study.tree.get(
                    self._raw_file_dir(resource_type)
                ).keys()
            ]
        except ChildNotFoundError:
            return []

    def list_root_files(self, study: Study) -> List[str]:
        logger.info(
            f"Getting xpansion root resources file from study '{study.id}'"
        )
        file_study = self.study_storage_service.get_storage(study).get_raw(
            study
        )
        registered_filenames = [
            registered_file.key
            for registered_file in Expansion.registered_files
        ]
        root_files = [
            key
            for key, node in cast(
                FolderNode, file_study.tree.get_node(["user", "expansion"])
            )
            .build()
            .items()
            if key not in registered_filenames and type(node) != BucketNode
        ]
        return root_files

    @staticmethod
    def _is_constraints_file_used(
        file_study: FileStudy, filename: str
    ) -> bool:
        try:
            return (
                str(
                    file_study.tree.get(
                        [
                            "user",
                            "expansion",
                            "settings",
                            "additional-constraints",
                        ]
                    )
                )
                == filename
            )
        except KeyError:
            return False

    @staticmethod
    def _is_weights_file_used(file_study: FileStudy, filename: str) -> bool:
        try:
            return (
                str(
                    file_study.tree.get(
                        [
                            "user",
                            "expansion",
                            "settings",
                            "yearly-weights",
                        ]
                    )
                )
                == filename
            )
        except KeyError:
            return False

    @staticmethod
    def _is_capa_file_used(file_study: FileStudy, filename: str) -> bool:
        logger.info(
            f"Checking xpansion capacities file '{filename}' is not used in study '{file_study.config.study_id}'"
        )

        candidates = file_study.tree.get(["user", "expansion", "candidates"])
        all_link_profiles = [
            candidate.get("link-profile", None)
            for candidate in candidates.values()
        ]
        all_link_profiles += [
            candidate.get("already-installed-link-profile", None)
            for candidate in candidates.values()
        ]
        return filename in all_link_profiles<|MERGE_RESOLUTION|>--- conflicted
+++ resolved
@@ -1,16 +1,12 @@
 import logging
 import shutil
-from enum import Enum
 from http import HTTPStatus
 from io import BytesIO
 from typing import List, Optional, Union, cast
 from zipfile import BadZipFile, ZipFile
-<<<<<<< HEAD
-=======
 
 from fastapi import HTTPException, UploadFile
 from pydantic import BaseModel, Field, validator
->>>>>>> e9ec1b58
 
 from antarest.core.exceptions import BadZipBinary
 from antarest.core.model import JSON
@@ -30,8 +26,6 @@
 )
 from antarest.study.storage.storage_service import StudyStorageService
 from antarest.study.storage.utils import fix_study_root
-from fastapi import HTTPException, UploadFile
-from pydantic import BaseModel, Field, validator
 
 logger = logging.getLogger(__name__)
 
