--- conflicted
+++ resolved
@@ -105,43 +105,33 @@
                 else {"filter_synthesis", "filter_year_by_year"}
             )
             data = {
-<<<<<<< HEAD
-                f"{area1_id} / {area2_id}": link.model_dump(mode="json", by_alias=True)
-=======
                 f"{area1_id} / {area2_id}": link.model_dump(mode="json", by_alias=True, exclude=excludes)
->>>>>>> 4ffdfdc2
                 for (area1_id, area2_id), link in links_map.items()
             }
         elif table_type == TableModeType.THERMAL:
             thermals_by_areas = self._thermal_manager.get_all_thermals_props(study)
             data = {
-                f"{area_id} / {cluster_id.lower()}": cluster.model_dump(
-                    mode="json", by_alias=True, exclude={"id", "name"}
-                )
+                f"{area_id} / {cluster_id}": cluster.model_dump(by_alias=True, exclude={"id", "name"})
                 for area_id, thermals_by_ids in thermals_by_areas.items()
                 for cluster_id, cluster in thermals_by_ids.items()
             }
         elif table_type == TableModeType.RENEWABLE:
             renewables_by_areas = self._renewable_manager.get_all_renewables_props(study)
             data = {
-                f"{area_id} / {cluster_id.lower()}": cluster.model_dump(
-                    mode="json", by_alias=True, exclude={"id", "name"}
-                )
+                f"{area_id} / {cluster_id}": cluster.model_dump(by_alias=True, exclude={"id", "name"})
                 for area_id, renewables_by_ids in renewables_by_areas.items()
                 for cluster_id, cluster in renewables_by_ids.items()
             }
         elif table_type == TableModeType.ST_STORAGE:
             storages_by_areas = self._st_storage_manager.get_all_storages_props(study)
             data = {
-                f"{area_id} / {cluster_id.lower()}": cluster.model_dump(
-                    mode="json", by_alias=True, exclude={"id", "name"}
-                )
+                f"{area_id} / {cluster_id}": cluster.model_dump(by_alias=True, exclude={"id", "name"})
                 for area_id, storages_by_ids in storages_by_areas.items()
                 for cluster_id, cluster in storages_by_ids.items()
             }
         elif table_type == TableModeType.BINDING_CONSTRAINT:
             bc_seq = self._binding_constraint_manager.get_binding_constraints(study)
-            data = {bc.id: bc.model_dump(mode="json", by_alias=True, exclude={"id", "name", "terms"}) for bc in bc_seq}
+            data = {bc.id: bc.model_dump(by_alias=True, exclude={"id", "name", "terms"}) for bc in bc_seq}
         else:  # pragma: no cover
             raise NotImplementedError(f"Table type {table_type} not implemented")
         return data
@@ -206,21 +196,14 @@
             # Use AreaOutput to update properties of areas, which may include `None` values
             area_props_by_ids = {key: AreaOutput(**values) for key, values in data.items()}
             areas_map = self._area_manager.update_areas_props(study, area_props_by_ids)
-            data = {
-                area_id: area.model_dump(mode="json", by_alias=True, exclude_none=True)
-                for area_id, area in areas_map.items()
-            }
+            data = {area_id: area.model_dump(by_alias=True, exclude_none=True) for area_id, area in areas_map.items()}
             return data
         elif table_type == TableModeType.LINK:
             links_map = {tuple(key.split(" / ")): LinkOutput(**values) for key, values in data.items()}
             updated_map = self._link_manager.update_links_props(study, links_map)  # type: ignore
             excludes = set() if int(study.version) >= STUDY_VERSION_8_2 else {"filter_synthesis", "filter_year_by_year"}
             data = {
-<<<<<<< HEAD
-                f"{area1_id} / {area2_id}": link.model_dump(mode="json", by_alias=True)
-=======
                 f"{area1_id} / {area2_id}": link.model_dump(by_alias=True, exclude=excludes)
->>>>>>> 4ffdfdc2
                 for (area1_id, area2_id), link in updated_map.items()
             }
             return data
@@ -232,7 +215,7 @@
                 thermals_by_areas[area_id][cluster_id] = ThermalClusterInput(**values)
             thermals_map = self._thermal_manager.update_thermals_props(study, thermals_by_areas)
             data = {
-                f"{area_id} / {cluster_id}": cluster.model_dump(mode="json", by_alias=True, exclude={"id", "name"})
+                f"{area_id} / {cluster_id}": cluster.model_dump(by_alias=True, exclude={"id", "name"})
                 for area_id, thermals_by_ids in thermals_map.items()
                 for cluster_id, cluster in thermals_by_ids.items()
             }
@@ -245,7 +228,7 @@
                 renewables_by_areas[area_id][cluster_id] = RenewableClusterInput(**values)
             renewables_map = self._renewable_manager.update_renewables_props(study, renewables_by_areas)
             data = {
-                f"{area_id} / {cluster_id}": cluster.model_dump(mode="json", by_alias=True, exclude={"id", "name"})
+                f"{area_id} / {cluster_id}": cluster.model_dump(by_alias=True, exclude={"id", "name"})
                 for area_id, renewables_by_ids in renewables_map.items()
                 for cluster_id, cluster in renewables_by_ids.items()
             }
@@ -258,7 +241,7 @@
                 storages_by_areas[area_id][cluster_id] = STStorageInput(**values)
             storages_map = self._st_storage_manager.update_storages_props(study, storages_by_areas)
             data = {
-                f"{area_id} / {cluster_id}": cluster.model_dump(mode="json", by_alias=True, exclude={"id", "name"})
+                f"{area_id} / {cluster_id}": cluster.model_dump(by_alias=True, exclude={"id", "name"})
                 for area_id, storages_by_ids in storages_map.items()
                 for cluster_id, cluster in storages_by_ids.items()
             }
@@ -267,8 +250,7 @@
             bcs_by_ids = {key: ConstraintInput(**values) for key, values in data.items()}
             bcs_map = self._binding_constraint_manager.update_binding_constraints(study, bcs_by_ids)
             return {
-                bc_id: bc.model_dump(mode="json", by_alias=True, exclude={"id", "name", "terms"})
-                for bc_id, bc in bcs_map.items()
+                bc_id: bc.model_dump(by_alias=True, exclude={"id", "name", "terms"}) for bc_id, bc in bcs_map.items()
             }
         else:  # pragma: no cover
             raise NotImplementedError(f"Table type {table_type} not implemented")
