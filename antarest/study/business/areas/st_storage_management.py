# Copyright (c) 2025, RTE (https://www.rte-france.com)
#
# See AUTHORS.txt
#
# This Source Code Form is subject to the terms of the Mozilla Public
# License, v. 2.0. If a copy of the MPL was not distributed with this
# file, You can obtain one at http://mozilla.org/MPL/2.0/.
#
# SPDX-License-Identifier: MPL-2.0
#
# This file is part of the Antares project.

import collections
import operator
from typing import Any, Dict, List, Mapping, MutableMapping, Optional, Sequence

import numpy as np
from antares.study.version import StudyVersion
from pydantic import field_validator, model_validator
from typing_extensions import Literal

from antarest.core.exceptions import (
    AreaNotFound,
    ChildNotFoundError,
    DuplicateSTStorage,
    STStorageConfigNotFound,
    STStorageMatrixNotFound,
    STStorageNotFound,
)
from antarest.core.model import JSON
from antarest.core.requests import CaseInsensitiveDict
from antarest.core.serde import AntaresBaseModel
from antarest.study.business.all_optional_meta import all_optional_model, camel_case_model
from antarest.study.business.utils import execute_or_add_commands
from antarest.study.model import STUDY_VERSION_8_8, Study
from antarest.study.storage.rawstudy.model.filesystem.config.identifier import transform_name_to_id
from antarest.study.storage.rawstudy.model.filesystem.config.st_storage import (
    STStorage880Config,
    STStorage880Properties,
    STStorageConfigType,
    STStorageGroup,
    STStorageProperties,
    STStoragePropertiesType,
    create_st_storage_config,
    create_st_storage_properties,
)
from antarest.study.storage.rawstudy.model.filesystem.factory import FileStudy
from antarest.study.storage.storage_service import StudyStorageService
from antarest.study.storage.variantstudy.model.command.create_st_storage import CreateSTStorage
from antarest.study.storage.variantstudy.model.command.remove_st_storage import RemoveSTStorage
from antarest.study.storage.variantstudy.model.command.replace_matrix import ReplaceMatrix
from antarest.study.storage.variantstudy.model.command.update_config import UpdateConfig


@all_optional_model
@camel_case_model
class STStorageInput(STStorage880Properties):
    """
    Model representing the form used to EDIT an existing short-term storage.
    """

    class Config:
        @staticmethod
        def json_schema_extra(schema: MutableMapping[str, Any]) -> None:
            schema["example"] = STStorageInput(
                name="Siemens Battery",
                group=STStorageGroup.BATTERY,
                injection_nominal_capacity=150,
                withdrawal_nominal_capacity=150,
                reservoir_capacity=600,
                efficiency=0.94,
                initial_level=0.5,
                initial_level_optim=True,
            ).model_dump(mode="json")


class STStorageCreation(STStorageInput):
    """
    Model representing the form used to CREATE a new short-term storage.
    """

    # noinspection Pydantic
    @field_validator("name", mode="before")
<<<<<<< HEAD
    @classmethod
    def validate_name(cls, name: t.Optional[str]) -> str:
=======
    def validate_name(cls, name: Optional[str]) -> str:
>>>>>>> 1f78ca72
        """
        Validator to check if the name is not empty.
        """
        if not name:
            raise ValueError("'name' must not be empty")
        return name

    def to_properties(self, version: StudyVersion) -> STStoragePropertiesType:
        return create_st_storage_properties(
            study_version=version, data=self.model_dump(mode="json", by_alias=False, exclude_none=True)
        )


@all_optional_model
@camel_case_model
class STStorageOutput(STStorage880Config):
    """
    Model representing the form used to display the details of a short-term storage entry.
    """

    class Config:
        @staticmethod
        def json_schema_extra(schema: MutableMapping[str, Any]) -> None:
            schema["example"] = STStorageOutput(
                id="siemens_battery",
                name="Siemens Battery",
                group=STStorageGroup.BATTERY,
                injection_nominal_capacity=150,
                withdrawal_nominal_capacity=150,
                reservoir_capacity=600,
                efficiency=0.94,
                initial_level_optim=True,
            ).model_dump(mode="json")


# =============
#  Time series
# =============


class STStorageMatrix(AntaresBaseModel):
    """
    Short-Term Storage Matrix  Model.

    This model represents a matrix associated with short-term storage
    and validates its integrity against specific conditions.

    Attributes:
        data: The 2D-array matrix containing time series values.
        index: List of lines for the data matrix.
        columns: List of columns for the data matrix.
    """

    class Config:
        extra = "forbid"

    data: List[List[float]]
    index: List[int]
    columns: List[int]

    @field_validator("data")
    def validate_time_series(cls, data: List[List[float]]) -> List[List[float]]:
        """
        Validator to check the integrity of the time series data.

        Note:
            - The time series must have a shape of (8760, 1).
            - Time series values must not be empty or contain NaN values.
        """
        array = np.array(data)
        if array.size == 0:
            raise ValueError("time series must not be empty")
        if array.shape != (8760, 1):
            raise ValueError(f"time series must have shape ({8760}, 1)")
        if np.any(np.isnan(array)):
            raise ValueError("time series must not contain NaN values")
        return data


# noinspection SpellCheckingInspection
class STStorageMatrices(AntaresBaseModel):
    """
    Short-Term Storage Matrices Validation Model.

    This model is designed to validate constraints on short-term storage matrices.

    Attributes:
        pmax_injection: Matrix representing maximum injection values.
        pmax_withdrawal: Matrix representing maximum withdrawal values.
        lower_rule_curve: Matrix representing lower rule curve values.
        upper_rule_curve: Matrix representing upper rule curve values.
        inflows: Matrix representing inflow values.
    """

    class Config:
        extra = "forbid"

    pmax_injection: STStorageMatrix
    pmax_withdrawal: STStorageMatrix
    lower_rule_curve: STStorageMatrix
    upper_rule_curve: STStorageMatrix
    inflows: STStorageMatrix

    @field_validator(
        "pmax_injection",
        "pmax_withdrawal",
        "lower_rule_curve",
        "upper_rule_curve",
    )
    def validate_time_series(cls, matrix: STStorageMatrix) -> STStorageMatrix:
        """
        Validator to check if matrix values are within the range [0, 1].
        """
        array = np.array(matrix.data)
        if np.any((array < 0) | (array > 1)):
            raise ValueError("Matrix values should be between 0 and 1")
        return matrix

    @model_validator(mode="after")
    def validate_rule_curve(self) -> "STStorageMatrices":
        """
        Validator to ensure 'lower_rule_curve' values are less than
        or equal to 'upper_rule_curve' values.
        """
        lower_array = np.array(self.lower_rule_curve.data, dtype=np.float64)
        upper_array = np.array(self.upper_rule_curve.data, dtype=np.float64)
        if (lower_array > upper_array).any():
            raise ValueError("Each 'lower_rule_curve' value must be lower or equal to each 'upper_rule_curve'")

        return self


# noinspection SpellCheckingInspection
STStorageTimeSeries = Literal[
    "pmax_injection",
    "pmax_withdrawal",
    "lower_rule_curve",
    "upper_rule_curve",
    "inflows",
]

# ============================
#  Short-term storage manager
# ============================


_STORAGE_LIST_PATH = "input/st-storage/clusters/{area_id}/list/{storage_id}"
_STORAGE_SERIES_PATH = "input/st-storage/series/{area_id}/{storage_id}/{ts_name}"
_ALL_STORAGE_PATH = "input/st-storage/clusters"


def _get_values_by_ids(file_study: FileStudy, area_id: str) -> Mapping[str, Mapping[str, Any]]:
    path = _STORAGE_LIST_PATH.format(area_id=area_id, storage_id="")[:-1]
    try:
        return CaseInsensitiveDict(file_study.tree.get(path.split("/"), depth=3))
    except ChildNotFoundError:
        raise AreaNotFound(area_id) from None
    except KeyError:
        raise STStorageConfigNotFound(path, area_id) from None


def create_storage_output(
    study_version: StudyVersion,
    cluster_id: str,
    config: Mapping[str, Any],
) -> "STStorageOutput":
    obj = create_st_storage_config(study_version=study_version, **config, id=cluster_id)
    kwargs = obj.model_dump(mode="json", by_alias=False)
    return STStorageOutput(**kwargs)


class STStorageManager:
    """
    Manage short-term storage configuration in a study
    """

    def __init__(self, storage_service: StudyStorageService):
        self.storage_service = storage_service

    def _get_file_study(self, study: Study) -> FileStudy:
        """
        Helper function to get raw study data.
        """

        return self.storage_service.get_storage(study).get_raw(study)

    def create_storage(
        self,
        study: Study,
        area_id: str,
        form: STStorageCreation,
    ) -> STStorageOutput:
        """
        Create a new short-term storage configuration for the given `study`, `area_id`, and `form fields`.

        Args:
            study: The study object.
            area_id: The area ID of the short-term storage.
            form: Form used to Create a new short-term storage.

        Returns:
            The ID of the newly created short-term storage.
        """
        file_study = self._get_file_study(study)
        values_by_ids = _get_values_by_ids(file_study, area_id)

        storage = form.to_properties(StudyVersion.parse(study.version))
        storage_id = storage.get_id()
        values = values_by_ids.get(storage_id)
        if values is not None:
            raise DuplicateSTStorage(area_id, storage_id)

        command = self._make_create_cluster_cmd(area_id, storage, file_study.config.version)
        execute_or_add_commands(
            study,
            file_study,
            [command],
            self.storage_service,
        )
        output = self.get_storage(study, area_id, storage_id=storage_id)
        return output

    def _make_create_cluster_cmd(
        self, area_id: str, cluster: STStoragePropertiesType, study_version: StudyVersion
    ) -> CreateSTStorage:
        command = CreateSTStorage(
            area_id=area_id,
            parameters=cluster,
            command_context=self.storage_service.variant_study_service.command_factory.command_context,
            study_version=study_version,
        )
        return command

    def get_storages(
        self,
        study: Study,
        area_id: str,
    ) -> Sequence[STStorageOutput]:
        """
        Get the list of short-term storage configurations for the given `study`, and `area_id`.

        Args:
            study: The study object.
            area_id: The area ID of the short-term storage.

        Returns:
            The list of forms used to display the short-term storages.
        """

        file_study = self._get_file_study(study)
        path = _STORAGE_LIST_PATH.format(area_id=area_id, storage_id="")[:-1]
        try:
            config = file_study.tree.get(path.split("/"), depth=3)
        except ChildNotFoundError:
            raise AreaNotFound(area_id) from None
        except KeyError:
            raise STStorageConfigNotFound(path, area_id) from None

        # Sort STStorageConfig by groups and then by name
        order_by = operator.attrgetter("group", "name")
        study_version = StudyVersion.parse(study.version)
        storages = [create_storage_output(study_version, storage_id, options) for storage_id, options in config.items()]
        return sorted(storages, key=order_by)

    def get_all_storages_props(
        self,
        study: Study,
    ) -> Mapping[str, Mapping[str, STStorageOutput]]:
        """
        Retrieve all short-term storages from all areas within a study.

        Args:
            study: Study from which to retrieve the storages.

        Returns:
            A mapping of area IDs to a mapping of storage IDs to storage configurations.

        Raises:
            STStorageConfigNotFound: If no storages are found in the specified area.
        """

        file_study = self._get_file_study(study)
        path = _ALL_STORAGE_PATH
        try:
            # may raise KeyError if the path is missing
            storages = file_study.tree.get(path.split("/"), depth=5)
            # may raise KeyError if "list" is missing
            storages = {area_id: cluster_list["list"] for area_id, cluster_list in storages.items()}
        except KeyError:
            raise STStorageConfigNotFound(path) from None

        study_version = StudyVersion.parse(study.version)
        storages_by_areas: MutableMapping[str, MutableMapping[str, STStorageOutput]]
        storages_by_areas = collections.defaultdict(dict)
        for area_id, cluster_obj in storages.items():
            for cluster_id, cluster in cluster_obj.items():
                storages_by_areas[area_id][cluster_id] = create_storage_output(study_version, cluster_id, cluster)

        return storages_by_areas

    def update_storages_props(
        self,
        study: Study,
        update_storages_by_areas: Mapping[str, Mapping[str, STStorageInput]],
    ) -> Mapping[str, Mapping[str, STStorageOutput]]:
        old_storages_by_areas = self.get_all_storages_props(study)
        new_storages_by_areas = {area_id: dict(clusters) for area_id, clusters in old_storages_by_areas.items()}

        # Prepare the commands to update the storage clusters.
        commands = []
        study_version = StudyVersion.parse(study.version)
        for area_id, update_storages_by_ids in update_storages_by_areas.items():
            old_storages_by_ids = old_storages_by_areas[area_id]
            for storage_id, update_cluster in update_storages_by_ids.items():
                # Update the storage cluster properties.
                old_cluster = old_storages_by_ids[storage_id]
                new_cluster = old_cluster.copy(
                    update=update_cluster.model_dump(mode="json", by_alias=False, exclude_none=True)
                )
                new_storages_by_areas[area_id][storage_id] = new_cluster

                # Convert the DTO to a configuration object and update the configuration file.
                properties = create_st_storage_config(
                    study_version,
                    **new_cluster.model_dump(mode="json", by_alias=False, exclude_none=True),
                )
                path = _STORAGE_LIST_PATH.format(area_id=area_id, storage_id=storage_id)
                cmd = UpdateConfig(
                    target=path,
                    data=properties.model_dump(mode="json", by_alias=True, exclude={"id"}),
                    command_context=self.storage_service.variant_study_service.command_factory.command_context,
                    study_version=study_version,
                )
                commands.append(cmd)

        file_study = self.storage_service.get_storage(study).get_raw(study)
        execute_or_add_commands(study, file_study, commands, self.storage_service)

        return new_storages_by_areas

    def get_storage(
        self,
        study: Study,
        area_id: str,
        storage_id: str,
    ) -> STStorageOutput:
        """
        Get short-term storage configuration for the given `study`, `area_id`, and `storage_id`.

        Args:
            study: The study object.
            area_id: The area ID of the short-term storage.
            storage_id: The ID of the short-term storage.

        Returns:
            Form used to display and edit a short-term storage.
        """

        file_study = self._get_file_study(study)
        path = _STORAGE_LIST_PATH.format(area_id=area_id, storage_id=storage_id)
        try:
            config = file_study.tree.get(path.split("/"), depth=1)
        except KeyError:
            raise STStorageNotFound(path, storage_id) from None
        return create_storage_output(StudyVersion.parse(study.version), storage_id, config)

    def update_storage(
        self,
        study: Study,
        area_id: str,
        storage_id: str,
        form: STStorageInput,
    ) -> STStorageOutput:
        """
        Set short-term storage configuration for the given `study`, `area_id`, and `storage_id`.

        Args:
            study: The study object.
            area_id: The area ID of the short-term storage.
            storage_id: The ID of the short-term storage.
            form: Form used to Update a short-term storage.
        Returns:
            Updated form of short-term storage.
        """
        study_version = StudyVersion.parse(study.version)

        #  For variants, this method requires generating a snapshot, which takes time.
        #  But sadly, there's no other way to prevent creating wrong commands.

        file_study = self._get_file_study(study)
        values_by_ids = _get_values_by_ids(file_study, area_id)

        values = values_by_ids.get(storage_id)
        if values is None:
            path = _STORAGE_LIST_PATH.format(area_id=area_id, storage_id=storage_id)
            raise STStorageNotFound(path, storage_id)
        old_config = create_st_storage_config(study_version, **values)

        # use Python values to synchronize Config and Form values
        new_values = form.model_dump(mode="json", by_alias=False, exclude_none=True)
        new_config = old_config.copy(exclude={"id"}, update=new_values)
        new_data = new_config.model_dump(mode="json", by_alias=True, exclude={"id"})

        # create the dict containing the new values using aliases
        data: Dict[str, Any] = {}
        for field_name, field in new_config.model_fields.items():
            if field_name in new_values:
                name = field.alias if field.alias else field_name
                data[name] = new_data[name]

        # create the update config commands with the modified data
        command_context = self.storage_service.variant_study_service.command_factory.command_context
        path = _STORAGE_LIST_PATH.format(area_id=area_id, storage_id=storage_id)
        commands = [
            UpdateConfig(
                target=f"{path}/{key}", data=value, command_context=command_context, study_version=study_version
            )
            for key, value in data.items()
        ]
        execute_or_add_commands(study, file_study, commands, self.storage_service)

        values = new_config.model_dump(mode="json", by_alias=False)
        return STStorageOutput(**values, id=storage_id)

    def delete_storages(
        self,
        study: Study,
        area_id: str,
        storage_ids: Sequence[str],
    ) -> None:
        """
        Delete short-term storage configurations form the given study and area_id.

        Args:
            study: The study object.
            area_id: The area ID of the short-term storage.
            storage_ids: IDs list of short-term storages to remove.
        """
        file_study = self._get_file_study(study)
        values_by_ids = _get_values_by_ids(file_study, area_id)

        for storage_id in storage_ids:
            if storage_id not in values_by_ids:
                path = _STORAGE_LIST_PATH.format(area_id=area_id, storage_id=storage_id)
                raise STStorageNotFound(path, storage_id)

        command_context = self.storage_service.variant_study_service.command_factory.command_context
        for storage_id in storage_ids:
            command = RemoveSTStorage(
                area_id=area_id,
                storage_id=storage_id,
                command_context=command_context,
                study_version=file_study.config.version,
            )
            execute_or_add_commands(study, file_study, [command], self.storage_service)

    def duplicate_cluster(self, study: Study, area_id: str, source_id: str, new_cluster_name: str) -> STStorageOutput:
        """
        Creates a duplicate cluster within the study area with a new name.

        Args:
            study: The study in which the cluster will be duplicated.
            area_id: The identifier of the area where the cluster will be duplicated.
            source_id: The identifier of the cluster to be duplicated.
            new_cluster_name: The new name for the duplicated cluster.

        Returns:
            The duplicated cluster configuration.

        Raises:
            DuplicateSTStorage: If a cluster with the new name already exists in the area.
        """
        new_id = transform_name_to_id(new_cluster_name)
        lower_new_id = new_id.lower()
        if any(lower_new_id == storage.id.lower() for storage in self.get_storages(study, area_id)):
            raise DuplicateSTStorage(area_id, new_id)

        # Cluster duplication
        current_cluster = self.get_storage(study, area_id, source_id)
        current_cluster.name = new_cluster_name
        fields_to_exclude = {"id"}
        # We should remove the field 'enabled' for studies before v8.8 as it didn't exist
        study_version = StudyVersion.parse(study.version)
        if study_version < STUDY_VERSION_8_8:
            fields_to_exclude.add("enabled")
        creation_form = STStorageCreation.model_validate(
            current_cluster.model_dump(mode="json", by_alias=False, exclude=fields_to_exclude)
        )

        new_config = creation_form.to_properties(study_version)
        create_cluster_cmd = self._make_create_cluster_cmd(area_id, new_config, study_version)

        # Matrix edition
        lower_source_id = source_id.lower()
        # noinspection SpellCheckingInspection
        ts_names = ["pmax_injection", "pmax_withdrawal", "lower_rule_curve", "upper_rule_curve", "inflows"]
        source_paths = [
            _STORAGE_SERIES_PATH.format(area_id=area_id, storage_id=lower_source_id, ts_name=ts_name)
            for ts_name in ts_names
        ]
        new_paths = [
            _STORAGE_SERIES_PATH.format(area_id=area_id, storage_id=lower_new_id, ts_name=ts_name)
            for ts_name in ts_names
        ]

        # Prepare and execute commands
        commands: List[CreateSTStorage | ReplaceMatrix] = [create_cluster_cmd]
        storage_service = self.storage_service.get_storage(study)
        command_context = self.storage_service.variant_study_service.command_factory.command_context
        for source_path, new_path in zip(source_paths, new_paths):
            current_matrix = storage_service.get(study, source_path)["data"]
            command = ReplaceMatrix(
                target=new_path, matrix=current_matrix, command_context=command_context, study_version=study_version
            )
            commands.append(command)

        execute_or_add_commands(study, self._get_file_study(study), commands, self.storage_service)

        return STStorageOutput(**new_config.model_dump(mode="json", by_alias=False))

    def get_matrix(
        self,
        study: Study,
        area_id: str,
        storage_id: str,
        ts_name: STStorageTimeSeries,
    ) -> STStorageMatrix:
        """
        Get the time series `ts_name` for the given `study`, `area_id`, and `storage_id`.

        Args:
            study: The study object.
            area_id: The area ID of the short-term storage.
            storage_id: The ID of the short-term storage.
            ts_name: Name of the time series to get.

        Returns:
            STStorageMatrix object containing the short-term storage time series.
        """
        matrix = self._get_matrix_obj(study, area_id, storage_id, ts_name)
        return STStorageMatrix(**matrix)

    def _get_matrix_obj(
        self,
        study: Study,
        area_id: str,
        storage_id: str,
        ts_name: STStorageTimeSeries,
    ) -> MutableMapping[str, Any]:
        file_study = self._get_file_study(study)
        path = _STORAGE_SERIES_PATH.format(area_id=area_id, storage_id=storage_id, ts_name=ts_name)
        try:
            matrix = file_study.tree.get(path.split("/"), depth=1)
        except KeyError:
            raise STStorageMatrixNotFound(path) from None
        return matrix

    def update_matrix(
        self,
        study: Study,
        area_id: str,
        storage_id: str,
        ts_name: STStorageTimeSeries,
        ts: STStorageMatrix,
    ) -> None:
        """
        Update the time series `ts_name` for the given `study`, `area_id`, and `storage_id`.

        Args:
            study: The study object.
            area_id: The area ID of the short-term storage.
            storage_id: The ID of the short-term storage.
            ts_name: Name of the time series to update.
            ts: Matrix of the time series to update.
        """
        self._save_matrix_obj(study, area_id, storage_id, ts_name, ts.data)

    def _save_matrix_obj(
        self,
        study: Study,
        area_id: str,
        storage_id: str,
        ts_name: STStorageTimeSeries,
        matrix_data: List[List[float]],
    ) -> None:
        file_study = self._get_file_study(study)
        command_context = self.storage_service.variant_study_service.command_factory.command_context
        path = _STORAGE_SERIES_PATH.format(area_id=area_id, storage_id=storage_id, ts_name=ts_name)
        command = ReplaceMatrix(
            target=path, matrix=matrix_data, command_context=command_context, study_version=file_study.config.version
        )
        execute_or_add_commands(study, file_study, [command], self.storage_service)

    def validate_matrices(
        self,
        study: Study,
        area_id: str,
        storage_id: str,
    ) -> bool:
        """
        Validate the short-term storage matrices.

        This function validates the integrity of various matrices
        associated with a short-term storage in a given study and area.

        Note:
            - All matrices except "inflows" should have values between 0 and 1 (inclusive).
            - The values in the "lower_rule_curve" matrix should be less than or equal to
              the corresponding values in the "upper_rule_curve" matrix.

        Args:
            study: The study object.
            area_id: The area ID of the short-term storage.
            storage_id: The ID of the short-term storage to validate.

        Raises:
            ValidationError: If any of the matrices is invalid.

        Returns:
            bool: True if validation is successful.
        """

        def validate_matrix(matrix_type: STStorageTimeSeries) -> STStorageMatrix:
            return STStorageMatrix.model_validate(self._get_matrix_obj(study, area_id, storage_id, matrix_type))

        # Validate matrices by constructing the `STStorageMatrices` object
        # noinspection SpellCheckingInspection
        STStorageMatrices(
            pmax_injection=validate_matrix("pmax_injection"),
            pmax_withdrawal=validate_matrix("pmax_withdrawal"),
            lower_rule_curve=validate_matrix("lower_rule_curve"),
            upper_rule_curve=validate_matrix("upper_rule_curve"),
            inflows=validate_matrix("inflows"),
        )

        # Validation successful
        return True

    @staticmethod
    def get_table_schema() -> JSON:
        return STStorageOutput.model_json_schema()<|MERGE_RESOLUTION|>--- conflicted
+++ resolved
@@ -37,9 +37,7 @@
 from antarest.study.storage.rawstudy.model.filesystem.config.st_storage import (
     STStorage880Config,
     STStorage880Properties,
-    STStorageConfigType,
     STStorageGroup,
-    STStorageProperties,
     STStoragePropertiesType,
     create_st_storage_config,
     create_st_storage_properties,
@@ -81,12 +79,8 @@
 
     # noinspection Pydantic
     @field_validator("name", mode="before")
-<<<<<<< HEAD
     @classmethod
-    def validate_name(cls, name: t.Optional[str]) -> str:
-=======
     def validate_name(cls, name: Optional[str]) -> str:
->>>>>>> 1f78ca72
         """
         Validator to check if the name is not empty.
         """
