--- conflicted
+++ resolved
@@ -32,7 +32,7 @@
 from antarest.core.serde import AntaresBaseModel
 from antarest.study.business.all_optional_meta import all_optional_model, camel_case_model
 from antarest.study.business.study_interface import StudyInterface
-from antarest.study.model import STUDY_VERSION_8_8, Study
+from antarest.study.model import STUDY_VERSION_8_8
 from antarest.study.storage.rawstudy.model.filesystem.config.identifier import transform_name_to_id
 from antarest.study.storage.rawstudy.model.filesystem.config.st_storage import (
     STStorage880Config,
@@ -287,18 +287,8 @@
             raise DuplicateSTStorage(area_id, storage_id)
 
         command = self._make_create_cluster_cmd(area_id, storage, file_study.config.version)
-<<<<<<< HEAD
         study.add_commands([command])
-        output = self.get_storage(study, area_id, storage_id=storage.id)
-=======
-        execute_or_add_commands(
-            study,
-            file_study,
-            [command],
-            self.storage_service,
-        )
         output = self.get_storage(study, area_id, storage_id=storage_id)
->>>>>>> 469f1468
         return output
 
     def _make_create_cluster_cmd(
