--- conflicted
+++ resolved
@@ -91,13 +91,8 @@
             raise ValueError("name must not be empty")
         return name
 
-<<<<<<< HEAD
-    def to_config(self, study_version: t.Union[str, int]) -> ThermalConfigType:
+    def to_config(self, study_version: StudyVersion) -> ThermalConfigType:
         values = self.model_dump(mode="json", by_alias=False, exclude_none=True)
-=======
-    def to_config(self, study_version: StudyVersion) -> ThermalConfigType:
-        values = self.model_dump(by_alias=False, exclude_none=True)
->>>>>>> 31acc52f
         return create_thermal_config(study_version=study_version, **values)
 
 
@@ -267,11 +262,7 @@
 
                 # Convert the DTO to a configuration object and update the configuration file.
                 properties = create_thermal_config(
-<<<<<<< HEAD
-                    study.version, **new_cluster.model_dump(mode="json", by_alias=False, exclude_none=True)
-=======
-                    StudyVersion.parse(study.version), **new_cluster.model_dump(by_alias=False, exclude_none=True)
->>>>>>> 31acc52f
+                    StudyVersion.parse(study.version), **new_cluster.model_dump(mode="json", by_alias=False, exclude_none=True)
                 )
                 path = _CLUSTER_PATH.format(area_id=area_id, cluster_id=thermal_id)
                 cmd = UpdateConfig(
@@ -435,13 +426,8 @@
         # Cluster duplication
         source_cluster = self.get_cluster(study, area_id, source_id)
         source_cluster.name = new_cluster_name
-<<<<<<< HEAD
         creation_form = ThermalClusterCreation(**source_cluster.model_dump(mode="json", by_alias=False, exclude={"id"}))
-        new_config = creation_form.to_config(study.version)
-=======
-        creation_form = ThermalClusterCreation(**source_cluster.model_dump(by_alias=False, exclude={"id"}))
         new_config = creation_form.to_config(StudyVersion.parse(study.version))
->>>>>>> 31acc52f
         create_cluster_cmd = self._make_create_cluster_cmd(area_id, new_config)
 
         # Matrix edition
