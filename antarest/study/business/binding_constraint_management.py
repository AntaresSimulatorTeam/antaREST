# Copyright (c) 2025, RTE (https://www.rte-france.com)
#
# See AUTHORS.txt
#
# This Source Code Form is subject to the terms of the Mozilla Public
# License, v. 2.0. If a copy of the MPL was not distributed with this
# file, You can obtain one at http://mozilla.org/MPL/2.0/.
#
# SPDX-License-Identifier: MPL-2.0
#
# This file is part of the Antares project.

import collections
import copy
import logging
from typing import Any, Dict, List, Mapping, MutableSequence, Optional, Sequence, Tuple

import numpy as np
from antares.study.version import StudyVersion
from pydantic import Field, field_validator, model_validator

from antarest.core.exceptions import (
    BindingConstraintNotFound,
    ConstraintTermNotFound,
    DuplicateConstraintName,
    DuplicateConstraintTerm,
    InvalidConstraintName,
    InvalidConstraintTerm,
    InvalidFieldForVersionError,
    MatrixWidthMismatchError,
    WrongMatrixHeightError,
)
from antarest.core.model import JSON, LowerCaseStr
from antarest.core.requests import CaseInsensitiveDict
from antarest.core.serde import AntaresBaseModel
from antarest.core.utils.string import to_camel_case
from antarest.study.business.all_optional_meta import camel_case_model
from antarest.study.business.study_interface import StudyInterface
from antarest.study.model import STUDY_VERSION_8_3, STUDY_VERSION_8_7
from antarest.study.storage.rawstudy.model.filesystem.config.binding_constraint import (
    DEFAULT_GROUP,
    DEFAULT_OPERATOR,
    DEFAULT_TIMESTEP,
    OPERATOR_MATRIX_FILE_MAP,
    BindingConstraintFrequency,
    BindingConstraintOperator,
)
from antarest.study.storage.rawstudy.model.filesystem.config.identifier import transform_name_to_id
from antarest.study.storage.rawstudy.model.filesystem.factory import FileStudy
from antarest.study.storage.variantstudy.business.matrix_constants.binding_constraint.series_after_v87 import (
    default_bc_hourly as default_bc_hourly_87,
)
from antarest.study.storage.variantstudy.business.matrix_constants.binding_constraint.series_after_v87 import (
    default_bc_weekly_daily as default_bc_weekly_daily_87,
)
from antarest.study.storage.variantstudy.business.matrix_constants.binding_constraint.series_before_v87 import (
    default_bc_hourly as default_bc_hourly_86,
)
from antarest.study.storage.variantstudy.business.matrix_constants.binding_constraint.series_before_v87 import (
    default_bc_weekly_daily as default_bc_weekly_daily_86,
)
from antarest.study.storage.variantstudy.model.command.create_binding_constraint import (
    EXPECTED_MATRIX_SHAPES,
    BindingConstraintMatrices,
    BindingConstraintPropertiesBase,
    CreateBindingConstraint,
    OptionalProperties,
    TermMatrices,
    create_binding_constraint_props,
)
from antarest.study.storage.variantstudy.model.command.remove_binding_constraint import RemoveBindingConstraint
from antarest.study.storage.variantstudy.model.command.remove_multiple_binding_constraints import (
    RemoveMultipleBindingConstraints,
)
<<<<<<< HEAD
from antarest.study.storage.variantstudy.model.command.update_binding_constraint import UpdateBindingConstraint
from antarest.study.storage.variantstudy.model.command.update_binding_constraints import UpdateBindingConstraints
from antarest.study.storage.variantstudy.model.dbmodel import VariantStudy
=======
from antarest.study.storage.variantstudy.model.command.replace_matrix import ReplaceMatrix
from antarest.study.storage.variantstudy.model.command.update_binding_constraint import (
    UpdateBindingConstraint,
    update_matrices_names,
)
from antarest.study.storage.variantstudy.model.command.update_config import UpdateConfig
from antarest.study.storage.variantstudy.model.command_context import CommandContext
>>>>>>> 0bffadb1

logger = logging.getLogger(__name__)


OPERATOR_CONFLICT_MAP = {
    BindingConstraintOperator.EQUAL: [TermMatrices.LESS.value, TermMatrices.GREATER.value],
    BindingConstraintOperator.GREATER: [TermMatrices.LESS.value, TermMatrices.EQUAL.value],
    BindingConstraintOperator.LESS: [TermMatrices.EQUAL.value, TermMatrices.GREATER.value],
    BindingConstraintOperator.BOTH: [TermMatrices.EQUAL.value],
}


class LinkTerm(AntaresBaseModel):
    """
    DTO for a constraint term on a link between two areas.

    Attributes:
        area1: the first area ID
        area2: the second area ID
    """

    area1: str
    area2: str

    def generate_id(self) -> str:
        """Return the constraint term ID for this link, of the form "area1%area2"."""
        # Ensure IDs are in alphabetical order and lower case
        ids = sorted((self.area1.lower(), self.area2.lower()))
        return "%".join(ids)


class ClusterTerm(AntaresBaseModel):
    """
    DTO for a constraint term on a cluster in an area.

    Attributes:
        area: the area ID
        cluster: the cluster ID
    """

    area: str
    cluster: str

    def generate_id(self) -> str:
        """Return the constraint term ID for this Area/cluster constraint, of the form "area.cluster"."""
        # Ensure IDs are in lower case
        ids = [self.area.lower(), self.cluster.lower()]
        return ".".join(ids)


class ConstraintTerm(AntaresBaseModel):
    """
    DTO for a constraint term.

    Attributes:
        id: the constraint term ID, of the form "area1%area2" or "area.cluster".
        weight: the constraint term weight, if any.
        offset: the constraint term offset, if any.
        data: the constraint term data (link or cluster), if any.
    """

    id: Optional[str] = None
    weight: Optional[float] = None
    offset: Optional[int] = None
    data: Optional[LinkTerm | ClusterTerm] = None

    @field_validator("id")
    def id_to_lower(cls, v: Optional[str]) -> Optional[str]:
        """Ensure the ID is lower case."""
        if v is None:
            return None
        return v.lower()

    def generate_id(self) -> str:
        """Return the constraint term ID for this term based on its data."""
        if self.data is None:
            return self.id or ""
        return self.data.generate_id()


class ConstraintFilters(AntaresBaseModel, frozen=True, extra="forbid"):
    """
    Binding Constraint Filters gathering the main filtering parameters.

    Attributes:
        bc_id: binding constraint ID (exact match)
        enabled: enabled status
        operator: operator
        comments: comments (word match, case-insensitive)
        group: on group name (exact match, case-insensitive)
        time_step: time step
        area_name: area name (word match, case-insensitive)
        cluster_name: cluster name (word match, case-insensitive)
        link_id: link ID ('area1%area2') in at least one term.
        cluster_id: cluster ID ('area.cluster') in at least one term.
    """

    bc_id: str = ""
    enabled: Optional[bool] = None
    operator: Optional[BindingConstraintOperator] = None
    comments: str = ""
    group: str = ""
    time_step: Optional[BindingConstraintFrequency] = None
    area_name: str = ""
    cluster_name: str = ""
    link_id: str = ""
    cluster_id: str = ""

    def match_filters(self, constraint: "ConstraintOutput") -> bool:
        """
        Check if the constraint matches the filters.

        Args:
            constraint: the constraint to check

        Returns:
            True if the constraint matches the filters, False otherwise
        """
        if self.bc_id and self.bc_id != constraint.id:
            # The `bc_id` filter is a case-sensitive exact match.
            return False
        if self.enabled is not None and self.enabled != constraint.enabled:
            return False
        if self.operator is not None and self.operator != constraint.operator:
            return False
        if self.comments:
            # The `comments` filter is a case-insensitive substring match.
            comments = constraint.comments or ""
            if self.comments.upper() not in comments.upper():
                return False
        if self.group:
            # The `group` filter is a case-insensitive exact match.
            group = getattr(constraint, "group", DEFAULT_GROUP)
            if self.group.upper() != group.upper():
                return False
        if self.time_step is not None and self.time_step != constraint.time_step:
            return False

        terms = constraint.terms or []

        if self.area_name:
            # The `area_name` filter is a case-insensitive substring match.
            area_name_upper = self.area_name.upper()
            for data in (term.data for term in terms if term.data):
                # fmt: off
                if (
                    isinstance(data, LinkTerm)
                    and (area_name_upper in data.area1.upper() or area_name_upper in data.area2.upper())
                ) or (
                    isinstance(data, ClusterTerm)
                    and area_name_upper in data.area.upper()
                ):
                    break
                # fmt: on
            else:
                return False

        if self.cluster_name:
            # The `cluster_name` filter is a case-insensitive substring match.
            cluster_name_upper = self.cluster_name.upper()
            for data in (term.data for term in terms if term.data):
                if isinstance(data, ClusterTerm) and cluster_name_upper in data.cluster.upper():
                    break
            else:
                return False

        if self.link_id:
            # The `link_id` filter is a case-insensitive exact match.
            all_link_ids = [term.data.generate_id() for term in terms if isinstance(term.data, LinkTerm)]
            if self.link_id.lower() not in all_link_ids:
                return False

        if self.cluster_id:
            # The `cluster_id` filter is a case-insensitive exact match.
            all_cluster_ids = [term.data.generate_id() for term in terms if isinstance(term.data, ClusterTerm)]
            if self.cluster_id.lower() not in all_cluster_ids:
                return False

        return True


@camel_case_model
class ConstraintInput870(OptionalProperties):
    pass


@camel_case_model
class ConstraintInput(BindingConstraintMatrices, ConstraintInput870):
    terms: MutableSequence[ConstraintTerm] = Field(
        default_factory=lambda: [],
    )


@camel_case_model
class ConstraintCreation(ConstraintInput):
    name: str

    @model_validator(mode="before")
    def check_matrices_dimensions(cls, values: Dict[str, Any]) -> Dict[str, Any]:
        for _key in ["time_step"] + [m.value for m in TermMatrices]:
            _camel = to_camel_case(_key)
            values[_key] = values.pop(_camel, values.get(_key))

        # The dimensions of the matrices depend on the frequency and the version of the study.
        if values.get("time_step") is None:
            return values
        _time_step = BindingConstraintFrequency(values["time_step"])

        # Matrix shapes for binding constraints are different from usual shapes,
        # because we need to take leap years into account, which contains 366 days and 8784 hours.
        # Also, we use the same matrices for "weekly" and "daily" frequencies,
        # because the solver calculates the weekly matrix from the daily matrix.
        # See https://github.com/AntaresSimulatorTeam/AntaREST/issues/1843
        expected_rows = EXPECTED_MATRIX_SHAPES[_time_step][0]

        # Collect the matrix shapes
        matrix_shapes = {}
        for _field_name in ["values"] + [m.value for m in TermMatrices]:
            if _matrix := values.get(_field_name):
                _array = np.array(_matrix)
                # We only store the shape if the array is not empty
                if _array.size != 0:
                    matrix_shapes[_field_name] = _array.shape

        # We don't know the exact version of the study here, but we can rely on the matrix field names.
        if not matrix_shapes:
            return values
        elif "values" in matrix_shapes:
            expected_cols = 3
        else:
            # pick the first matrix column as the expected column
            expected_cols = next(iter(matrix_shapes.values()))[1]

        if all(shape == (expected_rows, expected_cols) for shape in matrix_shapes.values()):
            return values

        # Prepare a clear error message
        _field_names = ", ".join(f"'{n}'" for n in matrix_shapes)
        if len(matrix_shapes) == 1:
            err_msg = f"Matrix {_field_names} must have the shape ({expected_rows}, {expected_cols})"
        else:
            _shapes = list({(expected_rows, s[1]) for s in matrix_shapes.values()})
            _shapes_msg = ", ".join(f"{s}" for s in _shapes[:-1]) + " or " + f"{_shapes[-1]}"
            err_msg = f"Matrices {_field_names} must have the same shape: {_shapes_msg}"

        raise ValueError(err_msg)


class ConstraintOutputBase(BindingConstraintPropertiesBase):
    id: str
    name: str
    terms: MutableSequence[ConstraintTerm] = Field(default_factory=lambda: [])
    # I have to redefine the time_step attribute to give him another alias.
    time_step: Optional[BindingConstraintFrequency] = Field(DEFAULT_TIMESTEP, alias="timeStep")  # type: ignore


class ConstraintOutput830(ConstraintOutputBase):
    filter_year_by_year: str = Field(default="", alias="filterYearByYear")
    filter_synthesis: str = Field(default="", alias="filterSynthesis")


class ConstraintOutput870(ConstraintOutput830):
    group: LowerCaseStr = DEFAULT_GROUP


# WARNING: Do not change the order of the following line, it is used to determine
# the type of the output constraint in the FastAPI endpoint.
ConstraintOutput = ConstraintOutputBase | ConstraintOutput830 | ConstraintOutput870


def _get_references_by_widths(
    file_study: FileStudy, bcs: Sequence[ConstraintOutput]
) -> Mapping[int, Sequence[Tuple[str, str]]]:
    """
    Iterates over each BC and its associated matrices.
    For each matrix, it checks its width according to the expected matrix shapes.
    It then groups the binding constraints by these widths.

    Notes:
        The height of the matrices may vary depending on the time step,
        but the width should be consistent within a group of binding constraints.
    """

    references_by_width: Dict[int, List[Tuple[str, str]]] = {}
    _total = len(bcs)
    for _index, bc in enumerate(bcs):
        matrices_name = (
            OPERATOR_MATRIX_FILE_MAP[bc.operator] if file_study.config.version >= STUDY_VERSION_8_7 else ["{bc_id}"]
        )
        for matrix_name in matrices_name:
            matrix_id = matrix_name.format(bc_id=bc.id)
            logger.info(f"⏲ Validating BC '{bc.id}': {matrix_id=} [{_index+1}/{_total}]")
            obj = file_study.tree.get(url=["input", "bindingconstraints", matrix_id])
            matrix = np.array(obj["data"], dtype=float)
            # We ignore empty matrices as there are default matrices for the simulator.
            if not matrix.size:
                continue

            matrix_height = matrix.shape[0]
            expected_height = EXPECTED_MATRIX_SHAPES[bc.time_step][0]  # type: ignore
            if matrix_height != expected_height:
                raise WrongMatrixHeightError(
                    f"The binding constraint '{bc.name}' should have {expected_height} rows, currently: {matrix_height}"
                )
            matrix_width = matrix.shape[1]
            if matrix_width > 1:
                references_by_width.setdefault(matrix_width, []).append((bc.id, matrix_id))

    return references_by_width


def _validate_binding_constraints(file_study: FileStudy, bcs: Sequence[ConstraintOutput]) -> bool:
    """
    Validates the binding constraints within a group.
    """
    references_by_widths = _get_references_by_widths(file_study, bcs)

    if len(references_by_widths) > 1:
        most_common = collections.Counter(references_by_widths.keys()).most_common()
        invalid_constraints: Dict[str, str] = {}

        for width, _ in most_common[1:]:
            references = references_by_widths[width]
            for bc_id, matrix_id in references:
                existing_key = invalid_constraints.get(bc_id, "")
                if existing_key:
                    existing_key += ", "
                existing_key += f"'{matrix_id}' has {width} columns"
                invalid_constraints[bc_id] = existing_key

        expected_width = most_common[0][0]
        raise MatrixWidthMismatchError(
            f"Mismatch widths: the most common width in the group is {expected_width}"
            f" but we have: {invalid_constraints!r}"
        )

    return True


# noinspection SpellCheckingInspection
_ALL_BINDING_CONSTRAINTS_PATH = "input/bindingconstraints/bindingconstraints"


class BindingConstraintManager:
    def __init__(
        self,
        command_context: CommandContext,
    ) -> None:
        self._command_context = command_context

    @staticmethod
    def parse_and_add_terms(key: str, value: Any, adapted_constraint: ConstraintOutput) -> None:
        """Parse a single term from the constraint dictionary and add it to the adapted_constraint model."""
        if "%" in key or "." in key:
            separator = "%" if "%" in key else "."
            term_data = key.split(separator)
            if isinstance(value, (float, int)):
                weight, offset = (float(value), None)
            else:
                _parts = value.partition("%")
                weight = float(_parts[0])
                offset = int(_parts[2]) if _parts[2] else None

            if separator == "%":
                # Link term
                adapted_constraint.terms.append(
                    ConstraintTerm(
                        id=key,
                        weight=weight,
                        offset=offset,
                        data=LinkTerm.model_validate(
                            {
                                "area1": term_data[0],
                                "area2": term_data[1],
                            }
                        ),
                    )
                )
            # Cluster term
            else:
                adapted_constraint.terms.append(
                    ConstraintTerm(
                        id=key,
                        weight=weight,
                        offset=offset,
                        data=ClusterTerm.model_validate({"area": term_data[0], "cluster": term_data[1]}),
                    )
                )

    @staticmethod
    def constraint_model_adapter(constraint: Mapping[str, Any], study_version: StudyVersion) -> ConstraintOutput:
        """
        Adapts a binding constraint configuration to the appropriate model version.

        Args:
            constraint: A dictionary or model representing the constraint to be adapted.
                This can either be a dictionary coming from client input or an existing
                model that needs reformatting.
            study_version: A StudyVersion object indicating the target version of the study configuration. This is used to
                determine which model class to instantiate and which default values to apply.

        Returns:
            A new instance of either `ConstraintOutputBase`, `ConstraintOutput830`, or `ConstraintOutput870`,
            populated with the adapted values from the input constraint, and conforming to the
            structure expected by the specified version.

        Note:
            This method is crucial for ensuring backward compatibility and future-proofing the application
            as it evolves. It allows client-side data to be accurately represented within the config and
            ensures data integrity when storing or retrieving constraint configurations from the database.
        """

        constraint_output = {
            "id": constraint["id"],
            "name": constraint["name"],
            "enabled": constraint.get("enabled", True),
            "time_step": constraint.get("type", DEFAULT_TIMESTEP),
            "operator": constraint.get("operator", DEFAULT_OPERATOR),
            "comments": constraint.get("comments", ""),
            "terms": constraint.get("terms", []),
        }

        if study_version >= STUDY_VERSION_8_3:
            _filter_year_by_year = constraint.get("filter_year_by_year") or constraint.get("filter-year-by-year", "")
            _filter_synthesis = constraint.get("filter_synthesis") or constraint.get("filter-synthesis", "")
            constraint_output["filter_year_by_year"] = _filter_year_by_year
            constraint_output["filter_synthesis"] = _filter_synthesis
        if study_version >= STUDY_VERSION_8_7:
            constraint_output["group"] = constraint.get("group", DEFAULT_GROUP)

        # Choose the right model according to the version
        adapted_constraint: ConstraintOutput
        if study_version >= STUDY_VERSION_8_7:
            adapted_constraint = ConstraintOutput870(**constraint_output)
        elif study_version >= STUDY_VERSION_8_3:
            adapted_constraint = ConstraintOutput830(**constraint_output)
        else:
            adapted_constraint = ConstraintOutputBase(**constraint_output)

        # If 'terms' were not directly provided in the input, parse and add terms dynamically
        if not constraint.get("terms"):
            for key, value in constraint.items():
                if key not in constraint_output:  # Avoid re-processing keys already included
                    BindingConstraintManager.parse_and_add_terms(key, value, adapted_constraint)

        return adapted_constraint

    @staticmethod
    def terms_to_coeffs(terms: Sequence[ConstraintTerm]) -> Dict[str, List[float]]:
        """
        Converts a sequence of terms into a dictionary mapping each term's ID to its coefficients,
        including the weight and, optionally, the offset.

        :param terms: A sequence of terms to be converted.
        :return: A dictionary of term IDs mapped to a list of their coefficients.
        """
        coeffs = {}
        for term in terms:
            if term.id and term.weight is not None:
                coeffs[term.id] = [term.weight]
                if term.offset:
                    coeffs[term.id].append(term.offset)
        return coeffs

    def check_binding_constraints_exists(self, study: StudyInterface, bc_ids: List[str]) -> None:
        file_study = study.get_files()
        existing_constraints = file_study.tree.get(["input", "bindingconstraints", "bindingconstraints"])

        existing_ids = {constraint["id"] for constraint in existing_constraints.values()}

        missing_bc_ids = [bc_id for bc_id in bc_ids if bc_id not in existing_ids]

        if missing_bc_ids:
            raise BindingConstraintNotFound(f"Binding constraint(s) '{missing_bc_ids}' not found")

    def get_binding_constraint(self, study: StudyInterface, bc_id: str) -> ConstraintOutput:
        """
        Retrieves a binding constraint by its ID within a given study.

        Args:
            study: The study from which to retrieve the constraint.
            bc_id: The ID of the binding constraint to retrieve.

        Returns:
            A ConstraintOutput object representing the binding constraint with the specified ID.

        Raises:
            BindingConstraintNotFound: If no binding constraint with the specified ID is found.
        """
        file_study = study.get_files()
        config = file_study.tree.get(["input", "bindingconstraints", "bindingconstraints"])

        constraints_by_id: Dict[str, ConstraintOutput] = CaseInsensitiveDict()  # type: ignore

        for constraint in config.values():
            constraint_config = self.constraint_model_adapter(constraint, study.version)
            constraints_by_id[constraint_config.id] = constraint_config

        if bc_id not in constraints_by_id:
            raise BindingConstraintNotFound(f"Binding constraint '{bc_id}' not found")

        return constraints_by_id[bc_id]

    def get_binding_constraints(
        self, study: StudyInterface, filters: ConstraintFilters = ConstraintFilters()
    ) -> Sequence[ConstraintOutput]:
        """
        Retrieves all binding constraints within a given study, optionally filtered by specific criteria.

        Args:
            study: The study from which to retrieve the constraints.
            filters: The filters to apply when retrieving the constraints.

        Returns:
            A list of ConstraintOutput objects representing the binding constraints that match the specified filters.
        """
        file_study = study.get_files()
        config = file_study.tree.get(["input", "bindingconstraints", "bindingconstraints"])
        outputs = [self.constraint_model_adapter(c, study.version) for c in config.values()]
        filtered_constraints = list(filter(lambda c: filters.match_filters(c), outputs))
        return filtered_constraints

    def get_grouped_constraints(self, study: StudyInterface) -> Mapping[str, Sequence[ConstraintOutput]]:
        """
         Retrieves and groups all binding constraints by their group names within a given study.

        This method organizes binding constraints into a dictionary where each key corresponds to a group name,
        and the value is a list of ConstraintOutput objects associated with that group.

        Args:
            study: the study

        Returns:
            A dictionary mapping group names to lists of binding constraints associated with each group.

        Notes:
        The grouping considers the exact group name, implying case sensitivity. If case-insensitive grouping
        is required, normalization of group names to a uniform case (e.g., all lower or upper) should be performed.
        """
        file_study = study.get_files()
        config = file_study.tree.get(["input", "bindingconstraints", "bindingconstraints"])
        grouped_constraints = CaseInsensitiveDict()

        for constraint in config.values():
            constraint_config = self.constraint_model_adapter(constraint, study.version)
            constraint_group = getattr(constraint_config, "group", DEFAULT_GROUP)
            grouped_constraints.setdefault(constraint_group, []).append(constraint_config)

        return grouped_constraints

    def get_constraints_by_group(self, study: StudyInterface, group_name: str) -> Sequence[ConstraintOutput]:
        """
         Retrieve all binding constraints belonging to a specified group within a study.

        Args:
            study: The study from which to retrieve the constraints.
            group_name: The name of the group (case-insensitive).

        Returns:
            A list of ConstraintOutput objects that belong to the specified group.

        Raises:
            BindingConstraintNotFound: If the specified group name is not found among the constraint groups.
        """
        grouped_constraints = self.get_grouped_constraints(study)

        if group_name not in grouped_constraints:
            raise BindingConstraintNotFound(f"Group '{group_name}' not found")

        return grouped_constraints[group_name]

    def validate_constraint_group(self, study: StudyInterface, group_name: str) -> bool:
        """
        Validates if the specified group name exists within the study's binding constraints
        and checks the validity of the constraints within that group.

        This method performs a case-insensitive search to match the specified group name against
        existing groups of binding constraints. It ensures that the group exists and then
        validates the constraints within that found group.

        Args:
            study: The study object containing binding constraints.
            group_name: The name of the group (case-insensitive).

        Returns:
            True if the group exists and the constraints within the group are valid; False otherwise.

        Raises:
            BindingConstraintNotFound: If no matching group name is found in a case-insensitive manner.
        """
        file_study = study.get_files()
        grouped_constraints = self.get_grouped_constraints(study)

        if group_name not in grouped_constraints:
            raise BindingConstraintNotFound(f"Group '{group_name}' not found")

        constraints = grouped_constraints[group_name]
        return _validate_binding_constraints(file_study, constraints)

    def validate_constraint_groups(self, study: StudyInterface) -> bool:
        """
        Validates all groups of binding constraints within the given study.

        This method checks each group of binding constraints for validity based on specific criteria
        (e.g., coherence between matrices lengths). If any group fails the validation, an aggregated
        error detailing all incoherence is raised.

        Args:
            study: The study object containing binding constraints.

        Returns:
            True if all constraint groups are valid.

        Raises:
            IncoherenceBetweenMatricesLength: If any validation checks fail.
        """
        file_study = study.get_files()
        grouped_constraints = self.get_grouped_constraints(study)
        invalid_groups = {}

        for group_name, bcs in grouped_constraints.items():
            try:
                _validate_binding_constraints(file_study, bcs)
            except MatrixWidthMismatchError as e:
                invalid_groups[group_name] = e.detail

        if invalid_groups:
            err_msg = ", ".join(f"'{grp}': {msg}" for grp, msg in sorted(invalid_groups.items()))
            raise MatrixWidthMismatchError(err_msg)

        return True

    def create_binding_constraint(
        self,
        study: StudyInterface,
        data: ConstraintCreation,
    ) -> ConstraintOutput:
        bc_id = transform_name_to_id(data.name)

        if not bc_id:
            raise InvalidConstraintName(f"Invalid binding constraint name: {data.name}.")

        if bc_id in {bc.id for bc in self.get_binding_constraints(study)}:
            raise DuplicateConstraintName(f"A binding constraint with the same name already exists: {bc_id}.")

        check_attributes_coherence(data, study.version, data.operator or DEFAULT_OPERATOR)

        new_constraint = {
            "name": data.name,
            **data.model_dump(mode="json", exclude={"terms", "name"}, exclude_none=True),
        }
        args = {
            **new_constraint,
            "command_context": self._command_context,
            "study_version": study.version,
        }
        if data.terms:
            args["coeffs"] = self.terms_to_coeffs(data.terms)

        command = CreateBindingConstraint(**args)

        # Validates the matrices. Needed when the study is a variant because we only append the command to the list
        time_step = data.time_step or DEFAULT_TIMESTEP
        command.validates_and_fills_matrices(
            time_step=time_step, specific_matrices=None, version=study.version, create=True
        )

        study.add_commands([command])

        # Processes the constraints to add them inside the endpoint response.
        new_constraint["id"] = bc_id
        return self.constraint_model_adapter(new_constraint, study.version)

    def duplicate_binding_constraint(
        self, study: StudyInterface, source_id: str, new_constraint_name: str
    ) -> ConstraintOutput:
        """
        Creates a duplicate constraint with a new name.

        Args:
            study: The study in which the cluster will be duplicated.
            source_id: The identifier of the constraint to be duplicated.
            new_constraint_name: The new name for the duplicated constraint.

        Returns:
            The duplicated constraint configuration.

        Raises:
            DuplicateConstraintName: If a constraint with the new name already exists in the study.
        """

        # Checks if the new constraint already exists
        new_constraint_id = transform_name_to_id(new_constraint_name)
        existing_constraints = self.get_binding_constraints(study)
        if new_constraint_id in {bc.id for bc in existing_constraints}:
            raise DuplicateConstraintName(
                f"A binding constraint with the same name already exists: {new_constraint_name}."
            )

        # Retrieval of the source constraint properties
        source_constraint = next(iter(bc for bc in existing_constraints if bc.id == source_id), None)
        if not source_constraint:
            raise BindingConstraintNotFound(f"Binding constraint '{source_id}' not found")

        new_constraint = {
            "name": new_constraint_name,
            **source_constraint.model_dump(mode="json", exclude={"terms", "name", "id"}),
        }
        args = {
            **new_constraint,
            "command_context": self._command_context,
            "study_version": study.version,
        }
        if source_constraint.terms:
            args["coeffs"] = self.terms_to_coeffs(source_constraint.terms)

        # Retrieval of the source constraint matrices
        file_study = study.get_files()
        if study.version < STUDY_VERSION_8_7:
            matrix = file_study.tree.get(["input", "bindingconstraints", source_id])
            args["values"] = matrix["data"]
        else:
            correspondence_map = {
                "lt": TermMatrices.LESS.value,
                "gt": TermMatrices.GREATER.value,
                "eq": TermMatrices.EQUAL.value,
            }
            source_matrices = OPERATOR_MATRIX_FILE_MAP[source_constraint.operator]
            for matrix_name in source_matrices:
                matrix = file_study.tree.get(["input", "bindingconstraints", matrix_name.format(bc_id=source_id)])[
                    "data"
                ]
                command_attribute = correspondence_map[matrix_name.removeprefix("{bc_id}_")]
                args[command_attribute] = matrix

        # Creates and applies constraint
        command = CreateBindingConstraint(**args)
        study.add_commands([command])

        # Returns the new constraint
        source_constraint.name = new_constraint_name
        source_constraint.id = new_constraint_id
        return source_constraint

    def update_binding_constraint(
        self,
        study: StudyInterface,
        binding_constraint_id: str,
        data: ConstraintInput,
        existing_constraint: Optional[ConstraintOutput] = None,
    ) -> ConstraintOutput:
        existing_constraint = existing_constraint or self.get_binding_constraint(study, binding_constraint_id)

        check_attributes_coherence(data, study.version, data.operator or existing_constraint.operator)

        upd_constraint = {
            "id": binding_constraint_id,
            **data.model_dump(mode="json", exclude={"terms", "name"}, exclude_none=True),
        }
        args = {
            **upd_constraint,
            "command_context": self._command_context,
            "study_version": study.version,
        }
        if data.terms:
            args["coeffs"] = self.terms_to_coeffs(data.terms)

        if data.time_step is not None and data.time_step != existing_constraint.time_step:
            # The user changed the time step, we need to update the matrix accordingly
            args = _replace_matrices_according_to_frequency_and_version(data, study.version, args)

        command = UpdateBindingConstraint(**args)

        # Validates the matrices. Needed when the study is a variant because we only append the command to the list

        updated_matrices = [term for term in [m.value for m in TermMatrices] if getattr(data, term)]
        if updated_matrices:
            time_step = data.time_step or existing_constraint.time_step
            command.validates_and_fills_matrices(
                time_step=time_step, specific_matrices=updated_matrices, version=study.version, create=False  # type: ignore
            )

        study.add_commands([command])

        # Constructs the endpoint response.
        upd_constraint["name"] = existing_constraint.name
        upd_constraint["type"] = upd_constraint.get("time_step", existing_constraint.time_step)
        upd_constraint["terms"] = data.terms or existing_constraint.terms
        new_fields = ["enabled", "operator", "comments", "terms"]
        if study.version >= STUDY_VERSION_8_3:
            new_fields.extend(["filter_year_by_year", "filter_synthesis"])
        if study.version >= STUDY_VERSION_8_7:
            new_fields.append("group")
        for field in new_fields:
            if field not in upd_constraint:
                upd_constraint[field] = getattr(data, field) or getattr(existing_constraint, field)
        return self.constraint_model_adapter(upd_constraint, study.version)

    def update_binding_constraints(
        self,
        study: StudyInterface,
        bcs_by_ids: Mapping[str, ConstraintInput],
    ) -> Mapping[str, ConstraintOutput]:
        """
        Updates multiple binding constraints within a study.

        Args:
            study: The study from which to update the constraints.
            bcs_by_ids: A mapping of binding constraint IDs to their updated configurations.

        Returns:
            A dictionary of the updated binding constraints, indexed by their IDs.

        Raises:
            BindingConstraintNotFound: If any of the specified binding constraint IDs are not found.
        """
<<<<<<< HEAD
        study_version = StudyVersion.parse(study.version)
        command_context = self.storage_service.variant_study_service.command_factory.command_context

        file_study = self.storage_service.get_storage(study).get_raw(study)
        bcs_json = file_study.tree.get(["input", "bindingconstraints", "bindingconstraints"])
        bcs_json_by_id = {value["id"]: key for (key, value) in bcs_json.items()}
        bc_input_as_dict_by_id = {}
        bcs_output = {}
        for bc_id, bc_input in bcs_by_ids.items():
            # check binding constraint id sent by user exists for this study
            if bc_id not in bcs_json_by_id:
                raise BindingConstraintNotFound(f"Binding constraint '{bc_id}' not found")

            # convert ConstraintInput to dict, UpdateBindingConstraints will except constraints as dict
            bc_input_as_dict = bc_input.model_dump(mode="json", exclude_unset=True)
            bc_input_as_dict_by_id[bc_id] = bc_input_as_dict

            # convert payload sent by user (most likely from table mode) to a ConstraintOutput dict
            bc_json = bcs_json[bcs_json_by_id[bc_id]]
            bc_output = self.__convert_constraint_input_to_output(bc_json, bc_input_as_dict, study_version)
            bcs_output[bc_id] = bc_output

        command = UpdateBindingConstraints(
            bc_props_by_id=bc_input_as_dict_by_id,
            command_context=command_context,
            study_version=study_version,
        )
        execute_or_add_commands(study, file_study, [command], self.storage_service)
        return bcs_output

    def __convert_constraint_input_to_output(self, bc_json, bc_input_as_dict, study_version):
        """

        Args:
            bc_json (dict): The original binding constraint data in JSON format.
            bc_input_as_dict (dict): extracted from user payload.
            study_version (int): The version of the study to determine the properties.
        Returns:
            dict: The adapted binding constraint data in the output format.

        """
        bc_json_copy = copy.deepcopy(bc_json)
        d = {**bc_json, **bc_input_as_dict}
        bc_props = create_binding_constraint_props(study_version, **d)
        bc_props_as_dict = bc_props.model_dump(mode="json", by_alias=True, exclude_unset=True)
        bc_json_copy.update(bc_props_as_dict)
        return self.constraint_model_adapter(bc_json_copy, study_version)
=======

        # Variant study with less than 50 updated constraints
        updated_constraints = {}
        if len(bcs_by_ids) < 50:
            existing_constraints = {bc.id: bc for bc in self.get_binding_constraints(study)}
            for bc_id, data in bcs_by_ids.items():
                updated_constraints[bc_id] = self.update_binding_constraint(
                    study, bc_id, data, existing_constraints[bc_id]
                )
            return updated_constraints

        # More efficient way of doing things but using less readable commands.
        commands = []

        file_study = study.get_files()
        config = file_study.tree.get(["input", "bindingconstraints", "bindingconstraints"])
        dict_config = {value["id"]: key for (key, value) in config.items()}
        for bc_id, value in bcs_by_ids.items():
            if bc_id not in dict_config:
                raise BindingConstraintNotFound(f"Binding constraint '{bc_id}' not found")

            props = create_binding_constraint_config(study.version, **value.model_dump())
            new_values = props.model_dump(mode="json", by_alias=True, exclude_unset=True)
            upd_obj = config[dict_config[bc_id]]
            current_value = copy.deepcopy(upd_obj)
            upd_obj.update(new_values)
            output = self.constraint_model_adapter(upd_obj, study.version)
            updated_constraints[bc_id] = output

            if value.time_step and value.time_step != BindingConstraintFrequency(current_value["type"]):
                # The user changed the time step, we need to update the matrix accordingly
                replace_matrix_commands = _generate_replace_matrix_commands(
                    bc_id, study.version, value, output.operator, self._command_context
                )
                commands.extend(replace_matrix_commands)

            if value.operator and study.version >= STUDY_VERSION_8_7:
                # The user changed the operator, we have to rename matrices accordingly
                existing_operator = BindingConstraintOperator(current_value["operator"])
                update_matrices_names(file_study, bc_id, existing_operator, value.operator)

        # Updates the file only once with all the information
        command = UpdateConfig(
            target="input/bindingconstraints/bindingconstraints",
            data=config,
            command_context=self._command_context,
            study_version=study.version,
        )
        commands.append(command)
        study.add_commands(commands)
        return updated_constraints
>>>>>>> 0bffadb1

    def remove_binding_constraint(self, study: StudyInterface, binding_constraint_id: str) -> None:
        """
        Removes a binding constraint from a study.

        Args:
            study: The study from which to remove the constraint.
            binding_constraint_id: The ID of the binding constraint to remove.

        Raises:
            BindingConstraintNotFound: If no binding constraint with the specified ID is found.
        """
        # Check the existence of the binding constraint before removing it
        bc = self.get_binding_constraint(study, binding_constraint_id)
        command = RemoveBindingConstraint(id=bc.id, command_context=self._command_context, study_version=study.version)
        study.add_commands([command])

    def remove_multiple_binding_constraints(self, study: StudyInterface, binding_constraints_ids: List[str]) -> None:
        """
        Removes multiple binding constraints from a study.

        Args:
            study: The study from which to remove the constraint.
            binding_constraints_ids: The IDs of the binding constraints to remove.

        Raises:
            BindingConstraintNotFound: If at least one binding constraint within the specified list is not found.
        """

        self.check_binding_constraints_exists(study, binding_constraints_ids)

        command = RemoveMultipleBindingConstraints(
            ids=binding_constraints_ids,
            command_context=self._command_context,
            study_version=study.version,
        )

        study.add_commands([command])

    def _update_constraint_with_terms(
        self, study: StudyInterface, bc: ConstraintOutput, terms: Mapping[str, ConstraintTerm]
    ) -> None:
        coeffs = {
            term_id: [term.weight, term.offset] if term.offset else [term.weight] for term_id, term in terms.items()
        }
        args = {
            "id": bc.id,
            "coeffs": coeffs,
            "command_context": self._command_context,
            "study_version": study.version,
        }
        command = UpdateBindingConstraint.model_validate(args)
        study.add_commands([command])

    def update_constraint_terms(
        self,
        study: StudyInterface,
        binding_constraint_id: str,
        constraint_terms: Sequence[ConstraintTerm],
        update_mode: str = "replace",
    ) -> None:
        """
        Update or add the specified constraint terms.

        Args:
            study: The study from which to update the binding constraint.
            binding_constraint_id: The ID of the binding constraint to update.
            constraint_terms: The constraint terms to update.
            update_mode: The update mode, either "replace" or "add".
        """
        if update_mode == "add":
            for term in constraint_terms:
                if term.data is None:
                    raise InvalidConstraintTerm(binding_constraint_id, term.model_dump_json())

        constraint = self.get_binding_constraint(study, binding_constraint_id)
        existing_terms = collections.OrderedDict((term.generate_id(), term) for term in constraint.terms)
        updated_terms = collections.OrderedDict((term.generate_id(), term) for term in constraint_terms)

        if update_mode == "replace":
            missing_terms = set(updated_terms) - set(existing_terms)
            if missing_terms:
                raise ConstraintTermNotFound(binding_constraint_id, *missing_terms)
        elif update_mode == "add":
            duplicate_terms = set(updated_terms) & set(existing_terms)
            if duplicate_terms:
                raise DuplicateConstraintTerm(binding_constraint_id, *duplicate_terms)
        else:  # pragma: no cover
            raise NotImplementedError(f"Unsupported update mode: {update_mode}")

        existing_terms.update(updated_terms)
        self._update_constraint_with_terms(study, constraint, existing_terms)

    def create_constraint_terms(
        self, study: StudyInterface, binding_constraint_id: str, constraint_terms: Sequence[ConstraintTerm]
    ) -> None:
        """
        Adds new constraint terms to an existing binding constraint.

        Args:
            study: The study from which to update the binding constraint.
            binding_constraint_id: The ID of the binding constraint to update.
            constraint_terms: The constraint terms to add.
        """
        return self.update_constraint_terms(study, binding_constraint_id, constraint_terms, update_mode="add")

    def remove_constraint_term(
        self,
        study: StudyInterface,
        binding_constraint_id: str,
        term_id: str,
    ) -> None:
        """
        Remove a constraint term from an existing binding constraint.

        Args:
            study: The study from which to update the binding constraint.
            binding_constraint_id: The ID of the binding constraint to update.
            term_id: The ID of the term to remove.
        """
        constraint = self.get_binding_constraint(study, binding_constraint_id)
        existing_terms = collections.OrderedDict((term.generate_id(), term) for term in constraint.terms)
        removed_term = existing_terms.pop(term_id, None)
        if removed_term is None:
            raise ConstraintTermNotFound(binding_constraint_id, term_id)
        self._update_constraint_with_terms(study, constraint, existing_terms)

    @staticmethod
    def get_table_schema() -> JSON:
        return ConstraintOutput870.model_json_schema()


def _replace_matrices_according_to_frequency_and_version(
    data: ConstraintInput, version: StudyVersion, args: Dict[str, Any]
) -> Dict[str, Any]:
    if version < STUDY_VERSION_8_7:
        if "values" not in args:
            matrix = {
                BindingConstraintFrequency.HOURLY.value: default_bc_hourly_86,
                BindingConstraintFrequency.DAILY.value: default_bc_weekly_daily_86,
                BindingConstraintFrequency.WEEKLY.value: default_bc_weekly_daily_86,
            }[data.time_step].tolist()
            args["values"] = matrix
    else:
        matrix = {
            BindingConstraintFrequency.HOURLY.value: default_bc_hourly_87,
            BindingConstraintFrequency.DAILY.value: default_bc_weekly_daily_87,
            BindingConstraintFrequency.WEEKLY.value: default_bc_weekly_daily_87,
        }[data.time_step].tolist()
        for term in [m.value for m in TermMatrices]:
            if term not in args:
                args[term] = matrix
    return args


def check_attributes_coherence(
    data: ConstraintCreation | ConstraintInput,
    study_version: StudyVersion,
    operator: BindingConstraintOperator,
) -> None:
    if study_version < STUDY_VERSION_8_7:
        if data.group:
            raise InvalidFieldForVersionError(
                f"You cannot specify a group as your study version is older than v8.7: {data.group}"
            )
        if any([data.less_term_matrix, data.equal_term_matrix, data.greater_term_matrix]):
            raise InvalidFieldForVersionError("You cannot fill a 'matrix_term' as these values refer to v8.7+ studies")
    elif data.values:
        raise InvalidFieldForVersionError("You cannot fill 'values' as it refers to the matrix before v8.7")
    conflicting_matrices = [
        getattr(data, matrix) for matrix in OPERATOR_CONFLICT_MAP[operator] if getattr(data, matrix)
    ]
    if conflicting_matrices:
        raise InvalidFieldForVersionError(
            f"You cannot fill matrices '{OPERATOR_CONFLICT_MAP[operator]}' while using the operator '{operator}'"
        )<|MERGE_RESOLUTION|>--- conflicted
+++ resolved
@@ -36,6 +36,7 @@
 from antarest.core.utils.string import to_camel_case
 from antarest.study.business.all_optional_meta import camel_case_model
 from antarest.study.business.study_interface import StudyInterface
+from antarest.study.business.utils import execute_or_add_commands
 from antarest.study.model import STUDY_VERSION_8_3, STUDY_VERSION_8_7
 from antarest.study.storage.rawstudy.model.filesystem.config.binding_constraint import (
     DEFAULT_GROUP,
@@ -72,19 +73,9 @@
 from antarest.study.storage.variantstudy.model.command.remove_multiple_binding_constraints import (
     RemoveMultipleBindingConstraints,
 )
-<<<<<<< HEAD
 from antarest.study.storage.variantstudy.model.command.update_binding_constraint import UpdateBindingConstraint
 from antarest.study.storage.variantstudy.model.command.update_binding_constraints import UpdateBindingConstraints
-from antarest.study.storage.variantstudy.model.dbmodel import VariantStudy
-=======
-from antarest.study.storage.variantstudy.model.command.replace_matrix import ReplaceMatrix
-from antarest.study.storage.variantstudy.model.command.update_binding_constraint import (
-    UpdateBindingConstraint,
-    update_matrices_names,
-)
-from antarest.study.storage.variantstudy.model.command.update_config import UpdateConfig
 from antarest.study.storage.variantstudy.model.command_context import CommandContext
->>>>>>> 0bffadb1
 
 logger = logging.getLogger(__name__)
 
@@ -901,7 +892,6 @@
         Raises:
             BindingConstraintNotFound: If any of the specified binding constraint IDs are not found.
         """
-<<<<<<< HEAD
         study_version = StudyVersion.parse(study.version)
         command_context = self.storage_service.variant_study_service.command_factory.command_context
 
@@ -911,7 +901,7 @@
         bc_input_as_dict_by_id = {}
         bcs_output = {}
         for bc_id, bc_input in bcs_by_ids.items():
-            # check binding constraint id sent by user exists for this study
+            # check binding constraint id sent by user exqists for this study
             if bc_id not in bcs_json_by_id:
                 raise BindingConstraintNotFound(f"Binding constraint '{bc_id}' not found")
 
@@ -949,59 +939,6 @@
         bc_props_as_dict = bc_props.model_dump(mode="json", by_alias=True, exclude_unset=True)
         bc_json_copy.update(bc_props_as_dict)
         return self.constraint_model_adapter(bc_json_copy, study_version)
-=======
-
-        # Variant study with less than 50 updated constraints
-        updated_constraints = {}
-        if len(bcs_by_ids) < 50:
-            existing_constraints = {bc.id: bc for bc in self.get_binding_constraints(study)}
-            for bc_id, data in bcs_by_ids.items():
-                updated_constraints[bc_id] = self.update_binding_constraint(
-                    study, bc_id, data, existing_constraints[bc_id]
-                )
-            return updated_constraints
-
-        # More efficient way of doing things but using less readable commands.
-        commands = []
-
-        file_study = study.get_files()
-        config = file_study.tree.get(["input", "bindingconstraints", "bindingconstraints"])
-        dict_config = {value["id"]: key for (key, value) in config.items()}
-        for bc_id, value in bcs_by_ids.items():
-            if bc_id not in dict_config:
-                raise BindingConstraintNotFound(f"Binding constraint '{bc_id}' not found")
-
-            props = create_binding_constraint_config(study.version, **value.model_dump())
-            new_values = props.model_dump(mode="json", by_alias=True, exclude_unset=True)
-            upd_obj = config[dict_config[bc_id]]
-            current_value = copy.deepcopy(upd_obj)
-            upd_obj.update(new_values)
-            output = self.constraint_model_adapter(upd_obj, study.version)
-            updated_constraints[bc_id] = output
-
-            if value.time_step and value.time_step != BindingConstraintFrequency(current_value["type"]):
-                # The user changed the time step, we need to update the matrix accordingly
-                replace_matrix_commands = _generate_replace_matrix_commands(
-                    bc_id, study.version, value, output.operator, self._command_context
-                )
-                commands.extend(replace_matrix_commands)
-
-            if value.operator and study.version >= STUDY_VERSION_8_7:
-                # The user changed the operator, we have to rename matrices accordingly
-                existing_operator = BindingConstraintOperator(current_value["operator"])
-                update_matrices_names(file_study, bc_id, existing_operator, value.operator)
-
-        # Updates the file only once with all the information
-        command = UpdateConfig(
-            target="input/bindingconstraints/bindingconstraints",
-            data=config,
-            command_context=self._command_context,
-            study_version=study.version,
-        )
-        commands.append(command)
-        study.add_commands(commands)
-        return updated_constraints
->>>>>>> 0bffadb1
 
     def remove_binding_constraint(self, study: StudyInterface, binding_constraint_id: str) -> None:
         """
