# Copyright (c) 2025, RTE (https://www.rte-france.com)
#
# See AUTHORS.txt
#
# This Source Code Form is subject to the terms of the Mozilla Public
# License, v. 2.0. If a copy of the MPL was not distributed with this
# file, You can obtain one at http://mozilla.org/MPL/2.0/.
#
# SPDX-License-Identifier: MPL-2.0
#
# This file is part of the Antares project.

from typing import Dict, List, Union

import numpy
import numpy as np
from annotated_types import Len
from pydantic import ValidationInfo, field_validator, model_validator
from typing_extensions import Annotated

from antarest.core.exceptions import AllocationDataNotFound, AreaNotFound
from antarest.study.business.model.area_model import AreaInfoDTO
from antarest.study.business.study_interface import StudyInterface
from antarest.study.business.utils import FormFieldsBaseModel
from antarest.study.storage.variantstudy.model.command.update_config import UpdateConfig
from antarest.study.storage.variantstudy.model.command_context import CommandContext


class AllocationField(FormFieldsBaseModel):
    """Model for consumption coefficients of a given area."""

    area_id: str
    coefficient: float


class AllocationFormFields(FormFieldsBaseModel):
    """Model for a list of consumption coefficients for each area."""

    allocation: List[AllocationField]

    @model_validator(mode="after")
    def check_allocation(self) -> "AllocationFormFields":
        allocation = self.allocation

        if not allocation:
            raise ValueError("allocation must not be empty")

        if len(allocation) != len({a.area_id for a in allocation}):
            raise ValueError("allocation must not contain duplicate area IDs")

        for a in allocation:
            if a.coefficient < 0:
                raise ValueError("allocation must not contain negative coefficients")

            if numpy.isnan(a.coefficient):
                raise ValueError("allocation must not contain NaN coefficients")

        if sum(a.coefficient for a in allocation) <= 0:
            raise ValueError("sum of allocation coefficients must be positive")

        return self


class AllocationMatrix(FormFieldsBaseModel):
    """
    Hydraulic allocation matrix.
    index: List of all study areas
    columns: List of selected production areas
    data: 2D-array matrix of consumption coefficients
    """

    index: Annotated[List[str], Len(min_length=1)]
    columns: Annotated[List[str], Len(min_length=1)]
    data: List[List[float]]  # NonNegativeFloat not necessary

    # noinspection PyMethodParameters
    @field_validator("data", mode="before")
    def validate_hydro_allocation_matrix(
        cls, data: List[List[float]], values: Union[Dict[str, List[str]], ValidationInfo]
    ) -> List[List[float]]:
        """
        Validate the hydraulic allocation matrix.
        Args:
            data: the allocation matrix to validate.
            values: the allocation matrix fields.
        Raises:
            ValueError:
                If the coefficients columns are empty or has no non-null values.
        Returns:
            The allocation fields.
        """

        array = np.array(data)
        new_values = values if isinstance(values, dict) else values.data
        rows = len(new_values.get("index", []))
        cols = len(new_values.get("columns", []))

        if array.size == 0:
            raise ValueError("allocation matrix must not be empty")
        if array.shape != (rows, cols):
            raise ValueError("allocation matrix must have square shape")
        if np.any(array < 0):
            raise ValueError("allocation matrix must not contain negative coefficients")
        if np.any(np.isnan(array)):
            raise ValueError("allocation matrix must not contain NaN coefficients")
        if np.all(array == 0):
            raise ValueError("allocation matrix must not contain only null values")

        return data


class AllocationManager:
    """
    Manage hydraulic allocation coefficients.
    """

    def __init__(self, command_context: CommandContext) -> None:
        self._command_context = command_context

<<<<<<< HEAD
    def get_allocation_data(self, study: StudyInterface, area_id: str) -> Dict[str, List[AllocationField]]:
=======
    def get_allocation_data(self, study: Study, area_id: str) -> Dict[str, float]:
>>>>>>> 469f1468
        """
        Get hydraulic allocation data.

        Args:
            study: study to get the allocation data from.
            area_id: area to get the allocation data from.

        Returns:
            The allocation data.

        Raises:
            AllocationDataNotFound: if the allocation data is not found.
        """
        # sourcery skip: reintroduce-else, swap-if-else-branches, use-named-expression

        file_study = study.get_files()
        allocation_data = file_study.tree.get(f"input/hydro/allocation/{area_id}".split("/"), depth=2)

        if not allocation_data:
            raise AllocationDataNotFound(area_id)

        return allocation_data.get("[allocation]", {})  # type: ignore

    def get_allocation_form_fields(
        self, all_areas: List[AreaInfoDTO], study: StudyInterface, area_id: str
    ) -> AllocationFormFields:
        """
        Get hydraulic allocation coefficients.

        Args:
            all_areas: list of all areas in the study.
            study: study to get the allocation coefficients from.
            area_id: area to get the allocation coefficients from.

        Returns:
            The allocation coefficients.

        Raises:
            AllocationDataNotFound: if the allocation data is not found.
        """

        areas_ids = {area.id for area in all_areas}
        allocations: Dict[str, float] = self.get_allocation_data(study, area_id)

        filtered_allocations = {area: value for area, value in allocations.items() if area in areas_ids}
        final_allocations = [
            AllocationField.model_construct(area_id=area, coefficient=value)
            for area, value in filtered_allocations.items()
        ]
        return AllocationFormFields.model_validate({"allocation": final_allocations})

    def set_allocation_form_fields(
        self,
        all_areas: List[AreaInfoDTO],
        study: StudyInterface,
        area_id: str,
        data: AllocationFormFields,
    ) -> AllocationFormFields:
        """
        Set hydraulic allocation coefficients.

        Args:
            all_areas: list of all areas in the study.
            study: study to set the allocation coefficients to.
            area_id: area to set the allocation coefficients to.
            data: allocation coefficients to set.

        Raises:
            AreaNotFound: if the area is not found.
        """

        allocation_ids = {field.area_id for field in data.allocation}
        areas_ids = {area.id for area in all_areas}

        if invalid_ids := allocation_ids - areas_ids:
            # sort for deterministic error message and testing
            raise AreaNotFound(*sorted(invalid_ids))

        filtered_allocations = [f for f in data.allocation if f.coefficient > 0 and f.area_id in areas_ids]

        file_study = study.get_files()
        command = UpdateConfig(
            target=f"input/hydro/allocation/{area_id}/[allocation]",
            data={f.area_id: f.coefficient for f in filtered_allocations},
            command_context=self._command_context,
            study_version=file_study.config.version,
        )

        study.add_commands([command])

        updated_allocations = self.get_allocation_data(study, area_id)

        return AllocationFormFields.model_construct(
            allocation=[
                AllocationField.model_construct(area_id=area, coefficient=value)
                for area, value in updated_allocations.items()
            ]
        )

    def get_allocation_matrix(self, study: StudyInterface, all_areas: List[AreaInfoDTO]) -> AllocationMatrix:
        """
        Get the hydraulic allocation matrix for all areas in the study.

        Args:
            study: study to get the allocation matrix from.
            all_areas: list of all areas in the study.

        Returns:
            The allocation matrix.

        Raises:
            AllocationDataNotFound: if the allocation data is not found.
        """

        file_study = study.get_files()
        allocation_cfg = file_study.tree.get(["input", "hydro", "allocation"], depth=3)

        if not allocation_cfg:
            areas_ids = {area.id for area in all_areas}
            raise AllocationDataNotFound(*areas_ids)

        rows = [area.id for area in all_areas]
        columns = [area.id for area in all_areas if area.id in allocation_cfg]
        array = np.zeros((len(rows), len(columns)), dtype=np.float64)

        for prod_area, allocation_dict in allocation_cfg.items():
            allocations = allocation_dict["[allocation]"]
            for cons_area, coefficient in allocations.items():
                row_idx = rows.index(cons_area)
                col_idx = columns.index(prod_area)
                array[row_idx][col_idx] = coefficient

        return AllocationMatrix.model_construct(index=rows, columns=columns, data=array.tolist())<|MERGE_RESOLUTION|>--- conflicted
+++ resolved
@@ -117,11 +117,7 @@
     def __init__(self, command_context: CommandContext) -> None:
         self._command_context = command_context
 
-<<<<<<< HEAD
-    def get_allocation_data(self, study: StudyInterface, area_id: str) -> Dict[str, List[AllocationField]]:
-=======
-    def get_allocation_data(self, study: Study, area_id: str) -> Dict[str, float]:
->>>>>>> 469f1468
+    def get_allocation_data(self, study: StudyInterface, area_id: str) -> Dict[str, float]:
         """
         Get hydraulic allocation data.
 
