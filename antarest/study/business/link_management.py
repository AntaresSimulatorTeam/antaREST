# Copyright (c) 2025, RTE (https://www.rte-france.com)
#
# See AUTHORS.txt
#
# This Source Code Form is subject to the terms of the Mozilla Public
# License, v. 2.0. If a copy of the MPL was not distributed with this
# file, You can obtain one at http://mozilla.org/MPL/2.0/.
#
# SPDX-License-Identifier: MPL-2.0
#
# This file is part of the Antares project.

from typing import Any, Dict, List, Mapping, Tuple

from antarest.core.exceptions import LinkNotFound
from antarest.core.model import JSON
<<<<<<< HEAD
from antarest.core.utils.fastapi_sqlalchemy import db
from antarest.study.business.model.link_model import LinkBaseDTO, LinkDTO, LinkInternal, LinkTsGeneration
from antarest.study.business.utils import execute_or_add_commands
from antarest.study.model import LinksParametersTsGeneration, RawStudy, Study
=======
from antarest.study.business.model.link_model import LinkBaseDTO, LinkDTO, LinkInternal
from antarest.study.business.study_interface import StudyInterface
>>>>>>> 0bffadb1
from antarest.study.storage.rawstudy.model.filesystem.factory import FileStudy
from antarest.study.storage.variantstudy.model.command.create_link import CreateLink
from antarest.study.storage.variantstudy.model.command.remove_link import RemoveLink
from antarest.study.storage.variantstudy.model.command.update_link import UpdateLink
from antarest.study.storage.variantstudy.model.command_context import CommandContext


class LinkManager:
    def __init__(self, command_context: CommandContext) -> None:
        self._command_context = command_context

    def get_all_links(self, study: StudyInterface) -> List[LinkDTO]:
        file_study = study.get_files()
        result: List[LinkDTO] = []

        ts_generation_parameters = self.get_all_links_ts_generation_information(study.id)

        for area_id, area in file_study.config.areas.items():
            links_config = file_study.tree.get(["input", "links", area_id, "properties"])

            for link in area.links:
                link_tree_config: Dict[str, Any] = links_config[link]
                link_tree_config.update({"area1": area_id, "area2": link})

                if area_id in ts_generation_parameters and link in ts_generation_parameters[area_id]:
                    link_ts_generation = ts_generation_parameters[area_id][link]
                    link_tree_config.update(link_ts_generation.model_dump(mode="json"))

                link_internal = LinkInternal.model_validate(link_tree_config)

                result.append(link_internal.to_dto())

        return result

    def get_link(self, study: StudyInterface, link: LinkInternal) -> LinkInternal:
        file_study = study.get_files()

        link_properties = self._get_link_if_exists(file_study, link)

        link_properties.update({"area1": link.area1, "area2": link.area2})

        ts_generation_parameters = self.get_single_link_ts_generation_information(study.id, link.area1, link.area2)
        link_properties.update(ts_generation_parameters.model_dump(mode="json"))

        updated_link = LinkInternal.model_validate(link_properties)

        return updated_link

<<<<<<< HEAD
    @staticmethod
    def get_all_links_ts_generation_information(study_id: str) -> dict[str, dict[str, LinkTsGeneration]]:
        db_dictionnary: dict[str, dict[str, LinkTsGeneration]] = {}
        with db():
            all_links_parameters: list[LinksParametersTsGeneration] = (
                db.session.query(LinksParametersTsGeneration).filter_by(study_id=study_id).all()
            )
            for link_parameters in all_links_parameters:
                area_from = link_parameters.area_from
                area_to = link_parameters.area_to
                db_dictionnary.setdefault(area_from, {})[area_to] = LinkTsGeneration.from_db_model(link_parameters)
        return db_dictionnary

    @staticmethod
    def get_single_link_ts_generation_information(study_id: str, area_from: str, area_to: str) -> LinkTsGeneration:
        with db():
            links_parameters = (
                db.session.query(LinksParametersTsGeneration)
                .filter_by(study_id=study_id, area_from=area_from, area_to=area_to)
                .first()
            )
            if links_parameters:
                return LinkTsGeneration.from_db_model(links_parameters)
        return LinkTsGeneration()

    def create_link(self, study: Study, link_creation_dto: LinkDTO) -> LinkDTO:
        link = link_creation_dto.to_internal(StudyVersion.parse(study.version))

        storage_service = self.storage_service.get_storage(study)
        file_study = storage_service.get_raw(study)
=======
    def create_link(self, study: StudyInterface, link_creation_dto: LinkDTO) -> LinkDTO:
        link = link_creation_dto.to_internal(study.version)
>>>>>>> 0bffadb1

        command = CreateLink(
            area1=link.area1,
            area2=link.area2,
            parameters=link.model_dump(exclude_none=True),
            command_context=self._command_context,
            study_version=study.version,
        )

        study.add_commands([command])

        return link_creation_dto

    def update_link(self, study: StudyInterface, area_from: str, area_to: str, link_update_dto: LinkBaseDTO) -> LinkDTO:
        link_dto = LinkDTO(area1=area_from, area2=area_to, **link_update_dto.model_dump(exclude_unset=True))

        file_study = study.get_files()
        link = link_dto.to_internal(study.version)

        self._get_link_if_exists(file_study, link)

        command = UpdateLink(
            area1=link.area1,
            area2=link.area2,
            parameters=link.model_dump(
                include=link_update_dto.model_fields_set, exclude={"area1", "area2"}, exclude_none=True
            ),
            command_context=self._command_context,
            study_version=study.version,
        )

        study.add_commands([command])

        updated_link = self.get_link(study, link)

        return updated_link.to_dto()

    def update_links(
        self,
        study: StudyInterface,
        update_links_by_ids: Mapping[Tuple[str, str], LinkBaseDTO],
    ) -> Mapping[Tuple[str, str], LinkBaseDTO]:
        new_links_by_ids = {}
        for (area1, area2), update_link_dto in update_links_by_ids.items():
            updated_link = self.update_link(study, area1, area2, update_link_dto)
            new_links_by_ids[(area1, area2)] = updated_link

        return new_links_by_ids

    def delete_link(self, study: StudyInterface, area1_id: str, area2_id: str) -> None:
        command = RemoveLink(
            area1=area1_id,
            area2=area2_id,
            command_context=self._command_context,
            study_version=study.version,
        )
        study.add_commands([command])

    def _get_link_if_exists(self, file_study: FileStudy, link: LinkInternal) -> dict[str, Any]:
        try:
            return file_study.tree.get(["input", "links", link.area1, "properties", link.area2])
        except KeyError:
            raise LinkNotFound(f"The link {link.area1} -> {link.area2} is not present in the study")

    @staticmethod
    def get_table_schema() -> JSON:
        return LinkBaseDTO.model_json_schema()<|MERGE_RESOLUTION|>--- conflicted
+++ resolved
@@ -14,15 +14,10 @@
 
 from antarest.core.exceptions import LinkNotFound
 from antarest.core.model import JSON
-<<<<<<< HEAD
 from antarest.core.utils.fastapi_sqlalchemy import db
 from antarest.study.business.model.link_model import LinkBaseDTO, LinkDTO, LinkInternal, LinkTsGeneration
-from antarest.study.business.utils import execute_or_add_commands
-from antarest.study.model import LinksParametersTsGeneration, RawStudy, Study
-=======
-from antarest.study.business.model.link_model import LinkBaseDTO, LinkDTO, LinkInternal
 from antarest.study.business.study_interface import StudyInterface
->>>>>>> 0bffadb1
+from antarest.study.model import LinksParametersTsGeneration
 from antarest.study.storage.rawstudy.model.filesystem.factory import FileStudy
 from antarest.study.storage.variantstudy.model.command.create_link import CreateLink
 from antarest.study.storage.variantstudy.model.command.remove_link import RemoveLink
@@ -71,7 +66,6 @@
 
         return updated_link
 
-<<<<<<< HEAD
     @staticmethod
     def get_all_links_ts_generation_information(study_id: str) -> dict[str, dict[str, LinkTsGeneration]]:
         db_dictionnary: dict[str, dict[str, LinkTsGeneration]] = {}
@@ -97,15 +91,8 @@
                 return LinkTsGeneration.from_db_model(links_parameters)
         return LinkTsGeneration()
 
-    def create_link(self, study: Study, link_creation_dto: LinkDTO) -> LinkDTO:
-        link = link_creation_dto.to_internal(StudyVersion.parse(study.version))
-
-        storage_service = self.storage_service.get_storage(study)
-        file_study = storage_service.get_raw(study)
-=======
     def create_link(self, study: StudyInterface, link_creation_dto: LinkDTO) -> LinkDTO:
         link = link_creation_dto.to_internal(study.version)
->>>>>>> 0bffadb1
 
         command = CreateLink(
             area1=link.area1,
