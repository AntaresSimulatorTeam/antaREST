# Copyright (c) 2024, RTE (https://www.rte-france.com)
#
# See AUTHORS.txt
#
# This Source Code Form is subject to the terms of the Mozilla Public
# License, v. 2.0. If a copy of the MPL was not distributed with this
# file, You can obtain one at http://mozilla.org/MPL/2.0/.
#
# SPDX-License-Identifier: MPL-2.0
#
# This file is part of the Antares project.

import typing as t

from antares.study.version import StudyVersion

<<<<<<< HEAD
from antarest.core.exceptions import ConfigFileNotFound, LinkValidationError
=======
from antarest.core.exceptions import ConfigFileNotFound
>>>>>>> abf0bbf7
from antarest.core.model import JSON
from antarest.study.business.all_optional_meta import all_optional_model, camel_case_model
from antarest.study.business.model.link_model import LinkDTO, LinkInternal
from antarest.study.business.utils import execute_or_add_commands
from antarest.study.model import RawStudy, Study
from antarest.study.storage.rawstudy.model.filesystem.config.links import LinkProperties
from antarest.study.storage.rawstudy.model.filesystem.factory import FileStudy
from antarest.study.storage.storage_service import StudyStorageService
from antarest.study.storage.variantstudy.model.command.create_link import CreateLink
from antarest.study.storage.variantstudy.model.command.remove_link import RemoveLink
from antarest.study.storage.variantstudy.model.command.update_config import UpdateConfig
from antarest.study.storage.variantstudy.model.command.update_link import UpdateLink

_ALL_LINKS_PATH = "input/links"


@all_optional_model
@camel_case_model
class LinkOutput(LinkProperties):
    """
    DTO object use to get the link information.
    """


class LinkManager:
    def __init__(self, storage_service: StudyStorageService) -> None:
        self.storage_service = storage_service

<<<<<<< HEAD
    def get_all_links(self, study: RawStudy) -> t.List[LinkDTO]:
=======
    def get_all_links(self, study: Study) -> t.List[LinkDTO]:
>>>>>>> abf0bbf7
        file_study = self.storage_service.get_storage(study).get_raw(study)
        result: t.List[LinkDTO] = []

        for area_id, area in file_study.config.areas.items():
            links_config = file_study.tree.get(["input", "links", area_id, "properties"])

            for link in area.links:
                link_tree_config: t.Dict[str, t.Any] = links_config[link]
                link_tree_config.update({"area1": area_id, "area2": link})

                link_internal = LinkInternal.model_validate(link_tree_config)

                result.append(link_internal.to_dto())

        return result

<<<<<<< HEAD
    def create_link(self, study: RawStudy, link_creation_dto: LinkDTO) -> LinkDTO:
=======
    def create_link(self, study: Study, link_creation_dto: LinkDTO) -> LinkDTO:
>>>>>>> abf0bbf7
        link = link_creation_dto.to_internal(StudyVersion.parse(study.version))

        storage_service = self.storage_service.get_storage(study)
        file_study = storage_service.get_raw(study)

        command = CreateLink(
            area1=link.area1,
            area2=link.area2,
            parameters=link.model_dump(exclude_none=True),
            command_context=self.storage_service.variant_study_service.command_factory.command_context,
        )

        execute_or_add_commands(study, file_study, [command], self.storage_service)

<<<<<<< HEAD
        return link.to_dto()

    def update_link(self, study: RawStudy, link_dto: LinkDTO) -> LinkDTO:
        link = link_dto.to_internal(StudyVersion.parse(study.version))
        file_study = self.storage_service.get_storage(study).get_raw(study)

        self.check_link_existence(file_study, link)

        command = UpdateLink(
            area1=link.area1,
            area2=link.area2,
            parameters=link.model_dump(
                include=link_dto.model_fields_set, exclude={"area1", "area2"}, exclude_none=True
            ),
            command_context=self.storage_service.variant_study_service.command_factory.command_context,
        )
=======
        return link_creation_dto
>>>>>>> abf0bbf7

        execute_or_add_commands(study, file_study, [command], self.storage_service)

        updated_link = self.get_ini_link(study, link)

        return updated_link.to_dto()

    def check_link_existence(self, file_study: FileStudy, link: LinkInternal) -> None:
        area_from, area_to = sorted([link.area1, link.area2])
        try:
            file_study.tree.get(["input", "links", area_from, "properties", area_to])
        except KeyError:
            raise LinkValidationError(f"The link {area_from} -> {area_to} is not present in the study")

    def get_ini_link(self, study: RawStudy, link: LinkInternal) -> LinkInternal:
        file_study = self.storage_service.get_storage(study).get_raw(study)

        area_from, area_to = sorted([link.area1, link.area2])
        try:
            link_properties = file_study.tree.get(["input", "links", area_from, "properties", area_to])
        except KeyError:
            raise LinkValidationError(f"The link {area_from} -> {area_to} is not present in the study")

        link_properties.update({"area1": area_from, "area2": area_to})
        updated_link = LinkInternal.model_validate(link_properties)

        return link.model_copy(update=updated_link.model_dump())

    def delete_link(self, study: RawStudy, area1_id: str, area2_id: str) -> None:
        file_study = self.storage_service.get_storage(study).get_raw(study)
        command = RemoveLink(
            area1=area1_id,
            area2=area2_id,
            command_context=self.storage_service.variant_study_service.command_factory.command_context,
        )
        execute_or_add_commands(study, file_study, [command], self.storage_service)

    def get_all_links_props(self, study: RawStudy) -> t.Mapping[t.Tuple[str, str], LinkOutput]:
        """
        Retrieves all links properties from the study.

        Args:
            study: The raw study object.
        Returns:
            A mapping of link IDS `(area1_id, area2_id)` to link properties.
        Raises:
            ConfigFileNotFound: if a configuration file is not found.
        """
        file_study = self.storage_service.get_storage(study).get_raw(study)

        # Get the link information from the `input/links/{area1}/properties.ini` file.
        path = _ALL_LINKS_PATH
        try:
            links_cfg = file_study.tree.get(path.split("/"), depth=5)
        except KeyError:
            raise ConfigFileNotFound(path) from None

        # areas_cfg contains a dictionary where the keys are the area IDs,
        # and the values are objects that can be converted to `LinkFolder`.
        links_by_ids = {}
        for area1_id, entries in links_cfg.items():
            property_map = entries.get("properties") or {}
            for area2_id, properties_cfg in property_map.items():
                area1_id, area2_id = sorted([area1_id, area2_id])
                properties = LinkProperties(**properties_cfg)
                links_by_ids[(area1_id, area2_id)] = LinkOutput(**properties.model_dump(mode="json", by_alias=False))

        return links_by_ids

    def update_links_props(
        self,
        study: RawStudy,
        update_links_by_ids: t.Mapping[t.Tuple[str, str], LinkOutput],
    ) -> t.Mapping[t.Tuple[str, str], LinkOutput]:
        old_links_by_ids = self.get_all_links_props(study)
        new_links_by_ids = {}
        file_study = self.storage_service.get_storage(study).get_raw(study)
        commands = []
        for (area1, area2), update_link_dto in update_links_by_ids.items():
            # Update the link properties.
            old_link_dto = old_links_by_ids[(area1, area2)]
            new_link_dto = old_link_dto.copy(
                update=update_link_dto.model_dump(mode="json", by_alias=False, exclude_none=True)
            )
            new_links_by_ids[(area1, area2)] = new_link_dto

            # Convert the DTO to a configuration object and update the configuration file.
            properties = LinkProperties(**new_link_dto.model_dump(by_alias=False))
            path = f"{_ALL_LINKS_PATH}/{area1}/properties/{area2}"
            cmd = UpdateConfig(
                target=path,
                data=properties.to_config(),
                command_context=self.storage_service.variant_study_service.command_factory.command_context,
            )
            commands.append(cmd)

        execute_or_add_commands(study, file_study, commands, self.storage_service)
        return new_links_by_ids

    @staticmethod
    def get_table_schema() -> JSON:
        return LinkOutput.schema()<|MERGE_RESOLUTION|>--- conflicted
+++ resolved
@@ -14,11 +14,10 @@
 
 from antares.study.version import StudyVersion
 
-<<<<<<< HEAD
 from antarest.core.exceptions import ConfigFileNotFound, LinkValidationError
-=======
+from antares.study.version import StudyVersion
+
 from antarest.core.exceptions import ConfigFileNotFound
->>>>>>> abf0bbf7
 from antarest.core.model import JSON
 from antarest.study.business.all_optional_meta import all_optional_model, camel_case_model
 from antarest.study.business.model.link_model import LinkDTO, LinkInternal
@@ -47,11 +46,7 @@
     def __init__(self, storage_service: StudyStorageService) -> None:
         self.storage_service = storage_service
 
-<<<<<<< HEAD
-    def get_all_links(self, study: RawStudy) -> t.List[LinkDTO]:
-=======
     def get_all_links(self, study: Study) -> t.List[LinkDTO]:
->>>>>>> abf0bbf7
         file_study = self.storage_service.get_storage(study).get_raw(study)
         result: t.List[LinkDTO] = []
 
@@ -68,11 +63,7 @@
 
         return result
 
-<<<<<<< HEAD
-    def create_link(self, study: RawStudy, link_creation_dto: LinkDTO) -> LinkDTO:
-=======
     def create_link(self, study: Study, link_creation_dto: LinkDTO) -> LinkDTO:
->>>>>>> abf0bbf7
         link = link_creation_dto.to_internal(StudyVersion.parse(study.version))
 
         storage_service = self.storage_service.get_storage(study)
@@ -87,7 +78,6 @@
 
         execute_or_add_commands(study, file_study, [command], self.storage_service)
 
-<<<<<<< HEAD
         return link.to_dto()
 
     def update_link(self, study: RawStudy, link_dto: LinkDTO) -> LinkDTO:
@@ -104,9 +94,6 @@
             ),
             command_context=self.storage_service.variant_study_service.command_factory.command_context,
         )
-=======
-        return link_creation_dto
->>>>>>> abf0bbf7
 
         execute_or_add_commands(study, file_study, [command], self.storage_service)
 
@@ -134,6 +121,7 @@
         updated_link = LinkInternal.model_validate(link_properties)
 
         return link.model_copy(update=updated_link.model_dump())
+
 
     def delete_link(self, study: RawStudy, area1_id: str, area2_id: str) -> None:
         file_study = self.storage_service.get_storage(study).get_raw(study)
