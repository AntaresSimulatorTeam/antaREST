# Copyright (c) 2024, RTE (https://www.rte-france.com)
#
# See AUTHORS.txt
#
# This Source Code Form is subject to the terms of the Mozilla Public
# License, v. 2.0. If a copy of the MPL was not distributed with this
# file, You can obtain one at http://mozilla.org/MPL/2.0/.
#
# SPDX-License-Identifier: MPL-2.0
#
# This file is part of the Antares project.

import typing as t

from antares.study.version import StudyVersion
<<<<<<< HEAD
from pydantic import ConfigDict

from antarest.core.exceptions import ConfigFileNotFound, LinkValidationError
from antarest.core.model import JSON
from antarest.core.utils.string import to_camel_case
=======

from antarest.core.exceptions import ConfigFileNotFound, LinkValidationError
from antarest.core.model import JSON
>>>>>>> 03570f58
from antarest.study.business.all_optional_meta import all_optional_model, camel_case_model
from antarest.study.business.model.link_model import LinkDTO, LinkInternal
from antarest.study.business.utils import execute_or_add_commands
from antarest.study.model import STUDY_VERSION_8_2, RawStudy
from antarest.study.storage.rawstudy.model.filesystem.config.links import LinkProperties
from antarest.study.storage.rawstudy.model.filesystem.factory import FileStudy
from antarest.study.storage.storage_service import StudyStorageService
from antarest.study.storage.variantstudy.model.command.create_link import (
    AreaInfo,
    CreateLink,
    LinkInfoProperties,
    LinkInfoProperties820,
)
from antarest.study.storage.variantstudy.model.command.remove_link import RemoveLink
from antarest.study.storage.variantstudy.model.command.update_config import UpdateConfig
from antarest.study.storage.variantstudy.model.command.update_link import UpdateLink

_ALL_LINKS_PATH = "input/links"


<<<<<<< HEAD
class LinkInfoDTOBase(AreaInfo, LinkInfoProperties):
    model_config = ConfigDict(alias_generator=to_camel_case, populate_by_name=True, extra="forbid")


class LinkInfoDTO820(AreaInfo, LinkInfoProperties820):
    model_config = ConfigDict(alias_generator=to_camel_case, populate_by_name=True, extra="forbid")


LinkInfoDTO = t.Union[LinkInfoDTO820, LinkInfoDTOBase]


=======
>>>>>>> 03570f58
@all_optional_model
@camel_case_model
class LinkOutput(LinkProperties):
    """
    DTO object use to get the link information.
    """


class LinkManager:
    def __init__(self, storage_service: StudyStorageService) -> None:
        self.storage_service = storage_service

<<<<<<< HEAD
    def get_all_links(self, study: RawStudy) -> t.List[LinkInfoDTO]:
        file_study = self.storage_service.get_storage(study).get_raw(study)
        result: t.List[LinkInfoDTO] = []
=======
    def get_all_links(self, study: RawStudy) -> t.List[LinkDTO]:
        file_study = self.storage_service.get_storage(study).get_raw(study)
        result: t.List[LinkDTO] = []
>>>>>>> 03570f58

        for area_id, area in file_study.config.areas.items():
            links_config = file_study.tree.get(["input", "links", area_id, "properties"])

            for link in area.links:
                link_tree_config: t.Dict[str, t.Any] = links_config[link]
                link_tree_config.update({"area1": area_id, "area2": link})

<<<<<<< HEAD
                link_properties = {"area1": area_id, "area2": link}
                link_dto: LinkInfoDTO
                if StudyVersion.parse(study.version) < STUDY_VERSION_8_2:
                    link_properties.update(LinkInfoProperties(**link_tree_config).model_dump())
                    link_dto = LinkInfoDTOBase(**link_properties)
                else:
                    link_properties.update(LinkInfoProperties820(**link_tree_config).model_dump())
                    link_dto = LinkInfoDTO820(**link_properties)

                result.append(link_dto)

        return result

    def create_link(self, study: RawStudy, link_creation_info: LinkInfoDTO) -> LinkInfoDTO:
        if link_creation_info.area1 == link_creation_info.area2:
            raise LinkValidationError(f"Cannot create link on same area: {link_creation_info.area1}")

        link_dto: LinkInfoDTO
        if StudyVersion.parse(study.version) >= STUDY_VERSION_8_2:
            link_dto = LinkInfoDTO820.model_validate(link_creation_info.model_dump())
        else:
            forbidden_fields = {"filter_synthesis", "filter_year_by_year"}
            fields = set(link_creation_info.model_dump(exclude_defaults=True))
            if forbidden_fields & fields:
                raise LinkValidationError("Cannot specify a filter value for study's version earlier than v8.2")
            link_dto = LinkInfoDTOBase.model_validate(link_creation_info.model_dump(exclude=forbidden_fields))
=======
                link_internal = LinkInternal.model_validate(link_tree_config)

                result.append(link_internal.to_dto())

        return result

    def create_link(self, study: RawStudy, link_creation_dto: LinkDTO) -> LinkDTO:
        link = link_creation_dto.to_internal(StudyVersion.parse(study.version))
>>>>>>> 03570f58

        storage_service = self.storage_service.get_storage(study)
        file_study = storage_service.get_raw(study)

        command = CreateLink(
<<<<<<< HEAD
            area1=link_creation_info.area1,
            area2=link_creation_info.area2,
            parameters=link_dto.model_dump(exclude_none=True),
=======
            area1=link.area1,
            area2=link.area2,
            parameters=link.model_dump(exclude_none=True),
>>>>>>> 03570f58
            command_context=self.storage_service.variant_study_service.command_factory.command_context,
        )

        execute_or_add_commands(study, file_study, [command], self.storage_service)

<<<<<<< HEAD
        return link_dto

    def update_link(self, study: RawStudy, link_update_info: LinkInfoDTO) -> LinkInfoDTO:
        file_study = self.storage_service.get_storage(study).get_raw(study)

        self.check_attributes_coherence(file_study, StudyVersion.parse(study.version), link_update_info)

        command = UpdateLink(
            area1=link_update_info.area1,
            area2=link_update_info.area2,
            parameters=link_update_info.model_dump(
                mode="json", exclude={"area1", "area2"}, exclude_none=True, exclude_unset=True
            ),
            command_context=self.storage_service.variant_study_service.command_factory.command_context,
        )
=======
        return link_creation_dto
>>>>>>> 03570f58

        execute_or_add_commands(study, file_study, [command], self.storage_service)

        updated_link = self.get_updated_link(study, link_update_info)

        return updated_link

    def check_attributes_coherence(
        self, file_study: FileStudy, study_version: StudyVersion, link_creation_info: LinkInfoDTO
    ) -> None:
        if link_creation_info.area1 == link_creation_info.area2:
            raise LinkValidationError("Area 1 and Area 2 can not be the same")

        area_from, area_to = sorted([link_creation_info.area1, link_creation_info.area2])
        try:
            file_study.tree.get(["input", "links", area_from, "properties", area_to])
        except KeyError:
            raise LinkValidationError(f"The link {area_from} -> {area_to} is not present in the study")

        if study_version < STUDY_VERSION_8_2:
            if isinstance(link_creation_info, LinkInfoDTO820):
                if (
                    link_creation_info.filter_synthesis is not None
                    or link_creation_info.filter_year_by_year is not None
                ):
                    raise LinkValidationError("Cannot specify a filter value for study's version earlier than v8.2")

    def get_updated_link(self, study: RawStudy, link_creation_info: LinkInfoDTO) -> LinkInfoDTO:
        file_study = self.storage_service.get_storage(study).get_raw(study)

        area_from, area_to = sorted([link_creation_info.area1, link_creation_info.area2])
        try:
            link_properties = file_study.tree.get(["input", "links", area_from, "properties", area_to])
        except KeyError:
            raise LinkValidationError(f"The link {area_from} -> {area_to} is not present in the study")

        updated_link = LinkInfoProperties.model_validate(link_properties)
        return link_creation_info.model_copy(update=updated_link.model_dump())

    def delete_link(self, study: RawStudy, area1_id: str, area2_id: str) -> None:
        file_study = self.storage_service.get_storage(study).get_raw(study)
        command = RemoveLink(
            area1=area1_id,
            area2=area2_id,
            command_context=self.storage_service.variant_study_service.command_factory.command_context,
        )
        execute_or_add_commands(study, file_study, [command], self.storage_service)

    def get_all_links_props(self, study: RawStudy) -> t.Mapping[t.Tuple[str, str], LinkOutput]:
        """
        Retrieves all links properties from the study.

        Args:
            study: The raw study object.
        Returns:
            A mapping of link IDS `(area1_id, area2_id)` to link properties.
        Raises:
            ConfigFileNotFound: if a configuration file is not found.
        """
        file_study = self.storage_service.get_storage(study).get_raw(study)

        # Get the link information from the `input/links/{area1}/properties.ini` file.
        path = _ALL_LINKS_PATH
        try:
            links_cfg = file_study.tree.get(path.split("/"), depth=5)
        except KeyError:
            raise ConfigFileNotFound(path) from None

        # areas_cfg contains a dictionary where the keys are the area IDs,
        # and the values are objects that can be converted to `LinkFolder`.
        links_by_ids = {}
        for area1_id, entries in links_cfg.items():
            property_map = entries.get("properties") or {}
            for area2_id, properties_cfg in property_map.items():
                area1_id, area2_id = sorted([area1_id, area2_id])
                properties = LinkProperties(**properties_cfg)
                links_by_ids[(area1_id, area2_id)] = LinkOutput(**properties.model_dump(mode="json", by_alias=False))

        return links_by_ids

    def update_links_props(
        self,
        study: RawStudy,
        update_links_by_ids: t.Mapping[t.Tuple[str, str], LinkOutput],
    ) -> t.Mapping[t.Tuple[str, str], LinkOutput]:
        old_links_by_ids = self.get_all_links_props(study)
        new_links_by_ids = {}
        file_study = self.storage_service.get_storage(study).get_raw(study)
        commands = []
        for (area1, area2), update_link_dto in update_links_by_ids.items():
            # Update the link properties.
            old_link_dto = old_links_by_ids[(area1, area2)]
            new_link_dto = old_link_dto.copy(
                update=update_link_dto.model_dump(mode="json", by_alias=False, exclude_none=True)
            )
            new_links_by_ids[(area1, area2)] = new_link_dto

            # Convert the DTO to a configuration object and update the configuration file.
            properties = LinkProperties(**new_link_dto.model_dump(by_alias=False))
            path = f"{_ALL_LINKS_PATH}/{area1}/properties/{area2}"
            cmd = UpdateConfig(
                target=path,
                data=properties.to_config(),
                command_context=self.storage_service.variant_study_service.command_factory.command_context,
            )
            commands.append(cmd)

        execute_or_add_commands(study, file_study, commands, self.storage_service)
        return new_links_by_ids

    @staticmethod
    def get_table_schema() -> JSON:
        return LinkOutput.schema()<|MERGE_RESOLUTION|>--- conflicted
+++ resolved
@@ -13,30 +13,17 @@
 import typing as t
 
 from antares.study.version import StudyVersion
-<<<<<<< HEAD
-from pydantic import ConfigDict
 
 from antarest.core.exceptions import ConfigFileNotFound, LinkValidationError
 from antarest.core.model import JSON
-from antarest.core.utils.string import to_camel_case
-=======
-
-from antarest.core.exceptions import ConfigFileNotFound, LinkValidationError
-from antarest.core.model import JSON
->>>>>>> 03570f58
 from antarest.study.business.all_optional_meta import all_optional_model, camel_case_model
 from antarest.study.business.model.link_model import LinkDTO, LinkInternal
 from antarest.study.business.utils import execute_or_add_commands
-from antarest.study.model import STUDY_VERSION_8_2, RawStudy
+from antarest.study.model import RawStudy
 from antarest.study.storage.rawstudy.model.filesystem.config.links import LinkProperties
 from antarest.study.storage.rawstudy.model.filesystem.factory import FileStudy
 from antarest.study.storage.storage_service import StudyStorageService
-from antarest.study.storage.variantstudy.model.command.create_link import (
-    AreaInfo,
-    CreateLink,
-    LinkInfoProperties,
-    LinkInfoProperties820,
-)
+from antarest.study.storage.variantstudy.model.command.create_link import CreateLink
 from antarest.study.storage.variantstudy.model.command.remove_link import RemoveLink
 from antarest.study.storage.variantstudy.model.command.update_config import UpdateConfig
 from antarest.study.storage.variantstudy.model.command.update_link import UpdateLink
@@ -44,20 +31,6 @@
 _ALL_LINKS_PATH = "input/links"
 
 
-<<<<<<< HEAD
-class LinkInfoDTOBase(AreaInfo, LinkInfoProperties):
-    model_config = ConfigDict(alias_generator=to_camel_case, populate_by_name=True, extra="forbid")
-
-
-class LinkInfoDTO820(AreaInfo, LinkInfoProperties820):
-    model_config = ConfigDict(alias_generator=to_camel_case, populate_by_name=True, extra="forbid")
-
-
-LinkInfoDTO = t.Union[LinkInfoDTO820, LinkInfoDTOBase]
-
-
-=======
->>>>>>> 03570f58
 @all_optional_model
 @camel_case_model
 class LinkOutput(LinkProperties):
@@ -70,15 +43,9 @@
     def __init__(self, storage_service: StudyStorageService) -> None:
         self.storage_service = storage_service
 
-<<<<<<< HEAD
-    def get_all_links(self, study: RawStudy) -> t.List[LinkInfoDTO]:
-        file_study = self.storage_service.get_storage(study).get_raw(study)
-        result: t.List[LinkInfoDTO] = []
-=======
     def get_all_links(self, study: RawStudy) -> t.List[LinkDTO]:
         file_study = self.storage_service.get_storage(study).get_raw(study)
         result: t.List[LinkDTO] = []
->>>>>>> 03570f58
 
         for area_id, area in file_study.config.areas.items():
             links_config = file_study.tree.get(["input", "links", area_id, "properties"])
@@ -87,34 +54,6 @@
                 link_tree_config: t.Dict[str, t.Any] = links_config[link]
                 link_tree_config.update({"area1": area_id, "area2": link})
 
-<<<<<<< HEAD
-                link_properties = {"area1": area_id, "area2": link}
-                link_dto: LinkInfoDTO
-                if StudyVersion.parse(study.version) < STUDY_VERSION_8_2:
-                    link_properties.update(LinkInfoProperties(**link_tree_config).model_dump())
-                    link_dto = LinkInfoDTOBase(**link_properties)
-                else:
-                    link_properties.update(LinkInfoProperties820(**link_tree_config).model_dump())
-                    link_dto = LinkInfoDTO820(**link_properties)
-
-                result.append(link_dto)
-
-        return result
-
-    def create_link(self, study: RawStudy, link_creation_info: LinkInfoDTO) -> LinkInfoDTO:
-        if link_creation_info.area1 == link_creation_info.area2:
-            raise LinkValidationError(f"Cannot create link on same area: {link_creation_info.area1}")
-
-        link_dto: LinkInfoDTO
-        if StudyVersion.parse(study.version) >= STUDY_VERSION_8_2:
-            link_dto = LinkInfoDTO820.model_validate(link_creation_info.model_dump())
-        else:
-            forbidden_fields = {"filter_synthesis", "filter_year_by_year"}
-            fields = set(link_creation_info.model_dump(exclude_defaults=True))
-            if forbidden_fields & fields:
-                raise LinkValidationError("Cannot specify a filter value for study's version earlier than v8.2")
-            link_dto = LinkInfoDTOBase.model_validate(link_creation_info.model_dump(exclude=forbidden_fields))
-=======
                 link_internal = LinkInternal.model_validate(link_tree_config)
 
                 result.append(link_internal.to_dto())
@@ -123,28 +62,20 @@
 
     def create_link(self, study: RawStudy, link_creation_dto: LinkDTO) -> LinkDTO:
         link = link_creation_dto.to_internal(StudyVersion.parse(study.version))
->>>>>>> 03570f58
 
         storage_service = self.storage_service.get_storage(study)
         file_study = storage_service.get_raw(study)
 
         command = CreateLink(
-<<<<<<< HEAD
-            area1=link_creation_info.area1,
-            area2=link_creation_info.area2,
-            parameters=link_dto.model_dump(exclude_none=True),
-=======
             area1=link.area1,
             area2=link.area2,
             parameters=link.model_dump(exclude_none=True),
->>>>>>> 03570f58
             command_context=self.storage_service.variant_study_service.command_factory.command_context,
         )
 
         execute_or_add_commands(study, file_study, [command], self.storage_service)
 
-<<<<<<< HEAD
-        return link_dto
+        return link_creation_dto
 
     def update_link(self, study: RawStudy, link_update_info: LinkInfoDTO) -> LinkInfoDTO:
         file_study = self.storage_service.get_storage(study).get_raw(study)
@@ -159,9 +90,6 @@
             ),
             command_context=self.storage_service.variant_study_service.command_factory.command_context,
         )
-=======
-        return link_creation_dto
->>>>>>> 03570f58
 
         execute_or_add_commands(study, file_study, [command], self.storage_service)
 
