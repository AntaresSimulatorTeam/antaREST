--- conflicted
+++ resolved
@@ -12,11 +12,8 @@
 
 import typing as t
 
-<<<<<<< HEAD
+from antarest.core.exceptions import ConfigFileNotFound
 from antarest.core.exceptions import ConfigFileNotFound, LinkValidationError
-=======
-from antarest.core.exceptions import ConfigFileNotFound
->>>>>>> d120a683
 from antarest.core.model import JSON
 from antarest.core.serialization import AntaresBaseModel
 from antarest.study.business.all_optional_meta import all_optional_model, camel_case_model
@@ -36,29 +33,23 @@
 
 _ALL_LINKS_PATH = "input/links"
 
-
-<<<<<<< HEAD
 class LinkInfoDTOBase(AreaInfo, LinkInfoProperties):
     pass
 
+class LinkUIDTO(AntaresBaseModel):
+    color: str
+    width: float
+    style: str
 
 class LinkInfoDTO820(AreaInfo, LinkInfoProperties820):
     pass
 
 
 LinkInfoDTOType = t.Union[LinkInfoDTO820, LinkInfoDTOBase]
-=======
-class LinkUIDTO(AntaresBaseModel):
-    color: str
-    width: float
-    style: str
-
-
 class LinkInfoDTO(AntaresBaseModel):
     area1: str
     area2: str
     ui: t.Optional[LinkUIDTO] = None
->>>>>>> d120a683
 
 
 @all_optional_model
