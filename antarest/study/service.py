--- conflicted
+++ resolved
@@ -85,11 +85,7 @@
 from antarest.study.business.correlation_management import CorrelationManager
 from antarest.study.business.district_manager import DistrictManager
 from antarest.study.business.general_management import GeneralManager
-<<<<<<< HEAD
-from antarest.study.business.link_management import LinkInfoDTOType, LinkManager
-=======
 from antarest.study.business.link_management import LinkInfoDTO, LinkManager, LinkOutput
->>>>>>> b8a52e4c
 from antarest.study.business.matrix_management import MatrixManager, MatrixManagerError
 from antarest.study.business.optimization_management import OptimizationManager
 from antarest.study.business.playlist_management import PlaylistManager
@@ -1830,7 +1826,7 @@
         self,
         uuid: str,
         params: RequestParameters,
-    ) -> t.List[LinkInfoDTOType]:
+    ) -> t.List[LinkInfoDTO]:
         study = self.get_study(uuid)
         assert_permission(params.user, study, StudyPermissionType.READ)
         return self.links.get_all_links(study)
@@ -1857,9 +1853,9 @@
     def create_link(
         self,
         uuid: str,
-        link_creation_dto: LinkInfoDTOType,
-        params: RequestParameters,
-    ) -> LinkInfoDTOType:
+        link_creation_dto: LinkInfoDTO,
+        params: RequestParameters,
+    ) -> LinkInfoDTO:
         study = self.get_study(uuid)
         assert_permission(params.user, study, StudyPermissionType.WRITE)
         self._assert_study_unarchived(study)
