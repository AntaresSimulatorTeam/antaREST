--- conflicted
+++ resolved
@@ -85,11 +85,7 @@
 from antarest.study.business.correlation_management import CorrelationManager
 from antarest.study.business.district_manager import DistrictManager
 from antarest.study.business.general_management import GeneralManager
-<<<<<<< HEAD
-from antarest.study.business.link_management import LinkInfoDTO, LinkManager, LinkOutput
-=======
 from antarest.study.business.link_management import LinkManager
->>>>>>> 03570f58
 from antarest.study.business.matrix_management import MatrixManager, MatrixManagerError
 from antarest.study.business.model.link_model import LinkDTO
 from antarest.study.business.optimization_management import OptimizationManager
@@ -1858,11 +1854,7 @@
     ) -> t.List[LinkDTO]:
         study = self.get_study(uuid)
         assert_permission(params.user, study, StudyPermissionType.READ)
-<<<<<<< HEAD
-        return self.links.get_all_links(study)
-=======
         return self.links_manager.get_all_links(study)
->>>>>>> 03570f58
 
     def create_area(
         self,
