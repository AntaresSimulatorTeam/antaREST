# Copyright (c) 2024, RTE (https://www.rte-france.com)
#
# See AUTHORS.txt
#
# This Source Code Form is subject to the terms of the Mozilla Public
# License, v. 2.0. If a copy of the MPL was not distributed with this
# file, You can obtain one at http://mozilla.org/MPL/2.0/.
#
# SPDX-License-Identifier: MPL-2.0
#
# This file is part of the Antares project.

import base64
import collections
import contextlib
import csv
import http
import io
import logging
import os
import time
import typing as t
from datetime import datetime, timedelta
from pathlib import Path, PurePosixPath
from uuid import uuid4

import numpy as np
import pandas as pd
from antares.study.version import StudyVersion
from fastapi import HTTPException, UploadFile
from markupsafe import escape
from starlette.responses import FileResponse, Response

from antarest.core.config import Config
from antarest.core.exceptions import (
    BadEditInstructionException,
    ChildNotFoundError,
    CommandApplicationError,
    FileDeletionNotAllowed,
    IncorrectPathError,
    NotAManagedStudyException,
    OutputAlreadyArchived,
    OutputAlreadyUnarchived,
    OutputNotFound,
    ReferencedObjectDeletionNotAllowed,
    StudyDeletionNotAllowed,
    StudyNotFoundError,
    StudyTypeUnsupported,
    StudyVariantUpgradeError,
    TaskAlreadyRunning,
    UnsupportedOperationOnArchivedStudy,
)
from antarest.core.filetransfer.model import FileDownloadTaskDTO
from antarest.core.filetransfer.service import FileTransferManager
from antarest.core.interfaces.cache import CacheConstants, ICache
from antarest.core.interfaces.eventbus import Event, EventType, IEventBus
from antarest.core.jwt import DEFAULT_ADMIN_USER, JWTGroup, JWTUser
from antarest.core.model import JSON, SUB_JSON, PermissionInfo, PublicMode, StudyPermissionType
from antarest.core.requests import RequestParameters, UserHasNotPermissionError
from antarest.core.serialization import to_json
from antarest.core.tasks.model import TaskListFilter, TaskResult, TaskStatus, TaskType
from antarest.core.tasks.service import ITaskNotifier, ITaskService, NoopNotifier
from antarest.core.utils.archives import ArchiveFormat, is_archive_format
from antarest.core.utils.fastapi_sqlalchemy import db
from antarest.core.utils.utils import StopWatch
from antarest.login.model import Group
from antarest.login.service import LoginService
from antarest.matrixstore.matrix_editor import MatrixEditInstruction
from antarest.study.business.adequacy_patch_management import AdequacyPatchManager
from antarest.study.business.advanced_parameters_management import AdvancedParamsManager
from antarest.study.business.aggregator_management import (
    AggregatorManager,
    MCAllAreasQueryFile,
    MCAllLinksQueryFile,
    MCIndAreasQueryFile,
    MCIndLinksQueryFile,
)
from antarest.study.business.allocation_management import AllocationManager
from antarest.study.business.area_management import AreaCreationDTO, AreaInfoDTO, AreaManager, AreaType, UpdateAreaUi
from antarest.study.business.areas.hydro_management import HydroManager
from antarest.study.business.areas.properties_management import PropertiesManager
from antarest.study.business.areas.renewable_management import RenewableManager
from antarest.study.business.areas.st_storage_management import STStorageManager
from antarest.study.business.areas.thermal_management import ThermalManager
from antarest.study.business.binding_constraint_management import BindingConstraintManager, ConstraintFilters, LinkTerm
from antarest.study.business.config_management import ConfigManager
from antarest.study.business.correlation_management import CorrelationManager
from antarest.study.business.district_manager import DistrictManager
from antarest.study.business.general_management import GeneralManager
from antarest.study.business.link_management import LinkManager
from antarest.study.business.matrix_management import MatrixManager, MatrixManagerError
from antarest.study.business.model.link_model import LinkBaseDTO, LinkDTO
from antarest.study.business.optimization_management import OptimizationManager
from antarest.study.business.playlist_management import PlaylistManager
from antarest.study.business.scenario_builder_management import ScenarioBuilderManager
from antarest.study.business.table_mode_management import TableModeManager
from antarest.study.business.thematic_trimming_management import ThematicTrimmingManager
from antarest.study.business.timeseries_config_management import TimeSeriesConfigManager
from antarest.study.business.utils import execute_or_add_commands
from antarest.study.business.xpansion_management import (
    GetXpansionSettings,
    UpdateXpansionSettings,
    XpansionCandidateDTO,
    XpansionManager,
)
from antarest.study.model import (
    DEFAULT_WORKSPACE_NAME,
    NEW_DEFAULT_STUDY_VERSION,
    STUDY_REFERENCE_TEMPLATES,
    CommentsDto,
    ExportFormat,
    MatrixIndex,
    PatchArea,
    PatchCluster,
    RawStudy,
    Study,
    StudyAdditionalData,
    StudyContentStatus,
    StudyDownloadDTO,
    StudyDownloadLevelDTO,
    StudyFolder,
    StudyMetadataDTO,
    StudyMetadataPatchDTO,
    StudySimResultDTO,
)
from antarest.study.repository import (
    AccessPermissions,
    StudyFilter,
    StudyMetadataRepository,
    StudyPagination,
    StudySortBy,
)
from antarest.study.storage.matrix_profile import adjust_matrix_columns_index
from antarest.study.storage.rawstudy.model.filesystem.config.model import FileStudyTreeConfigDTO
from antarest.study.storage.rawstudy.model.filesystem.ini_file_node import IniFileNode
from antarest.study.storage.rawstudy.model.filesystem.inode import INode
from antarest.study.storage.rawstudy.model.filesystem.matrix.input_series_matrix import InputSeriesMatrix
from antarest.study.storage.rawstudy.model.filesystem.matrix.matrix import MatrixFrequency
from antarest.study.storage.rawstudy.model.filesystem.matrix.output_series_matrix import OutputSeriesMatrix
from antarest.study.storage.rawstudy.model.filesystem.raw_file_node import RawFileNode
from antarest.study.storage.rawstudy.model.filesystem.root.user.user import User
from antarest.study.storage.rawstudy.raw_study_service import RawStudyService
from antarest.study.storage.storage_service import StudyStorageService
from antarest.study.storage.study_download_utils import StudyDownloader, get_output_variables_information
from antarest.study.storage.study_upgrader import StudyUpgrader, check_versions_coherence, find_next_version
from antarest.study.storage.utils import (
    assert_permission,
    get_start_date,
    is_managed,
    is_output_archived,
    remove_from_cache,
)
from antarest.study.storage.variantstudy.business.utils import transform_command_to_dto
from antarest.study.storage.variantstudy.model.command.generate_thermal_cluster_timeseries import (
    GenerateThermalClusterTimeSeries,
)
from antarest.study.storage.variantstudy.model.command.icommand import ICommand
from antarest.study.storage.variantstudy.model.command.replace_matrix import ReplaceMatrix
from antarest.study.storage.variantstudy.model.command.update_comments import UpdateComments
from antarest.study.storage.variantstudy.model.command.update_config import UpdateConfig
from antarest.study.storage.variantstudy.model.command.update_raw_file import UpdateRawFile
from antarest.study.storage.variantstudy.model.command_listener.command_listener import ICommandListener
from antarest.study.storage.variantstudy.model.dbmodel import VariantStudy
from antarest.study.storage.variantstudy.model.model import CommandDTO
from antarest.study.storage.variantstudy.variant_study_service import VariantStudyService
from antarest.worker.archive_worker import ArchiveTaskArgs

logger = logging.getLogger(__name__)

MAX_MISSING_STUDY_TIMEOUT = 2  # days


def get_disk_usage(path: t.Union[str, Path]) -> int:
    """Calculate the total disk usage (in bytes) of a study in a compressed file or directory."""
    path = Path(path)
    if is_archive_format(path.suffix.lower()):
        return os.path.getsize(path)
    total_size = 0
    with os.scandir(path) as it:
        for entry in it:
            if entry.is_file():
                total_size += entry.stat().st_size
            elif entry.is_dir():
                total_size += get_disk_usage(path=str(entry.path))
    return total_size


class TaskProgressRecorder(ICommandListener):
    def __init__(self, notifier: ITaskNotifier) -> None:
        self.notifier = notifier

    def notify_progress(self, progress: int) -> None:
        return self.notifier.notify_progress(progress)


class ThermalClusterTimeSeriesGeneratorTask:
    """
    Task to generate thermal clusters time series
    """

    def __init__(
        self,
        _study_id: str,
        repository: StudyMetadataRepository,
        storage_service: StudyStorageService,
        event_bus: IEventBus,
    ):
        self._study_id = _study_id
        self.repository = repository
        self.storage_service = storage_service
        self.event_bus = event_bus

    def _generate_timeseries(self, notifier: ITaskNotifier) -> None:
        """Run the task (lock the database)."""
        command_context = self.storage_service.variant_study_service.command_factory.command_context
        listener = TaskProgressRecorder(notifier=notifier)
        with db():
            study = self.repository.one(self._study_id)
            file_study = self.storage_service.get_storage(study).get_raw(study)
            command = GenerateThermalClusterTimeSeries(
                command_context=command_context, study_version=file_study.config.version
            )
            execute_or_add_commands(study, file_study, [command], self.storage_service, listener)

            if isinstance(study, VariantStudy):
                # In this case we only added the command to the list.
                # It means the generation will really be executed in the next snapshot generation.
                # We don't want this, we want this task to generate the matrices no matter the study.
                # Therefore, we have to launch a variant generation task inside the timeseries generation one.
                variant_service = self.storage_service.variant_study_service
                task_service = variant_service.task_service
                generation_task_id = variant_service.generate_task(study, True, False, listener)
                task_service.await_task(generation_task_id)
                result = task_service.status_task(generation_task_id, RequestParameters(DEFAULT_ADMIN_USER))
<<<<<<< HEAD
                if not result.result or not result.result.success:
                    raise ValueError(f"Failed to generate variant study {self._study_id}")
=======
                assert result.result is not None
                if not result.result.success:
                    raise ValueError(result.result.message)

>>>>>>> f933c622
            self.event_bus.push(
                Event(
                    type=EventType.STUDY_EDITED,
                    payload=study.to_json_summary(),
                    permissions=PermissionInfo.from_study(study),
                )
            )

    def run_task(self, notifier: ITaskNotifier) -> TaskResult:
        msg = f"Generating thermal timeseries for study '{self._study_id}'"
        notifier.notify_message(msg)
        self._generate_timeseries(notifier)
        msg = f"Successfully generated thermal timeseries for study '{self._study_id}'"
        notifier.notify_message(msg)
        return TaskResult(success=True, message=msg)

    # Make `ThermalClusterTimeSeriesGeneratorTask` object callable
    __call__ = run_task


class StudyUpgraderTask:
    """
    Task to perform a study upgrade.
    """

    def __init__(
        self,
        study_id: str,
        target_version: str,
        *,
        repository: StudyMetadataRepository,
        storage_service: StudyStorageService,
        cache_service: ICache,
        event_bus: IEventBus,
    ):
        self._study_id = study_id
        self._target_version = target_version
        self.repository = repository
        self.storage_service = storage_service
        self.cache_service = cache_service
        self.event_bus = event_bus

    def _upgrade_study(self) -> None:
        """Run the task (lock the database)."""
        study_id: str = self._study_id
        target_version: str = self._target_version
        is_study_denormalized = False
        with db():
            # TODO We want to verify that a study doesn't have children and if it does do we upgrade all of them ?
            study_to_upgrade = self.repository.one(study_id)
            is_variant = isinstance(study_to_upgrade, VariantStudy)
            try:
                # sourcery skip: extract-method
                if is_variant:
                    self.storage_service.variant_study_service.clear_snapshot(study_to_upgrade)
                else:
                    study_path = Path(study_to_upgrade.path)
                    study_upgrader = StudyUpgrader(study_path, target_version)
                    if is_managed(study_to_upgrade) and study_upgrader.should_denormalize_study():
                        # We have to denormalize the study because the upgrade impacts study matrices
                        file_study = self.storage_service.get_storage(study_to_upgrade).get_raw(study_to_upgrade)
                        file_study.tree.denormalize()
                        is_study_denormalized = True
                    study_upgrader.upgrade()
                remove_from_cache(self.cache_service, study_to_upgrade.id)
                study_to_upgrade.version = target_version
                self.repository.save(study_to_upgrade)
                self.event_bus.push(
                    Event(
                        type=EventType.STUDY_EDITED,
                        payload=study_to_upgrade.to_json_summary(),
                        permissions=PermissionInfo.from_study(study_to_upgrade),
                    )
                )
            finally:
                if is_study_denormalized:
                    file_study = self.storage_service.get_storage(study_to_upgrade).get_raw(study_to_upgrade)
                    file_study.tree.normalize()

    def run_task(self, notifier: ITaskNotifier) -> TaskResult:
        """
        Run the study upgrade task.

        Args:
            notifier: function used to emit user messages.

        Returns:
            The result of the task is always `success=True`.
        """
        # The call to `_upgrade_study` may raise an exception, which will be
        # handled in the task service (see: `TaskJobService._run_task`)
        msg = f"Upgrade study '{self._study_id}' to version {self._target_version}"
        notifier.notify_message(msg)
        self._upgrade_study()
        msg = f"Successfully upgraded study '{self._study_id}' to version {self._target_version}"
        notifier.notify_message(msg)
        return TaskResult(success=True, message=msg)

    # Make `StudyUpgraderTask` object is callable
    __call__ = run_task


class StudyService:
    """
    Storage module facade service to handle studies management.
    """

    def __init__(
        self,
        raw_study_service: RawStudyService,
        variant_study_service: VariantStudyService,
        user_service: LoginService,
        repository: StudyMetadataRepository,
        event_bus: IEventBus,
        file_transfer_manager: FileTransferManager,
        task_service: ITaskService,
        cache_service: ICache,
        config: Config,
    ):
        self.storage_service = StudyStorageService(raw_study_service, variant_study_service)
        self.user_service = user_service
        self.repository = repository
        self.event_bus = event_bus
        self.file_transfer_manager = file_transfer_manager
        self.task_service = task_service
        self.areas = AreaManager(self.storage_service, self.repository)
        self.district_manager = DistrictManager(self.storage_service)
        self.links_manager = LinkManager(self.storage_service)
        self.config_manager = ConfigManager(self.storage_service)
        self.general_manager = GeneralManager(self.storage_service)
        self.thematic_trimming_manager = ThematicTrimmingManager(self.storage_service)
        self.optimization_manager = OptimizationManager(self.storage_service)
        self.adequacy_patch_manager = AdequacyPatchManager(self.storage_service)
        self.advanced_parameters_manager = AdvancedParamsManager(self.storage_service)
        self.hydro_manager = HydroManager(self.storage_service)
        self.allocation_manager = AllocationManager(self.storage_service)
        self.properties_manager = PropertiesManager(self.storage_service)
        self.renewable_manager = RenewableManager(self.storage_service)
        self.thermal_manager = ThermalManager(self.storage_service)
        self.st_storage_manager = STStorageManager(self.storage_service)
        self.ts_config_manager = TimeSeriesConfigManager(self.storage_service)
        self.playlist_manager = PlaylistManager(self.storage_service)
        self.scenario_builder_manager = ScenarioBuilderManager(self.storage_service)
        self.xpansion_manager = XpansionManager(self.storage_service)
        self.matrix_manager = MatrixManager(self.storage_service)
        self.binding_constraint_manager = BindingConstraintManager(self.storage_service)
        self.correlation_manager = CorrelationManager(self.storage_service)
        self.table_mode_manager = TableModeManager(
            self.areas,
            self.links_manager,
            self.thermal_manager,
            self.renewable_manager,
            self.st_storage_manager,
            self.binding_constraint_manager,
        )
        self.cache_service = cache_service
        self.config = config
        self.on_deletion_callbacks: t.List[t.Callable[[str], None]] = []

    def add_on_deletion_callback(self, callback: t.Callable[[str], None]) -> None:
        self.on_deletion_callbacks.append(callback)

    def _on_study_delete(self, uuid: str) -> None:
        """Run all callbacks"""
        for callback in self.on_deletion_callbacks:
            callback(uuid)

    def get(
        self,
        uuid: str,
        url: str,
        depth: int,
        formatted: bool,
        params: RequestParameters,
    ) -> JSON:
        """
        Get study data inside filesystem
        Args:
            uuid: study uuid
            url: route to follow inside study structure
            depth: depth to expand tree when route matched
            formatted: indicate if raw files must be parsed and formatted
            params: request parameters

        Returns: data study formatted in json

        """
        study = self.get_study(uuid)
        assert_permission(params.user, study, StudyPermissionType.READ)

        return self.storage_service.get_storage(study).get(study, url, depth, formatted)

    def aggregate_output_data(
        self,
        uuid: str,
        output_id: str,
        query_file: t.Union[MCIndAreasQueryFile, MCAllAreasQueryFile, MCIndLinksQueryFile, MCAllLinksQueryFile],
        frequency: MatrixFrequency,
        columns_names: t.Sequence[str],
        ids_to_consider: t.Sequence[str],
        params: RequestParameters,
        mc_years: t.Optional[t.Sequence[int]] = None,
    ) -> pd.DataFrame:
        """
        Aggregates output data based on several filtering conditions

        Args:
            uuid: study uuid
            output_id: simulation output ID
            query_file: which types of data to retrieve: "values", "details", "details-st-storage", "details-res", "ids"
            frequency: yearly, monthly, weekly, daily or hourly.
            columns_names: regexes (if details) or columns to be selected, if empty, all columns are selected
            ids_to_consider: list of areas or links ids to consider, if empty, all areas are selected
            params: request parameters
            mc_years: list of monte-carlo years, if empty, all years are selected (only for mc-ind)

        Returns: the aggregated data as a DataFrame

        """
        study = self.get_study(uuid)
        assert_permission(params.user, study, StudyPermissionType.READ)
        study_path = self.storage_service.raw_study_service.get_study_path(study)
        aggregator_manager = AggregatorManager(
            study_path, output_id, query_file, frequency, ids_to_consider, columns_names, mc_years
        )
        return aggregator_manager.aggregate_output_data()

    def get_logs(
        self,
        study_id: str,
        output_id: str,
        job_id: str,
        err_log: bool,
        params: RequestParameters,
    ) -> t.Optional[str]:
        study = self.get_study(study_id)
        assert_permission(params.user, study, StudyPermissionType.READ)
        file_study = self.storage_service.get_storage(study).get_raw(study)
        log_locations = {
            False: [
                ["output", "logs", f"{job_id}-out.log"],
                ["output", "logs", f"{output_id}-out.log"],
                ["output", output_id, "antares-out"],
                ["output", output_id, "simulation"],
            ],
            True: [
                ["output", "logs", f"{job_id}-err.log"],
                ["output", "logs", f"{output_id}-err.log"],
                ["output", output_id, "antares-err"],
            ],
        }
        empty_log = False
        for log_location in log_locations[err_log]:
            try:
                log = t.cast(
                    bytes,
                    file_study.tree.get(log_location, depth=1, formatted=True),
                ).decode(encoding="utf-8")
                # when missing file, RawFileNode return empty bytes
                if log:
                    return log
                else:
                    empty_log = True
            except ChildNotFoundError:
                pass
            except KeyError:
                pass
        if empty_log:
            return ""
        raise ChildNotFoundError(f"Logs for {output_id} of study {study_id} were not found")

    def save_logs(
        self,
        study_id: str,
        job_id: str,
        log_suffix: str,
        log_data: str,
    ) -> None:
        logger.info(f"Saving logs for job {job_id} of study {study_id}")
        stopwatch = StopWatch()
        study = self.get_study(study_id)
        file_study = self.storage_service.get_storage(study).get_raw(study)
        file_study.tree.save(
            bytes(log_data, encoding="utf-8"),
            [
                "output",
                "logs",
                f"{job_id}-{log_suffix}",
            ],
        )
        stopwatch.log_elapsed(lambda d: logger.info(f"Saved logs for job {job_id} in {d}s"))

    def get_comments(self, study_id: str, params: RequestParameters) -> t.Union[str, JSON]:
        """
        Get the comments of a study.

        Args:
            study_id: The ID of the study.
            params: The parameters of the HTTP request containing the user information.

        Returns: textual comments of the study.
        """
        study = self.get_study(study_id)
        assert_permission(params.user, study, StudyPermissionType.READ)

        output = self.storage_service.get_storage(study).get(metadata=study, url="/settings/comments")

        with contextlib.suppress(AttributeError, UnicodeDecodeError):
            output = output.decode("utf-8")  # type: ignore

        return output

    def edit_comments(
        self,
        uuid: str,
        data: CommentsDto,
        params: RequestParameters,
    ) -> None:
        """
        Replace data inside study.

        Args:
            uuid: study id
            data: new data to replace
            params: request parameters

        Returns: new data replaced

        """
        study = self.get_study(uuid)
        assert_permission(params.user, study, StudyPermissionType.WRITE)
        self._assert_study_unarchived(study)

        if isinstance(study, RawStudy):
            self.edit_study(
                uuid=uuid,
                url="settings/comments",
                new=bytes(data.comments, "utf-8"),
                params=params,
            )
        else:
            variant_study_service = self.storage_service.variant_study_service
            command = [
                UpdateRawFile(
                    target="settings/comments",
                    b64Data=base64.b64encode(data.comments.encode("utf-8")).decode("utf-8"),
                    command_context=variant_study_service.command_factory.command_context,
                    study_version=study.version,
                )
            ]
            variant_study_service.append_commands(
                study.id,
                transform_command_to_dto(command, force_aggregate=True),
                RequestParameters(user=params.user),
            )

    def get_studies_information(
        self,
        study_filter: StudyFilter,
        sort_by: t.Optional[StudySortBy] = None,
        pagination: StudyPagination = StudyPagination(),
    ) -> t.Dict[str, StudyMetadataDTO]:
        """
        Get information for matching studies of a search query.
        Args:
            study_filter: filtering parameters
            sort_by: how to sort the db query results
            pagination: set offset and limit for db query

        Returns: List of study information
        """
        logger.info("Retrieving matching studies")
        studies: t.Dict[str, StudyMetadataDTO] = {}
        matching_studies = self.repository.get_all(
            study_filter=study_filter,
            sort_by=sort_by,
            pagination=pagination,
        )
        logger.info("Studies retrieved")
        for study in matching_studies:
            study_metadata = self._try_get_studies_information(study)
            if study_metadata is not None:
                studies[study_metadata.id] = study_metadata
        return studies

    def count_studies(
        self,
        study_filter: StudyFilter,
    ) -> int:
        """
        Get number of matching studies.
        Args:
            study_filter: filtering parameters

        Returns: total number of studies matching the filtering criteria
        """
        total: int = self.repository.count_studies(
            study_filter=study_filter,
        )
        return total

    def _try_get_studies_information(self, study: Study) -> t.Optional[StudyMetadataDTO]:
        try:
            return self.storage_service.get_storage(study).get_study_information(study)
        except Exception as e:
            logger.warning(
                "Failed to build study %s (%s) metadata",
                study.id,
                study.path,
                exc_info=e,
            )
        return None

    def get_study_information(self, uuid: str, params: RequestParameters) -> StudyMetadataDTO:
        """
        Retrieve study information.

        Args:
            uuid: The UUID of the study.
            params: The request parameters.

        Returns:
            Information about the study.
        """
        study = self.get_study(uuid)
        assert_permission(params.user, study, StudyPermissionType.READ)
        logger.info("Study metadata requested for study %s by user %s", uuid, params.get_user_id())
        # TODO: Debounce this with an "update_study_last_access" method updating only every few seconds.
        study.last_access = datetime.utcnow()
        self.repository.save(study)
        return self.storage_service.get_storage(study).get_study_information(study)

    def update_study_information(
        self,
        uuid: str,
        metadata_patch: StudyMetadataPatchDTO,
        params: RequestParameters,
    ) -> StudyMetadataDTO:
        """
        Update study metadata
        Args:
            uuid: study uuid
            metadata_patch: metadata patch
            params: request parameters
        """
        logger.info(
            "updating study %s metadata for user %s",
            uuid,
            params.get_user_id(),
        )
        study = self.get_study(uuid)
        assert_permission(params.user, study, StudyPermissionType.WRITE)

        if metadata_patch.horizon:
            study_settings_url = "settings/generaldata/general"
            self._assert_study_unarchived(study)
            study_settings = self.storage_service.get_storage(study).get(study, study_settings_url)
            study_settings["horizon"] = metadata_patch.horizon
            self._edit_study_using_command(study=study, url=study_settings_url, data=study_settings)

        if metadata_patch.author:
            study_antares_url = "study/antares"
            self._assert_study_unarchived(study)
            study_antares = self.storage_service.get_storage(study).get(study, study_antares_url)
            study_antares["author"] = metadata_patch.author
            self._edit_study_using_command(study=study, url=study_antares_url, data=study_antares)

        study.additional_data = study.additional_data or StudyAdditionalData()
        if metadata_patch.name:
            study.name = metadata_patch.name
        if metadata_patch.author:
            study.additional_data.author = metadata_patch.author
        if metadata_patch.horizon:
            study.additional_data.horizon = metadata_patch.horizon
        if metadata_patch.tags:
            self.repository.update_tags(study, metadata_patch.tags)

        new_metadata = self.storage_service.get_storage(study).patch_update_study_metadata(study, metadata_patch)

        self.event_bus.push(
            Event(
                type=EventType.STUDY_DATA_EDITED,
                payload=study.to_json_summary(),
                permissions=PermissionInfo.from_study(study),
            )
        )

        return new_metadata

    def check_study_access(
        self,
        uuid: str,
        permission: StudyPermissionType,
        params: RequestParameters,
    ) -> Study:
        study = self.get_study(uuid)
        assert_permission(params.user, study, permission)
        self._assert_study_unarchived(study)
        return study

    def get_study_path(self, uuid: str, params: RequestParameters) -> Path:
        """
        Retrieve study path
        Args:
            uuid: study uuid
            params: request parameters

        Returns:

        """
        study = self.get_study(uuid)
        assert_permission(params.user, study, StudyPermissionType.RUN)

        logger.info("study %s path asked by user %s", uuid, params.get_user_id())
        return self.storage_service.get_storage(study).get_study_path(study)

    def create_study(
        self,
        study_name: str,
        version: t.Optional[str],
        group_ids: t.List[str],
        params: RequestParameters,
    ) -> str:
        """
        Creates a study with the specified study name, version, group IDs, and user parameters.

        Args:
            study_name: The name of the study to create.
            version: The version number of the study to choose the template for creation.
            group_ids: A possibly empty list of user group IDs to associate with the study.
            params:
                The parameters of the HTTP request for creation, used to determine
                the currently logged-in user (ID and name).

        Returns:
            str: The ID of the newly created study.
        """
        sid = str(uuid4())
        study_path = self.config.get_workspace_path() / sid

        author = self.get_user_name(params)

        raw = RawStudy(
            id=sid,
            name=study_name,
            workspace=DEFAULT_WORKSPACE_NAME,
            path=str(study_path),
            created_at=datetime.utcnow(),
            updated_at=datetime.utcnow(),
            version=version or f"{NEW_DEFAULT_STUDY_VERSION:ddd}",
            additional_data=StudyAdditionalData(author=author),
        )

        raw = self.storage_service.raw_study_service.create(raw)
        self._save_study(raw, params.user, group_ids)
        self.event_bus.push(
            Event(
                type=EventType.STUDY_CREATED,
                payload=raw.to_json_summary(),
                permissions=PermissionInfo.from_study(raw),
            )
        )

        logger.info("study %s created by user %s", raw.id, params.get_user_id())
        return str(raw.id)

    def get_user_name(self, params: RequestParameters) -> str:
        """
        Retrieves the name of a user based on the provided request parameters.

        Args:
            params: The request parameters which includes user information.

        Returns:
            Returns the user's name or, if the logged user is a "bot"
            (i.e., an application's token), it returns the token's author name.
        """
        if params.user:
            user_id = params.user.impersonator if params.user.type == "bots" else params.user.id
            if curr_user := self.user_service.get_user(user_id, params):
                return curr_user.to_dto().name
        return "Unknown"

    def get_study_synthesis(self, study_id: str, params: RequestParameters) -> FileStudyTreeConfigDTO:
        """
        Get the synthesis of a study.

        Args:
            study_id: The ID of the study.
            params: The parameters of the HTTP request containing the user information.

        Returns: study synthesis
        """
        study = self.get_study(study_id)
        assert_permission(params.user, study, StudyPermissionType.READ)
        study.last_access = datetime.utcnow()
        self.repository.save(study)
        study_storage_service = self.storage_service.get_storage(study)
        return study_storage_service.get_synthesis(study, params)

    def get_input_matrix_startdate(
        self, study_id: str, path: t.Optional[str], params: RequestParameters
    ) -> MatrixIndex:
        study = self.get_study(study_id)
        assert_permission(params.user, study, StudyPermissionType.READ)
        file_study = self.storage_service.get_storage(study).get_raw(study)
        output_id = None
        level = StudyDownloadLevelDTO.HOURLY
        if path:
            path_components = path.strip().strip("/").split("/")
            if len(path_components) > 2 and path_components[0] == "output":
                output_id = path_components[1]
            data_node = file_study.tree.get_node(path_components)
            if isinstance(data_node, OutputSeriesMatrix) or isinstance(data_node, InputSeriesMatrix):
                level = StudyDownloadLevelDTO(data_node.freq)
        return get_start_date(file_study, output_id, level)

    def remove_duplicates(self) -> None:
        duplicates = self.repository.list_duplicates()
        ids: t.List[str] = []
        # ids with same path
        duplicates_by_path = collections.defaultdict(list)
        for study_id, path in duplicates:
            duplicates_by_path[path].append(study_id)
        for path, study_ids in duplicates_by_path.items():
            ids.extend(study_ids[1:])
        if ids:  # Check if ids is not empty
            self.repository.delete(*ids)

    def sync_studies_on_disk(
        self, folders: t.List[StudyFolder], directory: t.Optional[Path] = None, recursive: bool = True
    ) -> None:
        """
        Used by watcher to send list of studies present on filesystem.

        Args:
            folders: list of studies currently present on folder
            directory: directory of studies that will be watched
            recursive: if False, the delta will apply only to the studies in "directory", otherwise
                it will apply to all studies having a path that descend from "directory".

        Returns:

        """
        now = datetime.utcnow()
        clean_up_missing_studies_threshold = now - timedelta(days=MAX_MISSING_STUDY_TIMEOUT)
        all_studies = self.repository.get_all_raw()
        if directory:
            if recursive:
                all_studies = [raw_study for raw_study in all_studies if directory in Path(raw_study.path).parents]
            else:
                all_studies = [raw_study for raw_study in all_studies if directory == Path(raw_study.path).parent]
        studies_by_path = {study.path: study for study in all_studies}

        # delete orphan studies on database
        paths = [str(f.path) for f in folders]

        for study in all_studies:
            if (
                isinstance(study, RawStudy)
                and not study.archived
                and (study.workspace != DEFAULT_WORKSPACE_NAME and study.path not in paths)
            ):
                if not study.missing:
                    logger.info(
                        "Study %s at %s is not present in disk and will be marked for deletion in %i days",
                        study.id,
                        study.path,
                        MAX_MISSING_STUDY_TIMEOUT,
                    )
                    study.missing = now
                    self.repository.save(study)
                    self.event_bus.push(
                        Event(
                            type=EventType.STUDY_DELETED,
                            payload=study.to_json_summary(),
                            permissions=PermissionInfo.from_study(study),
                        )
                    )
                if study.missing < clean_up_missing_studies_threshold:
                    logger.info(
                        "Study %s at %s is not present in disk and will be deleted",
                        study.id,
                        study.path,
                    )
                    self.repository.delete(study.id)

        # Add new studies
        study_paths = [study.path for study in all_studies if study.missing is None]
        missing_studies = {study.path: study for study in all_studies if study.missing is not None}
        for folder in folders:
            study_path = str(folder.path)
            if study_path not in study_paths:
                try:
                    if study_path not in missing_studies.keys():
                        base_path = self.config.storage.workspaces[folder.workspace].path
                        dir_name = folder.path.relative_to(base_path)
                        study = RawStudy(
                            id=str(uuid4()),
                            name=folder.path.name,
                            path=study_path,
                            folder=str(dir_name),
                            workspace=folder.workspace,
                            owner=None,
                            groups=folder.groups,
                            public_mode=PublicMode.FULL if len(folder.groups) == 0 else PublicMode.NONE,
                        )
                        logger.info(
                            "Study at %s appears on disk and will be added as %s",
                            study.path,
                            study.id,
                        )
                    else:
                        study = missing_studies[study_path]
                        study.missing = None
                        logger.info(
                            "Study at %s re appears on disk and will be added as %s",
                            study.path,
                            study.id,
                        )

                    self.storage_service.raw_study_service.update_from_raw_meta(study, fallback_on_default=True)

                    logger.warning("Skipping study format error analysis")
                    # TODO re enable this on an async worker
                    # study.content_status = self._analyse_study(study)

                    self.repository.save(study)
                    self.event_bus.push(
                        Event(
                            type=EventType.STUDY_CREATED,
                            payload=study.to_json_summary(),
                            permissions=PermissionInfo.from_study(study),
                        )
                    )
                except Exception as e:
                    logger.error(f"Failed to add study {folder.path}", exc_info=e)
            elif directory and study_path in studies_by_path:
                existing_study = studies_by_path[study_path]
                if self.storage_service.raw_study_service.update_name_and_version_from_raw_meta(existing_study):
                    self.repository.save(existing_study)

    def copy_study(
        self,
        src_uuid: str,
        dest_study_name: str,
        group_ids: t.List[str],
        use_task: bool,
        params: RequestParameters,
        with_outputs: bool = False,
    ) -> str:
        """
        Copy study to another location.

        Args:
            src_uuid: source study
            dest_study_name: destination study
            group_ids: group to attach on new study
            params: request parameters
            with_outputs: Indicates whether the study's outputs should also be duplicated.
            use_task: indicate if the task job service should be used

        Returns:
            The unique identifier of the task copying the study.
        """
        src_study = self.get_study(src_uuid)
        assert_permission(params.user, src_study, StudyPermissionType.READ)
        self._assert_study_unarchived(src_study)

        def copy_task(notifier: ITaskNotifier) -> TaskResult:
            origin_study = self.get_study(src_uuid)
            study = self.storage_service.get_storage(origin_study).copy(
                origin_study,
                dest_study_name,
                group_ids,
                with_outputs,
            )
            self._save_study(study, params.user, group_ids)
            self.event_bus.push(
                Event(
                    type=EventType.STUDY_CREATED,
                    payload=study.to_json_summary(),
                    permissions=PermissionInfo.from_study(study),
                )
            )

            logger.info(
                "study %s copied to %s by user %s",
                origin_study,
                study.id,
                params.get_user_id(),
            )
            return TaskResult(
                success=True,
                message=f"Study {src_uuid} successfully copied to {study.id}",
                return_value=study.id,
            )

        if use_task:
            task_or_study_id = self.task_service.add_task(
                copy_task,
                f"Study {src_study.name} ({src_uuid}) copy",
                task_type=TaskType.COPY,
                ref_id=src_study.id,
                progress=None,
                custom_event_messages=None,
                request_params=params,
            )
        else:
            res = copy_task(NoopNotifier())
            task_or_study_id = res.return_value or ""

        return task_or_study_id

    def move_study(self, study_id: str, new_folder: str, params: RequestParameters) -> None:
        study = self.get_study(study_id)
        assert_permission(params.user, study, StudyPermissionType.WRITE)
        if not is_managed(study):
            raise NotAManagedStudyException(study_id)
        study.folder = new_folder
        self.repository.save(study, update_modification_date=False)
        self.event_bus.push(
            Event(
                type=EventType.STUDY_EDITED,
                payload=study.to_json_summary(),
                permissions=PermissionInfo.from_study(study),
            )
        )

    def export_study(
        self,
        uuid: str,
        params: RequestParameters,
        outputs: bool = True,
    ) -> FileDownloadTaskDTO:
        """
        Export study to a zip file.
        Args:
            uuid: study id
            params: request parameters
            outputs: integrate output folder in zip file

        """
        study = self.get_study(uuid)
        assert_permission(params.user, study, StudyPermissionType.READ)
        self._assert_study_unarchived(study)

        logger.info("Exporting study %s", uuid)
        export_name = f"Study {study.name} ({uuid}) export"
        export_file_download = self.file_transfer_manager.request_download(
            f"{study.name}-{uuid}{ArchiveFormat.ZIP}", export_name, params.user
        )
        export_path = Path(export_file_download.path)
        export_id = export_file_download.id

        def export_task(notifier: ITaskNotifier) -> TaskResult:
            try:
                target_study = self.get_study(uuid)
                self.storage_service.get_storage(target_study).export_study(target_study, export_path, outputs)
                self.file_transfer_manager.set_ready(export_id)
                return TaskResult(success=True, message=f"Study {uuid} successfully exported")
            except Exception as e:
                self.file_transfer_manager.fail(export_id, str(e))
                raise e

        task_id = self.task_service.add_task(
            export_task,
            export_name,
            task_type=TaskType.EXPORT,
            ref_id=study.id,
            progress=None,
            custom_event_messages=None,
            request_params=params,
        )

        return FileDownloadTaskDTO(file=export_file_download.to_dto(), task=task_id)

    def output_variables_information(
        self,
        study_uuid: str,
        output_uuid: str,
        params: RequestParameters,
    ) -> t.Dict[str, t.List[str]]:
        """
        Returns information about output variables using thematic and geographic trimming information
        Args:
            study_uuid: study id
            output_uuid: output id
            params: request parameters
        """
        study = self.get_study(study_uuid)
        assert_permission(params.user, study, StudyPermissionType.READ)
        self._assert_study_unarchived(study)
        return get_output_variables_information(self.storage_service.get_storage(study).get_raw(study), output_uuid)

    def export_output(
        self,
        study_uuid: str,
        output_uuid: str,
        params: RequestParameters,
    ) -> FileDownloadTaskDTO:
        """
        Export study output to a zip file.
        Args:
            study_uuid: study id
            output_uuid: output id
            params: request parameters
        """
        study = self.get_study(study_uuid)
        assert_permission(params.user, study, StudyPermissionType.READ)
        self._assert_study_unarchived(study)

        logger.info(f"Exporting {output_uuid} from study {study_uuid}")
        export_name = f"Study output {study.name}/{output_uuid} export"
        export_file_download = self.file_transfer_manager.request_download(
            f"{study.name}-{study_uuid}-{output_uuid}{ArchiveFormat.ZIP}",
            export_name,
            params.user,
        )
        export_path = Path(export_file_download.path)
        export_id = export_file_download.id

        def export_task(notifier: ITaskNotifier) -> TaskResult:
            try:
                target_study = self.get_study(study_uuid)
                self.storage_service.get_storage(target_study).export_output(
                    metadata=target_study,
                    output_id=output_uuid,
                    target=export_path,
                )
                self.file_transfer_manager.set_ready(export_id)
                return TaskResult(
                    success=True,
                    message=f"Study output {study_uuid}/{output_uuid} successfully exported",
                )
            except Exception as e:
                self.file_transfer_manager.fail(export_id, str(e))
                raise e

        task_id = self.task_service.add_task(
            export_task,
            export_name,
            task_type=TaskType.EXPORT,
            ref_id=study.id,
            progress=None,
            custom_event_messages=None,
            request_params=params,
        )

        return FileDownloadTaskDTO(file=export_file_download.to_dto(), task=task_id)

    def export_study_flat(
        self,
        uuid: str,
        params: RequestParameters,
        dest: Path,
        output_list: t.Optional[t.List[str]] = None,
    ) -> None:
        logger.info(f"Flat exporting study {uuid}")
        study = self.get_study(uuid)
        assert_permission(params.user, study, StudyPermissionType.READ)
        self._assert_study_unarchived(study)

        return self.storage_service.get_storage(study).export_study_flat(
            study, dest, len(output_list or []) > 0, output_list
        )

    def delete_study(self, uuid: str, children: bool, params: RequestParameters) -> None:
        """
        Delete study and all its children

        Args:
            uuid: study uuid
            children: delete children or not
            params: request parameters
        """
        study = self.get_study(uuid)
        assert_permission(params.user, study, StudyPermissionType.WRITE)

        study_info = study.to_json_summary()

        # this prefetch the workspace because it is lazy loaded and the object is deleted
        # before using workspace attribute in raw study deletion
        # see https://github.com/AntaresSimulatorTeam/AntaREST/issues/606
        if isinstance(study, RawStudy):
            _ = study.workspace

        if self.storage_service.variant_study_service.has_children(study):
            if children:
                self.storage_service.variant_study_service.walk_children(
                    study.id,
                    lambda v: self.delete_study(v.id, True, params),
                    bottom_first=True,
                )
                return
            else:
                raise StudyDeletionNotAllowed(study.id, "Study has variant children")

        self.repository.delete(study.id)

        self.event_bus.push(
            Event(
                type=EventType.STUDY_DELETED,
                payload=study_info,
                permissions=PermissionInfo.from_study(study),
            )
        )

        # delete the files afterward for
        # if the study cannot be deleted from database for foreign key reason
        if self._assert_study_unarchived(study=study, raise_exception=False):
            self.storage_service.get_storage(study).delete(study)
        else:
            if isinstance(study, RawStudy):
                os.unlink(self.storage_service.raw_study_service.find_archive_path(study))

        logger.info("study %s deleted by user %s", uuid, params.get_user_id())

        self._on_study_delete(uuid=uuid)

    def delete_output(self, uuid: str, output_name: str, params: RequestParameters) -> None:
        """
        Delete specific output simulation in study
        Args:
            uuid: study uuid
            output_name: output simulation name
            params: request parameters

        Returns:

        """
        study = self.get_study(uuid)
        assert_permission(params.user, study, StudyPermissionType.WRITE)
        self._assert_study_unarchived(study)
        self.storage_service.get_storage(study).delete_output(study, output_name)
        self.event_bus.push(
            Event(
                type=EventType.STUDY_DATA_EDITED,
                payload=study.to_json_summary(),
                permissions=PermissionInfo.from_study(study),
            )
        )

        logger.info(f"Output {output_name} deleted from study {uuid}")

    def download_outputs(
        self,
        study_id: str,
        output_id: str,
        data: StudyDownloadDTO,
        use_task: bool,
        filetype: ExportFormat,
        params: RequestParameters,
        tmp_export_file: t.Optional[Path] = None,
    ) -> t.Union[Response, FileDownloadTaskDTO, FileResponse]:
        """
        Download outputs
        Args:
            study_id: study ID.
            output_id: output ID.
            data: Json parameters.
            use_task: use task or not.
            filetype: type of returning file,.
            tmp_export_file: temporary file (if `use_task` is false),.
            params: request parameters.

        Returns: CSV content file

        """
        # GET STUDY ID
        study = self.get_study(study_id)
        assert_permission(params.user, study, StudyPermissionType.READ)
        self._assert_study_unarchived(study)
        logger.info(f"Study {study_id} output download asked by {params.get_user_id()}")

        if use_task:
            logger.info(f"Exporting {output_id} from study {study_id}")
            export_name = f"Study filtered output {study.name}/{output_id} export"
            export_file_download = self.file_transfer_manager.request_download(
                f"{study.name}-{study_id}-{output_id}_filtered{filetype.suffix}",
                export_name,
                params.user,
            )
            export_path = Path(export_file_download.path)
            export_id = export_file_download.id

            def export_task(_notifier: ITaskNotifier) -> TaskResult:
                try:
                    _study = self.get_study(study_id)
                    _stopwatch = StopWatch()
                    _matrix = StudyDownloader.build(
                        self.storage_service.get_storage(_study).get_raw(_study),
                        output_id,
                        data,
                    )
                    _stopwatch.log_elapsed(
                        lambda x: logger.info(f"Study {study_id} filtered output {output_id} built in {x}s")
                    )
                    StudyDownloader.export(_matrix, filetype, export_path)
                    _stopwatch.log_elapsed(
                        lambda x: logger.info(f"Study {study_id} filtered output {output_id} exported in {x}s")
                    )
                    self.file_transfer_manager.set_ready(export_id)
                    return TaskResult(
                        success=True,
                        message=f"Study filtered output {study_id}/{output_id} successfully exported",
                    )
                except Exception as e:
                    self.file_transfer_manager.fail(export_id, str(e))
                    raise

            task_id = self.task_service.add_task(
                export_task,
                export_name,
                task_type=TaskType.EXPORT,
                ref_id=study.id,
                progress=None,
                custom_event_messages=None,
                request_params=params,
            )

            return FileDownloadTaskDTO(file=export_file_download.to_dto(), task=task_id)
        else:
            stopwatch = StopWatch()
            matrix = StudyDownloader.build(
                self.storage_service.get_storage(study).get_raw(study),
                output_id,
                data,
            )
            stopwatch.log_elapsed(lambda x: logger.info(f"Study {study_id} filtered output {output_id} built in {x}s"))
            if tmp_export_file is not None:
                StudyDownloader.export(matrix, filetype, tmp_export_file)
                stopwatch.log_elapsed(
                    lambda x: logger.info(f"Study {study_id} filtered output {output_id} exported in {x}s")
                )

                if filetype == ExportFormat.JSON:
                    headers = {"Content-Disposition": "inline"}
                elif filetype == ExportFormat.TAR_GZ:
                    headers = {"Content-Disposition": f'attachment; filename="output-{output_id}.tar.gz'}
                elif filetype == ExportFormat.ZIP:
                    headers = {"Content-Disposition": f'attachment; filename="output-{output_id}.zip'}
                else:  # pragma: no cover
                    raise NotImplementedError(f"Export format {filetype} is not supported")

                return FileResponse(tmp_export_file, headers=headers, media_type=filetype)

            else:
                json_response = to_json(matrix.model_dump(mode="json"))
                return Response(content=json_response, media_type="application/json")

    def get_study_sim_result(self, study_id: str, params: RequestParameters) -> t.List[StudySimResultDTO]:
        """
        Get global result information
        Args:
            study_id: study Id
            params: request parameters

        Returns: an object containing all needed information

        """
        study = self.get_study(study_id)
        assert_permission(params.user, study, StudyPermissionType.READ)
        logger.info(
            "study %s output listing asked by user %s",
            study_id,
            params.get_user_id(),
        )

        return self.storage_service.get_storage(study).get_study_sim_result(study)

    def set_sim_reference(
        self,
        study_id: str,
        output_id: str,
        status: bool,
        params: RequestParameters,
    ) -> None:
        """
        Set simulation as the reference output.

        Args:
            study_id: study ID.
            output_id: The ID of the output to set as reference.
            status: state of the reference status.
            params: request parameters
        """
        study = self.get_study(study_id)
        assert_permission(params.user, study, StudyPermissionType.WRITE)
        self._assert_study_unarchived(study)

        logger.info(
            f"output {output_id} set by user {params.get_user_id()} as reference ({status}) for study {study_id}"
        )

        self.storage_service.get_storage(study).set_reference_output(study, output_id, status)

    def import_study(
        self,
        stream: t.BinaryIO,
        group_ids: t.List[str],
        params: RequestParameters,
    ) -> str:
        """
        Import a compressed study.

        Args:
            stream: binary content of the study compressed in ZIP or 7z format.
            group_ids: group to attach to study
            params: request parameters

        Returns:
            New study UUID.

        Raises:
            BadArchiveContent: If the archive is corrupted or in an unknown format.
        """
        sid = str(uuid4())
        path = str(self.config.get_workspace_path() / sid)
        study = RawStudy(
            id=sid,
            workspace=DEFAULT_WORKSPACE_NAME,
            path=path,
            additional_data=StudyAdditionalData(),
            public_mode=PublicMode.NONE if group_ids else PublicMode.READ,
            groups=group_ids,
        )
        study = self.storage_service.raw_study_service.import_study(study, stream)
        study.updated_at = datetime.utcnow()

        self._save_study(study, params.user, group_ids)
        self.event_bus.push(
            Event(
                type=EventType.STUDY_CREATED,
                payload=study.to_json_summary(),
                permissions=PermissionInfo.from_study(study),
            )
        )

        logger.info("study %s imported by user %s", study.id, params.get_user_id())
        return str(study.id)

    def import_output(
        self,
        uuid: str,
        output: t.Union[t.BinaryIO, Path],
        params: RequestParameters,
        output_name_suffix: t.Optional[str] = None,
        auto_unzip: bool = True,
    ) -> t.Optional[str]:
        """
        Import specific output simulation inside study
        Args:
            uuid: study uuid
            output: zip file with simulation folder or simulation folder path
            params: request parameters
            output_name_suffix: optional suffix name for the output
            auto_unzip: add a task to unzip the output after import

        Returns: output simulation json formatted

        """
        logger.info(f"Importing new output for study {uuid}")
        study = self.get_study(uuid)
        assert_permission(params.user, study, StudyPermissionType.RUN)
        self._assert_study_unarchived(study)
        if not Path(study.path).exists():
            raise StudyNotFoundError(f"Study files were not found for study {uuid}")

        output_id = self.storage_service.get_storage(study).import_output(study, output, output_name_suffix)
        remove_from_cache(cache=self.cache_service, root_id=study.id)
        logger.info("output added to study %s by user %s", uuid, params.get_user_id())

        if output_id and isinstance(output, Path) and output.suffix == ArchiveFormat.ZIP and auto_unzip:
            self.unarchive_output(uuid, output_id, not is_managed(study), params)

        return output_id

    def _create_edit_study_command(
        self, tree_node: INode[JSON, SUB_JSON, JSON], url: str, data: SUB_JSON, study_version: StudyVersion
    ) -> ICommand:
        """
        Create correct command to edit study
        Args:
            tree_node: target node of the command
            url: data path to reach
            data: new data to replace

        Returns: ICommand that replaces the data

        """

        context = self.storage_service.variant_study_service.command_factory.command_context

        if isinstance(tree_node, IniFileNode):
            assert not isinstance(data, (bytes, list))
            return UpdateConfig(target=url, data=data, command_context=context, study_version=study_version)
        elif isinstance(tree_node, InputSeriesMatrix):
            if isinstance(data, bytes):
                # noinspection PyTypeChecker
                str_data = data.decode("utf-8")
                if not str_data:
                    matrix = np.zeros(shape=(0, 0))
                else:
                    size_to_check = min(len(str_data), 64)  # sniff a chunk only to speed up the code
                    try:
                        delimiter = csv.Sniffer().sniff(str_data[:size_to_check], delimiters=r"[,;\t]").delimiter
                    except csv.Error:
                        # Can happen with data with only one column. In this case, we don't care about the delimiter.
                        delimiter = "\t"
                    df = pd.read_csv(io.BytesIO(data), delimiter=delimiter, header=None).replace(",", ".", regex=True)
                    matrix = df.to_numpy(dtype=np.float64)
                matrix = matrix.reshape((1, 0)) if matrix.size == 0 else matrix
                return ReplaceMatrix(
                    target=url, matrix=matrix.tolist(), command_context=context, study_version=study_version
                )
            assert isinstance(data, (list, str))
            return ReplaceMatrix(target=url, matrix=data, command_context=context, study_version=study_version)
        elif isinstance(tree_node, RawFileNode):
            if url.split("/")[-1] == "comments":
                if isinstance(data, bytes):
                    data = data.decode("utf-8")
                assert isinstance(data, str)
                return UpdateComments(comments=data, command_context=context, study_version=study_version)
            elif isinstance(data, bytes):
                return UpdateRawFile(
                    target=url,
                    b64Data=base64.b64encode(data).decode("utf-8"),
                    command_context=context,
                    study_version=study_version,
                )
        raise NotImplementedError()

    def _edit_study_using_command(
        self,
        study: Study,
        url: str,
        data: SUB_JSON,
        *,
        create_missing: bool = False,
    ) -> ICommand:
        """
        Replace data on disk with new, using variant commands.

        In addition to regular configuration changes, this function also allows the end user
        to store files on disk, in the "user" directory of the study (without using variant commands).

        Args:
            study: study
            url: data path to reach
            data: new data to replace
            create_missing: Flag to indicate whether to create file or parent directories if missing.
        """
        study_service = self.storage_service.get_storage(study)
        file_study = study_service.get_raw(metadata=study)

        file_relpath = PurePosixPath(url.strip().strip("/"))
        file_path = study_service.get_study_path(study).joinpath(file_relpath)
        create_missing &= not file_path.exists()
        if create_missing:
            # IMPORTANT: We prohibit deep file system changes in private directories.
            # - File and directory creation is only possible for the "user" directory,
            #   because the "input" and "output" directories are managed by Antares.
            # - We also prohibit writing files in the "user/expansion" folder which currently
            #   contains the Xpansion tool configuration.
            #   This configuration should be moved to the "input/expansion" directory in the future.
            if file_relpath and file_relpath.parts[0] == "user" and file_relpath.parts[1] != "expansion":
                # In the case of variants, we must write the file directly in the study's snapshot folder,
                # because the "user" folder is not managed by the command mechanism.
                file_path.parent.mkdir(parents=True, exist_ok=True)
                file_path.touch()

        # A 404 Not Found error is raised if the file does not exist.
        tree_node = file_study.tree.get_node(file_relpath.parts)  # type: ignore

        study_version = file_study.config.version
        command = self._create_edit_study_command(tree_node=tree_node, url=url, data=data, study_version=study_version)

        if isinstance(study_service, RawStudyService):
            res = command.apply(study_data=file_study)
            if not is_managed(study):
                tree_node.denormalize()
            if not res.status:
                raise CommandApplicationError(res.message)

            # noinspection SpellCheckingInspection
            url = "study/antares/lastsave"
            last_save_node = file_study.tree.get_node(url.split("/"))
            cmd = self._create_edit_study_command(
                tree_node=last_save_node, url=url, data=int(time.time()), study_version=study_version
            )
            cmd.apply(file_study)

            self.storage_service.variant_study_service.invalidate_cache(study)

        elif isinstance(study_service, VariantStudyService):
            study_service.append_command(
                study_id=file_study.config.study_id,
                command=command.to_dto(),
                params=RequestParameters(user=DEFAULT_ADMIN_USER),
            )

        else:  # pragma: no cover
            raise TypeError(repr(type(study_service)))

        return command  # for testing purpose

    def apply_commands(
        self, uuid: str, commands: t.List[CommandDTO], params: RequestParameters
    ) -> t.Optional[t.List[str]]:
        study = self.get_study(uuid)
        if isinstance(study, VariantStudy):
            return self.storage_service.variant_study_service.append_commands(uuid, commands, params)
        else:
            file_study = self.storage_service.raw_study_service.get_raw(study)
            assert_permission(params.user, study, StudyPermissionType.WRITE)
            self._assert_study_unarchived(study)
            parsed_commands: t.List[ICommand] = []
            for command in commands:
                parsed_commands.extend(self.storage_service.variant_study_service.command_factory.to_command(command))
            execute_or_add_commands(
                study,
                file_study,
                parsed_commands,
                self.storage_service,
            )
        self.event_bus.push(
            Event(
                type=EventType.STUDY_DATA_EDITED,
                payload=study.to_json_summary(),
                permissions=PermissionInfo.from_study(study),
            )
        )
        logger.info(
            "Study %s updated by user %s",
            uuid,
            params.get_user_id(),
        )
        return None

    def edit_study(
        self,
        uuid: str,
        url: str,
        new: SUB_JSON,
        params: RequestParameters,
        *,
        create_missing: bool = False,
    ) -> JSON:
        """
        Replace data inside study.

        Args:
            uuid: study id
            url: path data target in study
            new: new data to replace
            params: request parameters
            create_missing: Flag to indicate whether to create file or parent directories if missing.

        Returns: new data replaced
        """
        study = self.get_study(uuid)
        assert_permission(params.user, study, StudyPermissionType.WRITE)
        self._assert_study_unarchived(study)

        self._edit_study_using_command(study=study, url=url.strip().strip("/"), data=new, create_missing=create_missing)

        self.event_bus.push(
            Event(
                type=EventType.STUDY_DATA_EDITED,
                payload=study.to_json_summary(),
                permissions=PermissionInfo.from_study(study),
            )
        )
        logger.info(
            "data %s on study %s updated by user %s",
            url,
            uuid,
            params.get_user_id(),
        )
        return t.cast(JSON, new)

    def change_owner(self, study_id: str, owner_id: int, params: RequestParameters) -> None:
        """
        Change study owner
        Args:
            study_id: study uuid
            owner_id: new owner id
            params: request parameters

        Returns:

        """
        study = self.get_study(study_id)
        assert_permission(params.user, study, StudyPermissionType.MANAGE_PERMISSIONS)
        self._assert_study_unarchived(study)
        new_owner = self.user_service.get_user(owner_id, params)
        study.owner = new_owner
        self.repository.save(study)
        self.event_bus.push(
            Event(
                type=EventType.STUDY_EDITED,
                payload=study.to_json_summary(),
                permissions=PermissionInfo.from_study(study),
            )
        )

        owner_name = None if new_owner is None else new_owner.name
        self._edit_study_using_command(study=study, url="study/antares/author", data=owner_name)

        logger.info(
            "user %s change study %s owner to %d",
            params.get_user_id(),
            study_id,
            owner_id,
        )

    def add_group(self, study_id: str, group_id: str, params: RequestParameters) -> None:
        """
        Attach new group on study.

        Args:
            study_id: study uuid
            group_id: group id to attach
            params: request parameters

        Returns:

        """
        study = self.get_study(study_id)
        assert_permission(params.user, study, StudyPermissionType.MANAGE_PERMISSIONS)
        group = self.user_service.get_group(group_id, params)
        if group not in study.groups:
            study.groups = study.groups + [group]
        self.repository.save(study)
        self.event_bus.push(
            Event(
                type=EventType.STUDY_EDITED,
                payload=study.to_json_summary(),
                permissions=PermissionInfo.from_study(study),
            )
        )

        logger.info(
            "adding group %s to study %s by user %s",
            group_id,
            study_id,
            params.get_user_id(),
        )

    def remove_group(self, study_id: str, group_id: str, params: RequestParameters) -> None:
        """
        Detach group on study
        Args:
            study_id: study uuid
            group_id: group to detach
            params: request parameters

        Returns:

        """
        study = self.get_study(study_id)
        assert_permission(params.user, study, StudyPermissionType.MANAGE_PERMISSIONS)
        study.groups = [group for group in study.groups if group.id != group_id]
        self.repository.save(study)
        self.event_bus.push(
            Event(
                type=EventType.STUDY_EDITED,
                payload=study.to_json_summary(),
                permissions=PermissionInfo.from_study(study),
            )
        )

        logger.info(
            "removing group %s to study %s by user %s",
            group_id,
            study_id,
            params.get_user_id(),
        )

    def set_public_mode(self, study_id: str, mode: PublicMode, params: RequestParameters) -> None:
        """
        Update public mode permission on study
        Args:
            study_id: study uuid
            mode: new public permission
            params: request parameters

        Returns:

        """
        study = self.get_study(study_id)
        assert_permission(params.user, study, StudyPermissionType.MANAGE_PERMISSIONS)
        study.public_mode = mode
        self.repository.save(study)
        self.event_bus.push(
            Event(
                type=EventType.STUDY_EDITED,
                payload=study.to_json_summary(),
                permissions=PermissionInfo.from_study(study),
            )
        )
        logger.info(
            "updated public mode of study %s by user %s",
            study_id,
            params.get_user_id(),
        )

    def check_errors(self, uuid: str) -> t.List[str]:
        study = self.get_study(uuid)
        self._assert_study_unarchived(study)
        return self.storage_service.raw_study_service.check_errors(study)

    def get_all_areas(
        self,
        uuid: str,
        area_type: t.Optional[AreaType],
        ui: bool,
        params: RequestParameters,
    ) -> t.Union[t.List[AreaInfoDTO], t.Dict[str, t.Any]]:
        study = self.get_study(uuid)
        assert_permission(params.user, study, StudyPermissionType.READ)
        return self.areas.get_all_areas_ui_info(study) if ui else self.areas.get_all_areas(study, area_type)

    def get_all_links(
        self,
        uuid: str,
        params: RequestParameters,
    ) -> t.List[LinkDTO]:
        study = self.get_study(uuid)
        assert_permission(params.user, study, StudyPermissionType.READ)
        return self.links_manager.get_all_links(study)

    def create_area(
        self,
        uuid: str,
        area_creation_dto: AreaCreationDTO,
        params: RequestParameters,
    ) -> AreaInfoDTO:
        study = self.get_study(uuid)
        assert_permission(params.user, study, StudyPermissionType.WRITE)
        self._assert_study_unarchived(study)
        new_area = self.areas.create_area(study, area_creation_dto)
        self.event_bus.push(
            Event(
                type=EventType.STUDY_DATA_EDITED,
                payload=study.to_json_summary(),
                permissions=PermissionInfo.from_study(study),
            )
        )
        return new_area

    def create_link(
        self,
        uuid: str,
        link_creation_dto: LinkDTO,
        params: RequestParameters,
    ) -> LinkDTO:
        study = self.get_study(uuid)
        assert_permission(params.user, study, StudyPermissionType.WRITE)
        self._assert_study_unarchived(study)
        new_link = self.links_manager.create_link(study, link_creation_dto)
        self.event_bus.push(
            Event(
                type=EventType.STUDY_DATA_EDITED,
                payload=study.to_json_summary(),
                permissions=PermissionInfo.from_study(study),
            )
        )
        return new_link

    def update_link(
        self,
        uuid: str,
        area_from: str,
        area_to: str,
        link_update_dto: LinkBaseDTO,
        params: RequestParameters,
    ) -> LinkDTO:
        study = self.get_study(uuid)
        assert_permission(params.user, study, StudyPermissionType.WRITE)
        self._assert_study_unarchived(study)
        updated_link = self.links_manager.update_link(study, area_from, area_to, link_update_dto)
        self.event_bus.push(
            Event(
                type=EventType.STUDY_DATA_EDITED,
                payload=study.to_json_summary(),
                permissions=PermissionInfo.from_study(study),
            )
        )
        return updated_link

    def update_area(
        self,
        uuid: str,
        area_id: str,
        area_patch_dto: PatchArea,
        params: RequestParameters,
    ) -> AreaInfoDTO:
        study = self.get_study(uuid)
        assert_permission(params.user, study, StudyPermissionType.WRITE)
        self._assert_study_unarchived(study)
        updated_area = self.areas.update_area_metadata(study, area_id, area_patch_dto)
        self.event_bus.push(
            Event(
                type=EventType.STUDY_DATA_EDITED,
                payload=study.to_json_summary(),
                permissions=PermissionInfo.from_study(study),
            )
        )
        return updated_area

    def update_area_ui(
        self,
        uuid: str,
        area_id: str,
        area_ui: UpdateAreaUi,
        layer: str,
        params: RequestParameters,
    ) -> None:
        study = self.get_study(uuid)
        assert_permission(params.user, study, StudyPermissionType.WRITE)
        self._assert_study_unarchived(study)
        return self.areas.update_area_ui(study, area_id, area_ui, layer)

    def update_thermal_cluster_metadata(
        self,
        uuid: str,
        area_id: str,
        clusters_metadata: t.Dict[str, PatchCluster],
        params: RequestParameters,
    ) -> AreaInfoDTO:
        study = self.get_study(uuid)
        assert_permission(params.user, study, StudyPermissionType.WRITE)
        self._assert_study_unarchived(study)
        return self.areas.update_thermal_cluster_metadata(study, area_id, clusters_metadata)

    def delete_area(self, uuid: str, area_id: str, params: RequestParameters) -> None:
        """
        Delete area from study if it is not referenced by a binding constraint,
        otherwise raise an HTTP 403 Forbidden error.

        Args:
            uuid: The study ID.
            area_id: The area ID to delete.
            params: The request parameters used to check user permissions.

        Raises:
            ReferencedObjectDeletionNotAllowed: If the area is referenced by a binding constraint.
        """
        study = self.get_study(uuid)
        assert_permission(params.user, study, StudyPermissionType.WRITE)
        self._assert_study_unarchived(study)
        referencing_binding_constraints = self.binding_constraint_manager.get_binding_constraints(
            study, ConstraintFilters(area_name=area_id)
        )
        if referencing_binding_constraints:
            binding_ids = [bc.id for bc in referencing_binding_constraints]
            raise ReferencedObjectDeletionNotAllowed(area_id, binding_ids, object_type="Area")
        self.areas.delete_area(study, area_id)
        self.event_bus.push(
            Event(
                type=EventType.STUDY_DATA_EDITED,
                payload=study.to_json_summary(),
                permissions=PermissionInfo.from_study(study),
            )
        )

    def delete_link(
        self,
        uuid: str,
        area_from: str,
        area_to: str,
        params: RequestParameters,
    ) -> None:
        """
        Delete link from study if it is not referenced by a binding constraint,
        otherwise raise an HTTP 403 Forbidden error.

        Args:
            uuid: The study ID.
            area_from: The area from which the link starts.
            area_to: The area to which the link ends.
            params: The request parameters used to check user permissions.

        Raises:
            ReferencedObjectDeletionNotAllowed: If the link is referenced by a binding constraint.
        """
        study = self.get_study(uuid)
        assert_permission(params.user, study, StudyPermissionType.WRITE)
        self._assert_study_unarchived(study)
        link_id = LinkTerm(area1=area_from, area2=area_to).generate_id()
        referencing_binding_constraints = self.binding_constraint_manager.get_binding_constraints(
            study, ConstraintFilters(link_id=link_id)
        )
        if referencing_binding_constraints:
            binding_ids = [bc.id for bc in referencing_binding_constraints]
            raise ReferencedObjectDeletionNotAllowed(link_id, binding_ids, object_type="Link")
        self.links_manager.delete_link(study, area_from, area_to)
        self.event_bus.push(
            Event(
                type=EventType.STUDY_DATA_EDITED,
                payload=study.to_json_summary(),
                permissions=PermissionInfo.from_study(study),
            )
        )

    def archive(self, uuid: str, params: RequestParameters) -> str:
        logger.info(f"Archiving study {uuid}")
        study = self.get_study(uuid)
        assert_permission(params.user, study, StudyPermissionType.WRITE)

        self._assert_study_unarchived(study)

        if not isinstance(study, RawStudy):
            raise StudyTypeUnsupported(study.id, study.type)

        if not is_managed(study):
            raise NotAManagedStudyException(study.id)

        if self.task_service.list_tasks(
            TaskListFilter(
                ref_id=uuid,
                type=[TaskType.ARCHIVE, TaskType.UNARCHIVE],
                status=[TaskStatus.RUNNING, TaskStatus.PENDING],
            ),
            RequestParameters(user=DEFAULT_ADMIN_USER),
        ):
            raise TaskAlreadyRunning()

        def archive_task(notifier: ITaskNotifier) -> TaskResult:
            study_to_archive = self.get_study(uuid)
            self.storage_service.raw_study_service.archive(study_to_archive)
            study_to_archive.archived = True
            self.repository.save(study_to_archive)
            self.event_bus.push(
                Event(
                    type=EventType.STUDY_EDITED,
                    payload=study_to_archive.to_json_summary(),
                    permissions=PermissionInfo.from_study(study_to_archive),
                )
            )
            return TaskResult(success=True, message="ok")

        return self.task_service.add_task(
            archive_task,
            f"Study {study.name} archiving",
            task_type=TaskType.ARCHIVE,
            ref_id=study.id,
            progress=None,
            custom_event_messages=None,
            request_params=params,
        )

    def unarchive(self, uuid: str, params: RequestParameters) -> str:
        study = self.get_study(uuid)
        if not study.archived:
            raise HTTPException(http.HTTPStatus.BAD_REQUEST, "Study is not archived")

        if self.task_service.list_tasks(
            TaskListFilter(
                ref_id=uuid,
                type=[TaskType.UNARCHIVE, TaskType.ARCHIVE],
                status=[TaskStatus.RUNNING, TaskStatus.PENDING],
            ),
            RequestParameters(user=DEFAULT_ADMIN_USER),
        ):
            raise TaskAlreadyRunning()

        assert_permission(params.user, study, StudyPermissionType.WRITE)

        if not isinstance(study, RawStudy):
            raise StudyTypeUnsupported(study.id, study.type)

        def unarchive_task(notifier: ITaskNotifier) -> TaskResult:
            study_to_archive = self.get_study(uuid)
            self.storage_service.raw_study_service.unarchive(study_to_archive)
            study_to_archive.archived = False

            os.unlink(self.storage_service.raw_study_service.find_archive_path(study_to_archive))
            self.repository.save(study_to_archive)
            self.event_bus.push(
                Event(
                    type=EventType.STUDY_EDITED,
                    payload=study.to_json_summary(),
                    permissions=PermissionInfo.from_study(study),
                )
            )
            remove_from_cache(cache=self.cache_service, root_id=uuid)
            return TaskResult(success=True, message="ok")

        return self.task_service.add_task(
            unarchive_task,
            f"Study {study.name} unarchiving",
            task_type=TaskType.UNARCHIVE,
            ref_id=study.id,
            progress=None,
            custom_event_messages=None,
            request_params=params,
        )

    def _save_study(
        self,
        study: Study,
        owner: t.Optional[JWTUser] = None,
        group_ids: t.Sequence[str] = (),
    ) -> None:
        """
        Create or update a study with specified attributes.

        This function is responsible for creating a new study or updating an existing one
        with the provided information.

        Args:
            study: The study to be saved or updated.
            owner: The owner of the study (current authenticated user).
            group_ids: The list of group IDs to associate with the study.

        Raises:
            UserHasNotPermissionError:
                If the owner or the group role is not specified.
        """
        if not owner:
            raise UserHasNotPermissionError("owner is not specified or has invalid authentication")

        if isinstance(study, RawStudy):
            study.content_status = StudyContentStatus.VALID

        study.owner = self.user_service.get_user(owner.impersonator, params=RequestParameters(user=owner))

        study.groups.clear()
        for gid in group_ids:
            owned_groups = (g for g in owner.groups if g.id == gid)
            jwt_group: t.Optional[JWTGroup] = next(owned_groups, None)
            if jwt_group is None or jwt_group.role is None:
                raise UserHasNotPermissionError(f"Permission denied for group ID: {gid}")
            study.groups.append(Group(id=jwt_group.id, name=jwt_group.name))

        self.repository.save(study)

    def get_study(self, uuid: str) -> Study:
        """
        Get study information
        Args:
            uuid: study uuid

        Returns: study information

        """

        study = self.repository.get(uuid)
        if not study:
            sanitized = str(escape(uuid))
            logger.warning(
                "Study %s not found in metadata db",
                sanitized,
            )
            raise StudyNotFoundError(uuid)
        return study

    def _assert_study_unarchived(self, study: Study, raise_exception: bool = True) -> bool:
        if study.archived and raise_exception:
            raise UnsupportedOperationOnArchivedStudy(study.id)
        return not study.archived

    def _analyse_study(self, metadata: Study) -> StudyContentStatus:
        """
        Analyzes the integrity of a study.

        Args:
            metadata: The study to analyze.

        Returns:
            - VALID if the study has no integrity issues.
            - WARNING if the study has some issues.
            - ERROR if the tree was unable to analyze the structure without raising an error.
        """
        try:
            if not isinstance(metadata, RawStudy):
                raise StudyTypeUnsupported(metadata.id, metadata.type)

            if self.storage_service.raw_study_service.check_errors(metadata):
                return StudyContentStatus.WARNING
            else:
                return StudyContentStatus.VALID
        except Exception as e:
            logger.error(e)
            return StudyContentStatus.ERROR

    # noinspection PyUnusedLocal
    @staticmethod
    def get_studies_versions(params: RequestParameters) -> t.List[str]:
        return [f"{v:ddd}" for v in STUDY_REFERENCE_TEMPLATES]

    def create_xpansion_configuration(
        self,
        uuid: str,
        zipped_config: t.Optional[UploadFile],
        params: RequestParameters,
    ) -> None:
        study = self.get_study(uuid)
        assert_permission(params.user, study, StudyPermissionType.WRITE)
        self._assert_study_unarchived(study)
        self.xpansion_manager.create_xpansion_configuration(study, zipped_config)

    def delete_xpansion_configuration(self, uuid: str, params: RequestParameters) -> None:
        study = self.get_study(uuid)
        assert_permission(params.user, study, StudyPermissionType.WRITE)
        self._assert_study_unarchived(study)
        self.xpansion_manager.delete_xpansion_configuration(study)

    def get_xpansion_settings(self, uuid: str, params: RequestParameters) -> GetXpansionSettings:
        study = self.get_study(uuid)
        assert_permission(params.user, study, StudyPermissionType.READ)
        return self.xpansion_manager.get_xpansion_settings(study)

    def update_xpansion_settings(
        self,
        uuid: str,
        xpansion_settings_dto: UpdateXpansionSettings,
        params: RequestParameters,
    ) -> GetXpansionSettings:
        study = self.get_study(uuid)
        assert_permission(params.user, study, StudyPermissionType.READ)
        self._assert_study_unarchived(study)
        return self.xpansion_manager.update_xpansion_settings(study, xpansion_settings_dto)

    def add_candidate(
        self,
        uuid: str,
        xpansion_candidate_dto: XpansionCandidateDTO,
        params: RequestParameters,
    ) -> XpansionCandidateDTO:
        study = self.get_study(uuid)
        assert_permission(params.user, study, StudyPermissionType.WRITE)
        self._assert_study_unarchived(study)
        return self.xpansion_manager.add_candidate(study, xpansion_candidate_dto)

    def get_candidate(self, uuid: str, candidate_name: str, params: RequestParameters) -> XpansionCandidateDTO:
        study = self.get_study(uuid)
        assert_permission(params.user, study, StudyPermissionType.READ)
        return self.xpansion_manager.get_candidate(study, candidate_name)

    def get_candidates(self, uuid: str, params: RequestParameters) -> t.List[XpansionCandidateDTO]:
        study = self.get_study(uuid)
        assert_permission(params.user, study, StudyPermissionType.READ)
        return self.xpansion_manager.get_candidates(study)

    def update_xpansion_candidate(
        self,
        uuid: str,
        candidate_name: str,
        xpansion_candidate_dto: XpansionCandidateDTO,
        params: RequestParameters,
    ) -> None:
        study = self.get_study(uuid)
        assert_permission(params.user, study, StudyPermissionType.READ)
        self._assert_study_unarchived(study)
        return self.xpansion_manager.update_candidate(study, candidate_name, xpansion_candidate_dto)

    def delete_xpansion_candidate(self, uuid: str, candidate_name: str, params: RequestParameters) -> None:
        study = self.get_study(uuid)
        assert_permission(params.user, study, StudyPermissionType.READ)
        self._assert_study_unarchived(study)
        return self.xpansion_manager.delete_candidate(study, candidate_name)

    def update_xpansion_constraints_settings(
        self,
        uuid: str,
        constraints_file_name: str,
        params: RequestParameters,
    ) -> GetXpansionSettings:
        study = self.get_study(uuid)
        assert_permission(params.user, study, StudyPermissionType.WRITE)
        self._assert_study_unarchived(study)
        return self.xpansion_manager.update_xpansion_constraints_settings(study, constraints_file_name)

    def update_matrix(
        self,
        uuid: str,
        path: str,
        matrix_edit_instruction: t.List[MatrixEditInstruction],
        params: RequestParameters,
    ) -> None:
        """
        Updates a matrix in a study based on the provided edit instructions.

        Args:
            uuid: The UUID of the study.
            path: The path of the matrix to update.
            matrix_edit_instruction: A list of edit instructions to be applied to the matrix.
            params: Additional request parameters.

        Raises:
            BadEditInstructionException: If an error occurs while updating the matrix.

        Permissions:
            - User must have WRITE permission on the study.
        """
        study = self.get_study(uuid)
        assert_permission(params.user, study, StudyPermissionType.WRITE)
        self._assert_study_unarchived(study)
        try:
            self.matrix_manager.update_matrix(study, path, matrix_edit_instruction)
        except MatrixManagerError as exc:
            raise BadEditInstructionException(str(exc)) from exc

    def check_and_update_all_study_versions_in_database(self, params: RequestParameters) -> None:
        """
        This function updates studies version on the db.

        **Warnings: Only users with Admins rights should be able to run this function.**

        Args:
            params: Request parameters holding user ID and groups

        Raises:
            UserHasNotPermissionError: if params user is not admin.

        """
        if params.user and not params.user.is_site_admin():
            logger.error(f"User {params.user.id} is not site admin")
            raise UserHasNotPermissionError()
        studies = self.repository.get_all(
            study_filter=StudyFilter(managed=False, access_permissions=AccessPermissions.from_params(params))
        )

        for study in studies:
            storage = self.storage_service.raw_study_service
            storage.check_and_update_study_version_in_database(study)

    def archive_outputs(self, study_id: str, params: RequestParameters) -> None:
        logger.info(f"Archiving all outputs for study {study_id}")
        study = self.get_study(study_id)
        assert_permission(params.user, study, StudyPermissionType.WRITE)
        self._assert_study_unarchived(study)
        study = self.get_study(study_id)
        file_study = self.storage_service.get_storage(study).get_raw(study)
        for output in file_study.config.outputs:
            if not file_study.config.outputs[output].archived:
                self.archive_output(study_id, output, params)

    @staticmethod
    def _get_output_archive_task_names(study: Study, output_id: str) -> t.Tuple[str, str]:
        return (
            f"Archive output {study.id}/{output_id}",
            f"Unarchive output {study.name}/{output_id} ({study.id})",
        )

    def archive_output(
        self,
        study_id: str,
        output_id: str,
        params: RequestParameters,
        force: bool = False,
    ) -> t.Optional[str]:
        study = self.get_study(study_id)
        assert_permission(params.user, study, StudyPermissionType.WRITE)
        self._assert_study_unarchived(study)

        output_path = Path(study.path) / "output" / output_id
        if is_output_archived(output_path):
            raise OutputAlreadyArchived(output_id)
        if not output_path.exists():
            raise OutputNotFound(output_id)

        archive_task_names = StudyService._get_output_archive_task_names(study, output_id)
        task_name = archive_task_names[0]

        if not force:
            study_tasks = self.task_service.list_tasks(
                TaskListFilter(
                    ref_id=study_id,
                    name=task_name,
                    type=[TaskType.UNARCHIVE, TaskType.ARCHIVE],
                    status=[TaskStatus.RUNNING, TaskStatus.PENDING],
                ),
                RequestParameters(user=DEFAULT_ADMIN_USER),
            )
            if len(list(filter(lambda t: t.name in archive_task_names, study_tasks))):
                raise TaskAlreadyRunning()

        def archive_output_task(notifier: ITaskNotifier) -> TaskResult:
            try:
                study = self.get_study(study_id)
                stopwatch = StopWatch()
                self.storage_service.get_storage(study).archive_study_output(study, output_id)
                stopwatch.log_elapsed(lambda x: logger.info(f"Output {output_id} of study {study_id} archived in {x}s"))
                return TaskResult(
                    success=True,
                    message=f"Study output {study_id}/{output_id} successfully archived",
                )
            except Exception as e:
                logger.warning(
                    f"Could not archive the output {study_id}/{output_id}",
                    exc_info=e,
                )
                raise e

        task_id = self.task_service.add_task(
            archive_output_task,
            task_name,
            task_type=TaskType.ARCHIVE,
            ref_id=study.id,
            progress=None,
            custom_event_messages=None,
            request_params=params,
        )

        return task_id

    def unarchive_output(
        self,
        study_id: str,
        output_id: str,
        keep_src_zip: bool,
        params: RequestParameters,
    ) -> t.Optional[str]:
        study = self.get_study(study_id)
        assert_permission(params.user, study, StudyPermissionType.READ)
        self._assert_study_unarchived(study)

        output_path = Path(study.path) / "output" / output_id
        if not is_output_archived(output_path):
            if not output_path.exists():
                raise OutputNotFound(output_id)
            raise OutputAlreadyUnarchived(output_id)

        archive_task_names = StudyService._get_output_archive_task_names(study, output_id)
        task_name = archive_task_names[1]

        study_tasks = self.task_service.list_tasks(
            TaskListFilter(
                ref_id=study_id,
                type=[TaskType.UNARCHIVE, TaskType.ARCHIVE],
                status=[TaskStatus.RUNNING, TaskStatus.PENDING],
            ),
            RequestParameters(user=DEFAULT_ADMIN_USER),
        )
        if len(list(filter(lambda t: t.name in archive_task_names, study_tasks))):
            raise TaskAlreadyRunning()

        def unarchive_output_task(notifier: ITaskNotifier) -> TaskResult:
            try:
                study = self.get_study(study_id)
                stopwatch = StopWatch()
                self.storage_service.get_storage(study).unarchive_study_output(study, output_id, keep_src_zip)
                stopwatch.log_elapsed(
                    lambda x: logger.info(f"Output {output_id} of study {study_id} unarchived in {x}s")
                )
                return TaskResult(
                    success=True,
                    message=f"Study output {study_id}/{output_id} successfully unarchived",
                )
            except Exception as e:
                logger.warning(
                    f"Could not unarchive the output {study_id}/{output_id}",
                    exc_info=e,
                )
                raise e

        task_id: t.Optional[str] = None
        workspace = getattr(study, "workspace", DEFAULT_WORKSPACE_NAME)
        if workspace != DEFAULT_WORKSPACE_NAME:
            dest = Path(study.path) / "output" / output_id
            src = Path(study.path) / "output" / f"{output_id}{ArchiveFormat.ZIP}"
            task_id = self.task_service.add_worker_task(
                TaskType.UNARCHIVE,
                f"unarchive_{workspace}",
                ArchiveTaskArgs(
                    src=str(src),
                    dest=str(dest),
                    remove_src=not keep_src_zip,
                ).model_dump(mode="json"),
                name=task_name,
                ref_id=study.id,
                request_params=params,
            )

        if not task_id:
            task_id = self.task_service.add_task(
                unarchive_output_task,
                task_name,
                task_type=TaskType.UNARCHIVE,
                ref_id=study.id,
                progress=None,
                custom_event_messages=None,
                request_params=params,
            )

        return task_id

    def generate_timeseries(self, study: Study, params: RequestParameters) -> str:
        task_name = f"Generating thermal timeseries for study {study.name} ({study.id})"
        study_tasks = self.task_service.list_tasks(
            TaskListFilter(
                ref_id=study.id,
                type=[TaskType.THERMAL_CLUSTER_SERIES_GENERATION],
                status=[TaskStatus.RUNNING, TaskStatus.PENDING],
            ),
            RequestParameters(user=DEFAULT_ADMIN_USER),
        )
        if len(study_tasks) > 0:
            raise TaskAlreadyRunning()

        thermal_cluster_timeseries_generation_task = ThermalClusterTimeSeriesGeneratorTask(
            study.id,
            repository=self.repository,
            storage_service=self.storage_service,
            event_bus=self.event_bus,
        )

        return self.task_service.add_task(
            thermal_cluster_timeseries_generation_task,
            task_name,
            task_type=TaskType.THERMAL_CLUSTER_SERIES_GENERATION,
            ref_id=study.id,
            progress=0,
            custom_event_messages=None,
            request_params=params,
        )

    def upgrade_study(
        self,
        study_id: str,
        target_version: str,
        params: RequestParameters,
    ) -> str:
        study = self.get_study(study_id)
        assert_permission(params.user, study, StudyPermissionType.WRITE)
        self._assert_study_unarchived(study)

        # The upgrade of a study variant requires the use of a command specifically dedicated to the upgrade.
        # However, such a command does not currently exist. Moreover, upgrading a study (whether raw or variant)
        # directly impacts its descendants, as it would necessitate upgrading all of them.
        # It’s uncertain whether this would be an acceptable behavior.
        # For this reason, upgrading a study is not possible if the study is a variant or if it has descendants.

        # First check if the study is a variant study, if so throw an error
        if isinstance(study, VariantStudy):
            raise StudyVariantUpgradeError(True)
        # If the study is a parent raw study and has variants, throw an error
        elif self.repository.has_children(study_id):
            raise StudyVariantUpgradeError(False)

        # Checks versions coherence before launching the task
        if not target_version:
            target_version = find_next_version(study.version)
        else:
            check_versions_coherence(study.version, target_version)

        task_name = f"Upgrade study {study.name} ({study.id}) to version {target_version}"
        study_tasks = self.task_service.list_tasks(
            TaskListFilter(
                ref_id=study_id,
                type=[TaskType.UPGRADE_STUDY],
                status=[TaskStatus.RUNNING, TaskStatus.PENDING],
            ),
            RequestParameters(user=DEFAULT_ADMIN_USER),
        )
        if len(study_tasks) > 0:
            raise TaskAlreadyRunning()

        study_upgrader_task = StudyUpgraderTask(
            study_id,
            target_version,
            repository=self.repository,
            storage_service=self.storage_service,
            cache_service=self.cache_service,
            event_bus=self.event_bus,
        )

        return self.task_service.add_task(
            study_upgrader_task,
            task_name,
            task_type=TaskType.UPGRADE_STUDY,
            ref_id=study.id,
            progress=None,
            custom_event_messages=None,
            request_params=params,
        )

    def get_disk_usage(self, uuid: str, params: RequestParameters) -> int:
        """
        Calculates the size of the disk used to store the study if the user has permissions.

        The calculation of disk space concerns the entire study directory.
        In the case of a variant, the snapshot folder must be taken into account, as well as the outputs.

        Args:
            uuid: the study ID.
            params: user request parameters.

        Returns:
            Disk usage of the study in bytes.

        Raises:
            UserHasNotPermissionError: If the user does not have the READ permissions (HTTP status 403).
        """
        study = self.get_study(uuid=uuid)
        assert_permission(params.user, study, StudyPermissionType.READ)
        study_path = self.storage_service.raw_study_service.get_study_path(study)
        # If the study is a variant, it's possible that it only exists in DB and not on disk. If so, we return 0.
        return get_disk_usage(study_path) if study_path.exists() else 0

    def get_matrix_with_index_and_header(
        self,
        *,
        study_id: str,
        path: str,
        with_index: bool,
        with_header: bool,
        parameters: RequestParameters,
    ) -> pd.DataFrame:
        """
        Retrieves a matrix from a study with the option to include the index and header.

        Args:
            study_id: The UUID of the study from which to retrieve the matrix.
            path: The relative path to the matrix within the study.
            with_index: A boolean indicating whether to include the index in the retrieved matrix.
            with_header: A boolean indicating whether to include the header in the retrieved matrix.
            parameters: The request parameters, including the user information.

        Returns:
            A DataFrame representing the matrix.

        Raises:
            HTTPException: If the matrix does not exist or the user does not have the necessary permissions.
        """

        matrix_path = Path(path)
        study = self.get_study(study_id)

        if matrix_path.parts in [("input", "hydro", "allocation"), ("input", "hydro", "correlation")]:
            all_areas = t.cast(
                t.List[AreaInfoDTO],
                self.get_all_areas(study_id, area_type=AreaType.AREA, ui=False, params=parameters),
            )
            if matrix_path.parts[-1] == "allocation":
                hydro_matrix = self.allocation_manager.get_allocation_matrix(study, all_areas)
            else:
                hydro_matrix = self.correlation_manager.get_correlation_matrix(all_areas, study, [])  # type: ignore
            return pd.DataFrame(data=hydro_matrix.data, columns=hydro_matrix.columns, index=hydro_matrix.index)

        # Gets the data and checks given path existence
        matrix_obj = self.get(study_id, path, depth=3, formatted=True, params=parameters)

        # Checks that the provided path refers to a matrix
        url = path.split("/")
        parent_dir = self.get(study_id, "/".join(url[:-1]), depth=3, formatted=True, params=parameters)
        target_path = parent_dir[url[-1]]
        if not isinstance(target_path, str) or not target_path.startswith(("matrix://", "matrixfile://")):
            raise IncorrectPathError(f"The provided path does not point to a valid matrix: '{path}'")

        # Builds the dataframe
        if not matrix_obj["data"]:
            return pd.DataFrame()
        df_matrix = pd.DataFrame(**matrix_obj)
        if with_index:
            matrix_index = self.get_input_matrix_startdate(study_id, path, parameters)
            time_column = pd.date_range(
                start=matrix_index.start_date, periods=len(df_matrix), freq=matrix_index.level.value[0]
            )
            df_matrix.index = time_column

        adjust_matrix_columns_index(
            df_matrix,
            path,
            with_index=with_index,
            with_header=with_header,
            study_version=int(study.version),
        )

        return df_matrix

    def asserts_no_thermal_in_binding_constraints(
        self, study: Study, area_id: str, cluster_ids: t.Sequence[str]
    ) -> None:
        """
        Check that no cluster is referenced in a binding constraint, otherwise raise an HTTP 403 Forbidden error.

        Args:
            study: input study for which an update is to be committed
            area_id: area ID to be checked
            cluster_ids: IDs of the thermal clusters to be checked

        Raises:
            ReferencedObjectDeletionNotAllowed: if a cluster is referenced in a binding constraint
        """

        for cluster_id in cluster_ids:
            ref_bcs = self.binding_constraint_manager.get_binding_constraints(
                study, ConstraintFilters(cluster_id=f"{area_id}.{cluster_id}")
            )
            if ref_bcs:
                binding_ids = [bc.id for bc in ref_bcs]
                raise ReferencedObjectDeletionNotAllowed(cluster_id, binding_ids, object_type="Cluster")

    def delete_file_or_folder(self, study_id: str, path: str, current_user: JWTUser) -> None:
        """
        Deletes a file or a folder of the study.
        The data must be located inside the 'User' folder.
        Also, it can not be inside the 'expansion' folder.

        Args:
            study_id: UUID of the concerned study
            path: Path corresponding to the resource to be deleted
            current_user: User that called the endpoint

        Raises:
            FileDeletionNotAllowed: if the path does not comply with the above rules
        """
        study = self.get_study(study_id)
        assert_permission(current_user, study, StudyPermissionType.WRITE)

        url = [item for item in path.split("/") if item]
        if len(url) < 2 or url[0] != "user":
            raise FileDeletionNotAllowed(f"the targeted data isn't inside the 'User' folder: {path}")

        study_tree = self.storage_service.raw_study_service.get_raw(study, True).tree
        user_node = t.cast(User, study_tree.get_node(["user"]))
        if url[1] in [file.filename for file in user_node.registered_files]:
            raise FileDeletionNotAllowed(f"you are not allowed to delete this resource : {path}")

        try:
            user_node.delete(url[1:])
        except ChildNotFoundError as e:
            raise FileDeletionNotAllowed("the given path doesn't exist") from e

        # update cache
        cache_id = f"{CacheConstants.RAW_STUDY}/{study.id}"
        updated_tree = study_tree.get()
        self.storage_service.get_storage(study).cache.put(cache_id, updated_tree)  # type: ignore<|MERGE_RESOLUTION|>--- conflicted
+++ resolved
@@ -232,15 +232,10 @@
                 generation_task_id = variant_service.generate_task(study, True, False, listener)
                 task_service.await_task(generation_task_id)
                 result = task_service.status_task(generation_task_id, RequestParameters(DEFAULT_ADMIN_USER))
-<<<<<<< HEAD
-                if not result.result or not result.result.success:
-                    raise ValueError(f"Failed to generate variant study {self._study_id}")
-=======
                 assert result.result is not None
                 if not result.result.success:
                     raise ValueError(result.result.message)
 
->>>>>>> f933c622
             self.event_bus.push(
                 Event(
                     type=EventType.STUDY_EDITED,
