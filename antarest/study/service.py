--- conflicted
+++ resolved
@@ -237,11 +237,7 @@
         logger.info(
             "study %s path asked by user %s", uuid, params.get_user_id()
         )
-<<<<<<< HEAD
-        return get_study_path(study)
-=======
         return self._get_study_storage_service(study).get_study_path(study)
->>>>>>> c9b974c3
 
     def create_study(
         self,
