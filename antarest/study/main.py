from typing import Optional

from fastapi import FastAPI

from antarest.core.config import Config
from antarest.core.interfaces.cache import ICache
from antarest.core.interfaces.eventbus import IEventBus, DummyEventBusService
from antarest.core.tasks.service import ITaskService
from antarest.login.service import LoginService
from antarest.matrixstore.service import MatrixService
from antarest.study.common.uri_resolver_service import (
    UriResolverService,
)
from antarest.study.repository import (
    StudyMetadataRepository,
)
from antarest.study.service import StudyService
from antarest.study.storage.rawstudy.exporter_service import ExporterService
from antarest.study.storage.rawstudy.importer_service import ImporterService
from antarest.study.storage.rawstudy.model.filesystem.factory import (
    StudyFactory,
)
from antarest.study.storage.patch_service import PatchService
from antarest.study.storage.rawstudy.raw_study_service import (
    RawStudyService,
)
from antarest.study.storage.rawstudy.watcher import Watcher
from antarest.study.storage.variantstudy.business.matrix_constants_generator import (
    GeneratorMatrixConstants,
)
from antarest.study.storage.variantstudy.command_factory import CommandFactory
from antarest.study.storage.variantstudy.repository import (
    VariantStudyRepository,
)
from antarest.study.storage.variantstudy.variant_study_service import (
    VariantStudyService,
)
from antarest.study.web.areas_blueprint import create_study_area_routes
from antarest.study.web.raw_studies_blueprint import create_raw_study_routes
from antarest.study.web.studies_blueprint import create_study_routes
from antarest.study.web.variant_blueprint import create_study_variant_routes


def build_storage(
    application: FastAPI,
    config: Config,
    user_service: LoginService,
    matrix_service: MatrixService,
    cache: ICache,
    task_service: ITaskService,
    metadata_repository: Optional[StudyMetadataRepository] = None,
    variant_repository: Optional[VariantStudyRepository] = None,
    storage_service: Optional[StudyService] = None,
    patch_service: Optional[PatchService] = None,
    event_bus: IEventBus = DummyEventBusService(),
) -> StudyService:
    """
    Storage module linking dependencies.

    Args:
        application: flask application
        config: server config
        user_service: user service facade
        matrix_service: matrix store service
        cache: cache service
        task_service: task job service
        metadata_repository: used by testing to inject mock. Let None to use true instantiation
        variant_repository: used by testing to inject mock. Let None to use true instantiation
        storage_service: used by testing to inject mock. Let None to use true instantiation
        patch_service: used by testing to inject mock. Let None to use true instantiation
        event_bus: used by testing to inject mock. Let None to use true instantiation

    Returns:

    """

    path_resources = config.resources_path

    resolver = UriResolverService(config, matrix_service=matrix_service)
    study_factory = StudyFactory(
        matrix=matrix_service, resolver=resolver, cache=cache
    )
    metadata_repository = metadata_repository or StudyMetadataRepository()
    variant_repository = variant_repository or VariantStudyRepository()

    patch_service = patch_service or PatchService()

    raw_study_service = RawStudyService(
        config=config,
        study_factory=study_factory,
        path_resources=path_resources,
        patch_service=patch_service,
        cache=cache,
    )

    exporter_service = ExporterService(
        study_service=raw_study_service,
        study_factory=study_factory,
        config=config,
    )

    generator_matrix_constants = GeneratorMatrixConstants(
        matrix_service=matrix_service
    )
    command_factory = CommandFactory(
<<<<<<< HEAD
        generator_matrix_constants=generator_matrix_constants,
        matrix_service=matrix_service,
=======
        generator_matrix_constants=generator_matrix_constants
>>>>>>> d1fe9e99
    )
    variant_study_service = VariantStudyService(
        command_factory=command_factory,
        study_factory=study_factory,
        exporter_service=exporter_service,
        repository=variant_repository,
        event_bus=event_bus,
        config=config,
        patch_service=patch_service,
    )
    importer_service = ImporterService(
        study_service=raw_study_service,
        study_factory=study_factory,
    )

    storage_service = storage_service or StudyService(
        raw_study_service=raw_study_service,
        variant_study_service=variant_study_service,
        importer_service=importer_service,
        exporter_service=exporter_service,
        user_service=user_service,
        repository=metadata_repository,
        event_bus=event_bus,
        task_service=task_service,
        config=config,
    )

    watcher = Watcher(config=config, service=storage_service)
    watcher.start()

    application.include_router(create_study_routes(storage_service, config))
    application.include_router(
        create_raw_study_routes(storage_service, config)
    )
    application.include_router(
        create_study_area_routes(storage_service, config)
    )
    application.include_router(
        create_study_variant_routes(
            study_service=storage_service,
            variant_study_service=variant_study_service,
            config=config,
        )
    )

    return storage_service<|MERGE_RESOLUTION|>--- conflicted
+++ resolved
@@ -52,6 +52,7 @@
     variant_repository: Optional[VariantStudyRepository] = None,
     storage_service: Optional[StudyService] = None,
     patch_service: Optional[PatchService] = None,
+    generator_matrix_constants: Optional[GeneratorMatrixConstants] = None,
     event_bus: IEventBus = DummyEventBusService(),
 ) -> StudyService:
     """
@@ -68,6 +69,7 @@
         variant_repository: used by testing to inject mock. Let None to use true instantiation
         storage_service: used by testing to inject mock. Let None to use true instantiation
         patch_service: used by testing to inject mock. Let None to use true instantiation
+        generator_matrix_constants: used by testing to inject mock. Let None to use true instantiation
         event_bus: used by testing to inject mock. Let None to use true instantiation
 
     Returns:
@@ -99,16 +101,13 @@
         config=config,
     )
 
-    generator_matrix_constants = GeneratorMatrixConstants(
-        matrix_service=matrix_service
+    generator_matrix_constants = (
+        generator_matrix_constants
+        or GeneratorMatrixConstants(matrix_service=matrix_service)
     )
     command_factory = CommandFactory(
-<<<<<<< HEAD
         generator_matrix_constants=generator_matrix_constants,
         matrix_service=matrix_service,
-=======
-        generator_matrix_constants=generator_matrix_constants
->>>>>>> d1fe9e99
     )
     variant_study_service = VariantStudyService(
         command_factory=command_factory,
