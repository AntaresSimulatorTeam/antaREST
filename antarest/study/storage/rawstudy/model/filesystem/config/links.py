--- conflicted
+++ resolved
@@ -107,11 +107,7 @@
 def validate_filters(
     filter_value: t.Union[t.List[FilterOption], str], enum_cls: t.Type[FilterOption]
 ) -> t.List[FilterOption]:
-<<<<<<< HEAD
-    if filter_value is not None and isinstance(filter_value, str):
-=======
     if isinstance(filter_value, str):
->>>>>>> abf0bbf7
         filter_accepted_values = [e for e in enum_cls]
 
         options = filter_value.replace(" ", "").split(",")
@@ -229,23 +225,4 @@
 
     @model_validator(mode="before")
     def _validate_colors(cls, values: t.MutableMapping[str, t.Any]) -> t.Mapping[str, t.Any]:
-<<<<<<< HEAD
-        return validate_colors(values)
-
-    # noinspection SpellCheckingInspection
-    def to_ini(self, version: int) -> t.Dict[str, t.Any]:
-        """
-        Convert the object to a dictionary for writing to a configuration file.
-        """
-        excludes = set() if version >= 820 else {"filter_synthesis", "filter_year_by_year"}
-        obj = self.model_dump(mode="json", exclude_none=True, by_alias=True, exclude=excludes)
-        color_rgb = obj.pop("colorRgb", "#707070")
-        return {
-            "colorr": int(color_rgb[1:3], 16),
-            "colorg": int(color_rgb[3:5], 16),
-            "colorb": int(color_rgb[5:7], 16),
-            **obj,
-        }
-=======
-        return validate_colors(values)
->>>>>>> abf0bbf7
+        return validate_colors(values)