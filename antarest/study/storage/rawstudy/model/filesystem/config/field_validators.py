# Copyright (c) 2025, RTE (https://www.rte-france.com)
#
# See AUTHORS.txt
#
# This Source Code Form is subject to the terms of the Mozilla Public
# License, v. 2.0. If a copy of the MPL was not distributed with this
# file, You can obtain one at http://mozilla.org/MPL/2.0/.
#
# SPDX-License-Identifier: MPL-2.0
#
# This file is part of the Antares project.
<<<<<<< HEAD
import re
import typing as t
from typing import Annotated, Any, cast

from pydantic import BeforeValidator, Field

from antarest.study.storage.rawstudy.model.filesystem.config.identifier import transform_name_to_id
=======

from typing import Any, List, Mapping, MutableMapping
>>>>>>> 1f78ca72

_ALL_FILTERING = ["hourly", "daily", "weekly", "monthly", "annual"]


<<<<<<< HEAD
_VALID_NAME_PATTERN = re.compile(r"[a-zA-Z0-9_(),& -]+")


def _validate_item_name(name: Any) -> str:
    if isinstance(name, int):
        name = str(name)
    if not isinstance(name, str):
        raise ValueError(f"Invalid name '{name}'.")
    if not transform_name_to_id(name):
        raise ValueError(f"Invalid name '{name}'.")
    return name


# Type to be used for item names, will raise an error if name
# does not comply with antares-simulator limitations.
ItemName = Annotated[str, BeforeValidator(_validate_item_name)]

AreaId = Annotated[str, Field(description="Area ID", pattern=r"^[a-z0-9_(),& -]+$")]


def extract_filtering(v: t.Any) -> t.List[str]:
=======
def extract_filtering(v: Any) -> List[str]:
>>>>>>> 1f78ca72
    """
    Extract filtering values from a comma-separated list of values.
    """

    if v is None:
        values = set()
    elif isinstance(v, str):
        values = {x.strip() for x in v.lower().split(",")} if v else set()
    elif isinstance(v, (list, tuple)):
        values = set(x.strip().lower() for x in v)
    else:
        raise TypeError(f"Invalid type for filtering: {type(v)!r}")

    try:
        return sorted(values, key=lambda x: _ALL_FILTERING.index(x))
    except ValueError as e:
        raise ValueError(f"Invalid value for filtering: {e!s}") from None


def validate_filtering(v: Any) -> str:
    """
    Validate the filtering field and convert it to a comma separated string.
    """

    return ", ".join(extract_filtering(v))


# noinspection SpellCheckingInspection
def validate_colors(values: MutableMapping[str, Any]) -> Mapping[str, Any]:
    """
    Validate ``color_rgb``, ``color_r``, ``color_g``, ``color_b`` and convert them to ``color_rgb``.
    """

    def _pop_any(dictionary: MutableMapping[str, Any], *keys: str) -> Any:
        """Save as `pop` but for multiple keys. Return the first found value."""
        return next((dictionary.pop(key, None) for key in keys if key in dictionary), None)

    color_r = _pop_any(values, "color_r", "colorr")
    color_g = _pop_any(values, "color_g", "colorg")
    color_b = _pop_any(values, "color_b", "colorb")
    if color_r is not None and color_g is not None and color_b is not None:
        values["color_rgb"] = color_r, color_g, color_b
    return values


def validate_color_rgb(v: Any) -> str:
    """
    Validate RGB color field and convert it to color code.

    Accepts:
        - a string in the format "#RRGGBB"
        - a string in the format "rgb(R, G, B)"
        - a string in the format "R, G, B"
        - a list or tuple of 3 integers
    """

    if isinstance(v, str):
        if v.startswith("#"):
            r = int(v[1:3], 16)
            g = int(v[3:5], 16)
            b = int(v[5:7], 16)
        elif v.startswith("rgb("):
            r, g, b = [int(c) for c in v[4:-1].split(",")]
        else:
            r, g, b = [int(c) for c in v.split(",")]
    elif isinstance(v, (list, tuple)):
        r, g, b = map(int, v)
    else:
        raise TypeError(f"Invalid type for 'color_rgb': {type(v)}")

    return f"#{r:02X}{g:02X}{b:02X}"<|MERGE_RESOLUTION|>--- conflicted
+++ resolved
@@ -9,23 +9,16 @@
 # SPDX-License-Identifier: MPL-2.0
 #
 # This file is part of the Antares project.
-<<<<<<< HEAD
 import re
-import typing as t
-from typing import Annotated, Any, cast
+from typing import Annotated, Any, List, Mapping, MutableMapping
 
 from pydantic import BeforeValidator, Field
 
 from antarest.study.storage.rawstudy.model.filesystem.config.identifier import transform_name_to_id
-=======
-
-from typing import Any, List, Mapping, MutableMapping
->>>>>>> 1f78ca72
 
 _ALL_FILTERING = ["hourly", "daily", "weekly", "monthly", "annual"]
 
 
-<<<<<<< HEAD
 _VALID_NAME_PATTERN = re.compile(r"[a-zA-Z0-9_(),& -]+")
 
 
@@ -46,10 +39,7 @@
 AreaId = Annotated[str, Field(description="Area ID", pattern=r"^[a-z0-9_(),& -]+$")]
 
 
-def extract_filtering(v: t.Any) -> t.List[str]:
-=======
 def extract_filtering(v: Any) -> List[str]:
->>>>>>> 1f78ca72
     """
     Extract filtering values from a comma-separated list of values.
     """
