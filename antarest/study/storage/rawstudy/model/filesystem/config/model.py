# Copyright (c) 2025, RTE (https://www.rte-france.com)
#
# See AUTHORS.txt
#
# This Source Code Form is subject to the terms of the Mozilla Public
# License, v. 2.0. If a copy of the MPL was not distributed with this
# file, You can obtain one at http://mozilla.org/MPL/2.0/.
#
# SPDX-License-Identifier: MPL-2.0
#
# This file is part of the Antares project.

<<<<<<< HEAD
import typing as t
=======
import re
>>>>>>> 1f78ca72
from pathlib import Path
from typing import Any, Dict, List, MutableMapping, Optional, Set

from antares.study.version import StudyVersion
from pydantic import Field, model_validator
from typing_extensions import override

from antarest.core.serde import AntaresBaseModel
from antarest.core.utils.utils import DTO
from antarest.study.business.enum_ignore_case import EnumIgnoreCase
from antarest.study.model import StudyVersionInt

from .binding_constraint import (
    DEFAULT_GROUP,
    DEFAULT_OPERATOR,
    DEFAULT_TIMESTEP,
    BindingConstraintFrequency,
    BindingConstraintOperator,
)
from .field_validators import extract_filtering
from .renewable import RenewableConfigType
from .st_storage import STStorageConfigType
from .thermal import ThermalConfigType


class EnrModelling(EnumIgnoreCase):
    """
    Renewable energy modelling type (since v8.1).

    Attributes:
        AGGREGATED: Simulations are done using aggregated data from wind and solar.
        CLUSTERS: Simulations are done using renewable clusters
    """

    AGGREGATED = "aggregated"
    CLUSTERS = "clusters"

    @override
    def __str__(self) -> str:
        """Return the string representation of the enum value."""
        return self.value


class Link(AntaresBaseModel, extra="ignore"):
    """
    Object linked to /input/links/<link>/properties.ini information

    Attributes:
        filters_synthesis: list of filters for synthesis data
        filters_year: list of filters for year-by-year data

    Notes:
        Ignore extra fields, because we only need `filter-synthesis` and `filter-year-by-year`.
    """

    filters_synthesis: List[str] = Field(default_factory=list)
    filters_year: List[str] = Field(default_factory=list)

    @model_validator(mode="before")
    def validation(cls, values: MutableMapping[str, Any]) -> MutableMapping[str, Any]:
        # note: field names are in kebab-case in the INI file
        filters_synthesis = values.pop("filter-synthesis", values.pop("filters_synthesis", ""))
        filters_year = values.pop("filter-year-by-year", values.pop("filters_year", ""))
        values["filters_synthesis"] = extract_filtering(filters_synthesis)
        values["filters_year"] = extract_filtering(filters_year)
        return values


class Area(AntaresBaseModel, extra="forbid"):
    """
    Object linked to /input/<area>/optimization.ini information
    """

    name: str
    links: Dict[str, Link]
    thermals: List[ThermalConfigType]
    renewables: List[RenewableConfigType]
    filters_synthesis: List[str]
    filters_year: List[str]
    # since v8.6
    st_storages: List[STStorageConfigType] = []


class DistrictSet(AntaresBaseModel):
    """
    Object linked to /inputs/sets.ini information
    """

    ALL: List[str] = ["hourly", "daily", "weekly", "monthly", "annual"]
    name: Optional[str] = None
    inverted_set: bool = False
    areas: Optional[List[str]] = None
    output: bool = True
    filters_synthesis: List[str] = ALL
    filters_year: List[str] = ALL

<<<<<<< HEAD
    def get_areas(self, all_areas: t.List[str]) -> t.List[str]:
        areas = self.areas or []
=======
    def get_areas(self, all_areas: List[str]) -> List[str]:
>>>>>>> 1f78ca72
        if self.inverted_set:
            areas = list(set(all_areas).difference(set(areas)))
        return sorted(areas)


class Simulation(AntaresBaseModel):
    """
    Object linked to /output/<simulation_name>/about-the-study/** information
    """

    name: str
    date: str
    mode: str
    nbyears: int
    synthesis: bool
    by_year: bool
    error: bool
    playlist: Optional[List[int]]
    archived: bool = False
    xpansion: str

    def get_file(self) -> str:
        modes = {"economy": "eco", "adequacy": "adq", "draft": "dft"}
        dash = "-" if self.name else ""
        return f"{self.date}{modes[self.mode]}{dash}{self.name}"


class BindingConstraintDTO(AntaresBaseModel):
    """
    Object linked to `input/bindingconstraints/bindingconstraints.ini` information

    Attributes:
        id: The ID of the binding constraint.
        areas: List of area IDs on which the BC applies (links or clusters).
        clusters: List of thermal cluster IDs on which the BC applies (format: "area.cluster").
        time_step: The time_step of the BC
        operator: The operator of the BC
        group: The group for the scenario of BC (optional, required since v8.7).
    """

    id: str
    areas: Set[str]
    clusters: Set[str]
    time_step: BindingConstraintFrequency = DEFAULT_TIMESTEP
    operator: BindingConstraintOperator = DEFAULT_OPERATOR
    # since v8.7
    group: str = DEFAULT_GROUP


class FileStudyTreeConfig(DTO):
    """
    Root object to handle all study parameters which impact tree structure
    """

    def __init__(
        self,
        study_path: Path,
        path: Path,
        study_id: str,
        version: StudyVersion,
        output_path: Optional[Path] = None,
        areas: Optional[Dict[str, Area]] = None,
        sets: Optional[Dict[str, DistrictSet]] = None,
        outputs: Optional[Dict[str, Simulation]] = None,
        bindings: Optional[List[BindingConstraintDTO]] = None,
        store_new_set: bool = False,
        archive_input_series: Optional[List[str]] = None,
        enr_modelling: str = str(EnrModelling.AGGREGATED),
        cache: Optional[Dict[str, List[str]]] = None,
        archive_path: Optional[Path] = None,
    ):
        self.study_path = study_path
        self.path = path
        self.study_id = study_id
        self.version = version
        self.output_path = output_path
        self.areas = areas or {}
        self.sets = sets or {}
        self.outputs = outputs or {}
        self.bindings = bindings or []
        self.store_new_set = store_new_set
        self.archive_input_series = archive_input_series or []
        self.enr_modelling = enr_modelling
        self.cache = cache or {}
        self.archive_path = archive_path

    def next_file(self, name: str, is_output: bool = False) -> "FileStudyTreeConfig":
        if is_output and name in self.outputs and self.outputs[name].archived:
            archive_path: Optional[Path] = self.path / f"{name}.zip"
        else:
            archive_path = self.archive_path

        return FileStudyTreeConfig(
            study_path=self.study_path,
            output_path=self.output_path,
            path=self.path / name,
            study_id=self.study_id,
            version=self.version,
            areas=self.areas,
            sets=self.sets,
            outputs=self.outputs,
            bindings=self.bindings,
            store_new_set=self.store_new_set,
            archive_input_series=self.archive_input_series,
            enr_modelling=self.enr_modelling,
            cache=self.cache,
            archive_path=archive_path,
        )

    def at_file(self, filepath: Path) -> "FileStudyTreeConfig":
        return FileStudyTreeConfig(
            study_path=self.study_path,
            output_path=self.output_path,
            path=filepath,
            study_id=self.study_id,
            version=self.version,
            areas=self.areas,
            sets=self.sets,
            outputs=self.outputs,
            bindings=self.bindings,
            store_new_set=self.store_new_set,
            archive_input_series=self.archive_input_series,
            enr_modelling=self.enr_modelling,
            cache=self.cache,
        )

    def area_names(self) -> List[str]:
        return self.cache.get("%areas", list(self.areas))

    def set_names(self, only_output: bool = True) -> List[str]:
        return self.cache.get(
            f"%districts%{only_output}",
            [k for k, v in self.sets.items() if v.output or not only_output],
        )

    def get_thermal_ids(self, area: str) -> List[str]:
        """
        Returns a list of thermal cluster IDs for a given area.
        Note that IDs may not be in lower case (but series IDs are).
        """
        return self.cache.get(f"%thermal%{area}%{area}", [th.id for th in self.areas[area].thermals])

    def get_renewable_ids(self, area: str) -> List[str]:
        """
        Returns a list of renewable cluster IDs for a given area.
        Note that IDs may not be in lower case (but series IDs are).
        """
        return self.cache.get(f"%renewable%{area}", [r.id for r in self.areas[area].renewables])

    def get_st_storage_ids(self, area: str) -> List[str]:
        return self.cache.get(f"%st-storage%{area}", [s.id for s in self.areas[area].st_storages])

    def get_links(self, area: str) -> List[str]:
        return self.cache.get(f"%links%{area}", list(self.areas[area].links))

    def get_binding_constraint_groups(self) -> List[str]:
        """
        Returns the list of binding constraint groups, without duplicates and
        sorted alphabetically (case-insensitive).
        Note that groups are stored in lower case in the binding constraints file.
        """
        lower_groups = {bc.group.lower(): bc.group for bc in self.bindings}
        return self.cache.get("%binding-constraints", [grp for _, grp in sorted(lower_groups.items())])

    def get_filters_synthesis(self, area: str, link: Optional[str] = None) -> List[str]:
        if link:
            return self.areas[area].links[link].filters_synthesis
        if area in self.sets and self.sets[area].output:
            return self.sets[area].filters_synthesis
        return self.areas[area].filters_synthesis

    def get_filters_year(self, area: str, link: Optional[str] = None) -> List[str]:
        if link:
            return self.areas[area].links[link].filters_year
        if area in self.sets and self.sets[area].output:
            return self.sets[area].filters_year
        return self.areas[area].filters_year


class FileStudyTreeConfigDTO(AntaresBaseModel):
    study_path: Path
    path: Path
    study_id: str
    version: StudyVersionInt
    output_path: Optional[Path] = None
    areas: Dict[str, Area] = dict()
    sets: Dict[str, DistrictSet] = dict()
    outputs: Dict[str, Simulation] = dict()
    bindings: List[BindingConstraintDTO] = list()
    store_new_set: bool = False
    archive_input_series: List[str] = list()
    enr_modelling: str = str(EnrModelling.AGGREGATED)
    archive_path: Optional[Path] = None

    @staticmethod
    def from_build_config(
        config: FileStudyTreeConfig,
    ) -> "FileStudyTreeConfigDTO":
        return FileStudyTreeConfigDTO.construct(
            study_path=config.study_path,
            path=config.path,
            study_id=config.study_id,
            version=config.version,
            output_path=config.output_path,
            areas=config.areas,
            sets=config.sets,
            outputs=config.outputs,
            bindings=config.bindings,
            store_new_set=config.store_new_set,
            archive_input_series=config.archive_input_series,
            enr_modelling=config.enr_modelling,
            archive_path=config.archive_path,
        )

    def to_build_config(self) -> FileStudyTreeConfig:
        return FileStudyTreeConfig(
            study_path=self.study_path,
            path=self.path,
            study_id=self.study_id,
            version=self.version,
            output_path=self.output_path,
            areas=self.areas,
            sets=self.sets,
            outputs=self.outputs,
            bindings=self.bindings,
            store_new_set=self.store_new_set,
            archive_input_series=self.archive_input_series,
            enr_modelling=self.enr_modelling,
            archive_path=self.archive_path,
        )<|MERGE_RESOLUTION|>--- conflicted
+++ resolved
@@ -10,11 +10,6 @@
 #
 # This file is part of the Antares project.
 
-<<<<<<< HEAD
-import typing as t
-=======
-import re
->>>>>>> 1f78ca72
 from pathlib import Path
 from typing import Any, Dict, List, MutableMapping, Optional, Set
 
@@ -111,12 +106,8 @@
     filters_synthesis: List[str] = ALL
     filters_year: List[str] = ALL
 
-<<<<<<< HEAD
-    def get_areas(self, all_areas: t.List[str]) -> t.List[str]:
+    def get_areas(self, all_areas: List[str]) -> List[str]:
         areas = self.areas or []
-=======
-    def get_areas(self, all_areas: List[str]) -> List[str]:
->>>>>>> 1f78ca72
         if self.inverted_set:
             areas = list(set(all_areas).difference(set(areas)))
         return sorted(areas)
