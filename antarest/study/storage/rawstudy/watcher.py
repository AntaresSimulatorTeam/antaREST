--- conflicted
+++ resolved
@@ -177,13 +177,8 @@
         """
 
         # noinspection PyUnusedLocal
-<<<<<<< HEAD
-        def scan_task(notifier: TaskUpdateNotifier) -> TaskResult:
+        def scan_task(notifier: ITaskNotifier) -> TaskResult:
             self.scan(recursive, workspace, path)
-=======
-        def scan_task(notifier: ITaskNotifier) -> TaskResult:
-            self.scan(workspace, path)
->>>>>>> d845e5ff
             return TaskResult(success=True, message="Scan completed")
 
         return self.task_service.add_task(
