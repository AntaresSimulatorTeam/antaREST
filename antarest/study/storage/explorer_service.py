--- conflicted
+++ resolved
@@ -19,7 +19,8 @@
     get_folder_from_workspace,
     get_workspace_from_config,
     has_non_study_folder,
-    is_non_study_folder,
+    is_study_folder,
+    should_ignore_folder_for_scan,
 )
 
 logger = logging.getLogger(__name__)
@@ -40,10 +41,6 @@
         workspace = get_workspace_from_config(self.config, workspace_name, default_allowed=False)
         directory_path = get_folder_from_workspace(workspace, workspace_directory_path)
         directories = []
-<<<<<<< HEAD
-        for child in directory_path.iterdir():
-            if is_non_study_folder(child):
-=======
         try:
             children = list(directory_path.iterdir())
         except PermissionError:
@@ -54,7 +51,6 @@
                 and not is_study_folder(child)
                 and not should_ignore_folder_for_scan(child, workspace.filter_in, workspace.filter_out)
             ):
->>>>>>> 81c56723
                 # we don't want to expose the full absolute path on the server
                 child_rel_path = child.relative_to(workspace.path)
                 has_children = has_non_study_folder(child)
