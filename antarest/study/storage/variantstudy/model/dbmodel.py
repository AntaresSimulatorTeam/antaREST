--- conflicted
+++ resolved
@@ -75,11 +75,6 @@
         ForeignKey("study.id"),
         primary_key=True,
     )
-<<<<<<< HEAD
-    path = Column(String(255))
-    workspace = Column(String(255), default=DEFAULT_WORKSPACE_NAME)
-=======
->>>>>>> d1fe9e99
     __mapper_args__ = {
         "polymorphic_identity": "variantstudy",
     }
