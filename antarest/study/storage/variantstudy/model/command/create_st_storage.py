# Copyright (c) 2025, RTE (https://www.rte-france.com)
#
# See AUTHORS.txt
#
# This Source Code Form is subject to the terms of the Mozilla Public
# License, v. 2.0. If a copy of the MPL was not distributed with this
# file, You can obtain one at http://mozilla.org/MPL/2.0/.
#
# SPDX-License-Identifier: MPL-2.0
#
# This file is part of the Antares project.
<<<<<<< HEAD
import copy
import typing as t
=======

from typing import Any, Dict, List, Optional, Tuple, cast
>>>>>>> 1f78ca72

import numpy as np
from pydantic import Field, ValidationInfo, model_validator
from typing_extensions import override

from antarest.core.model import JSON, LowerCaseStr
from antarest.matrixstore.model import MatrixData
from antarest.study.model import STUDY_VERSION_8_6
from antarest.study.storage.rawstudy.model.filesystem.config.field_validators import AreaId
from antarest.study.storage.rawstudy.model.filesystem.config.identifier import transform_name_to_id
from antarest.study.storage.rawstudy.model.filesystem.config.model import Area, FileStudyTreeConfig
from antarest.study.storage.rawstudy.model.filesystem.config.st_storage import (
    STStoragePropertiesType,
    create_st_storage_config,
    create_st_storage_properties,
)
from antarest.study.storage.rawstudy.model.filesystem.factory import FileStudy
from antarest.study.storage.variantstudy.business.matrix_constants_generator import GeneratorMatrixConstants
from antarest.study.storage.variantstudy.business.utils import strip_matrix_protocol, validate_matrix
from antarest.study.storage.variantstudy.model.command.common import CommandName, CommandOutput
from antarest.study.storage.variantstudy.model.command.icommand import ICommand
from antarest.study.storage.variantstudy.model.command_listener.command_listener import ICommandListener
from antarest.study.storage.variantstudy.model.model import CommandDTO

# noinspection SpellCheckingInspection
_MATRIX_NAMES = (
    "pmax_injection",
    "pmax_withdrawal",
    "lower_rule_curve",
    "upper_rule_curve",
    "inflows",
)

# Minimum required version.
REQUIRED_VERSION = STUDY_VERSION_8_6

MatrixType = List[List[MatrixData]]


# noinspection SpellCheckingInspection
class CreateSTStorage(ICommand):
    """
    Command used to create a short-terme storage in an area.
    """

    # Overloaded metadata
    # ===================

    command_name: CommandName = CommandName.CREATE_ST_STORAGE

    @property
    @override
    def version(self) -> int:
        return 2

    # Command parameters
    # ==================

<<<<<<< HEAD
    area_id: AreaId
    parameters: STStoragePropertiesType
    pmax_injection: t.Optional[t.Union[MatrixType, str]] = Field(
=======
    area_id: str = Field(description="Area ID", pattern=r"[a-z0-9_(),& -]+")
    parameters: STStorageConfigType
    pmax_injection: Optional[MatrixType | str] = Field(
>>>>>>> 1f78ca72
        default=None,
        description="Charge capacity (modulation)",
    )
    pmax_withdrawal: Optional[MatrixType | str] = Field(
        default=None,
        description="Discharge capacity (modulation)",
    )
    lower_rule_curve: Optional[MatrixType | str] = Field(
        default=None,
        description="Lower rule curve (coefficient)",
    )
    upper_rule_curve: Optional[MatrixType | str] = Field(
        default=None,
        description="Upper rule curve (coefficient)",
    )
    inflows: Optional[MatrixType | str] = Field(
        default=None,
        description="Inflows (MW)",
    )

    @property
    def storage_id(self) -> str:
        """The normalized version of the storage's name used as the ID."""
        return transform_name_to_id(self.storage_name)

    @property
    def storage_name(self) -> str:
        """The label representing the name of the storage for the user."""
        return self.parameters.name

    @model_validator(mode="before")
    @classmethod
    def validate_model(cls, values: t.Dict[str, t.Any], info: ValidationInfo) -> t.Dict[str, t.Any]:
        if isinstance(values["parameters"], dict):
            parameters = values["parameters"]
            if info.context and info.context.version == 1:
                parameters["name"] = values.pop("cluster_name")
            values["parameters"] = create_st_storage_properties(values["study_version"], parameters)
        return values

    @staticmethod
    def validate_field(v: Optional[MatrixType | str], values: Dict[str, Any], field: str) -> Optional[MatrixType | str]:
        """
        Validates a matrix array or link, and store the matrix array in the matrix repository.

        This method is used to validate the matrix array or link provided as input.

        - If the input is `None`, it retrieves a default matrix from the
          generator matrix constants.
        - If the input is a string, it validates the matrix link.
        - If the input is a list of lists, it validates the matrix values
          and creates the corresponding matrix link.

        Args:
            v: The matrix array or link to be validated and registered.
            values: A dictionary containing additional values used for validation.
            field: The name of the validated parameter

        Returns:
            The ID of the validated and stored matrix prefixed by "matrix://".

        Raises:
            ValueError: If the matrix has an invalid shape, contains NaN values,
                or violates specific constraints.
            TypeError: If the input datatype is not supported.
        """
        if v is None:
            # use an already-registered default matrix
            constants: GeneratorMatrixConstants
            constants = values["command_context"].generator_matrix_constants
            # Directly access the methods instead of using `getattr` for maintainability
            methods = {
                "pmax_injection": constants.get_st_storage_pmax_injection,
                "pmax_withdrawal": constants.get_st_storage_pmax_withdrawal,
                "lower_rule_curve": constants.get_st_storage_lower_rule_curve,
                "upper_rule_curve": constants.get_st_storage_upper_rule_curve,
                "inflows": constants.get_st_storage_inflows,
            }
            method = methods[field]
            return method()
        if isinstance(v, str):
            # Check the matrix link
            return validate_matrix(v, values)
        if isinstance(v, list):
            # Check the matrix values and create the corresponding matrix link
            array = np.array(v, dtype=np.float64)
            if array.shape != (8760, 1):
                raise ValueError(f"Invalid matrix shape {array.shape}, expected (8760, 1)")
            if np.isnan(array).any():
                raise ValueError("Matrix values cannot contain NaN")
            # All matrices except "inflows" are constrained between 0 and 1
            constrained = set(_MATRIX_NAMES) - {"inflows"}
            if field in constrained and (np.any(array < 0) or np.any(array > 1)):
                raise ValueError("Matrix values should be between 0 and 1")
            v = cast(MatrixType, array.tolist())
            return validate_matrix(v, values)
        # Invalid datatype
        # pragma: no cover
        raise TypeError(repr(v))

    @model_validator(mode="before")
    def validate_matrices(cls, values: Dict[str, Any] | ValidationInfo) -> Dict[str, Any]:
        new_values = values if isinstance(values, dict) else values.data
        for field in _MATRIX_NAMES:
            new_values[field] = cls.validate_field(new_values.get(field, None), new_values, field)
        return new_values

    @override
    def _apply_config(self, study_data: FileStudyTreeConfig) -> Tuple[CommandOutput, Dict[str, Any]]:
        """
        Applies configuration changes to the study data: add the short-term storage in the storages list.

        Args:
            study_data: The study data configuration.

        Returns:
            A tuple containing the command output and a dictionary of extra data.
            On success, the dictionary of extra data is `{"storage_id": storage_id}`.
        """

        # Check if the study version is above the minimum required version.
        storage_id = self.storage_id
        version = study_data.version
        if version < REQUIRED_VERSION:
            return (
                CommandOutput(
                    status=False,
                    message=f"Invalid study version {version}, at least version {REQUIRED_VERSION} is required.",
                ),
                {},
            )

        # Search the Area in the configuration
        if self.area_id not in study_data.areas:
            return (
                CommandOutput(
                    status=False,
                    message=f"Area '{self.area_id}' does not exist in the study configuration.",
                ),
                {},
            )
        area: Area = study_data.areas[self.area_id]

        # Check if the short-term storage already exists in the area
        if any(s.id == storage_id for s in area.st_storages):
            return (
                CommandOutput(
                    status=False,
                    message=f"Short-term storage '{self.storage_name}' already exists in the area '{self.area_id}'.",
                ),
                {},
            )

        # Create a new short-term storage and add it to the area
        storage_config = create_st_storage_config(
            self.study_version, **self.parameters.model_dump(mode="json", by_alias=True)
        )
        area.st_storages.append(storage_config)

        return (
            CommandOutput(
                status=True,
                message=f"Short-term st_storage '{self.storage_name}' successfully added to area '{self.area_id}'.",
            ),
            {"storage_id": storage_id},
        )

    @override
    def _apply(self, study_data: FileStudy, listener: Optional[ICommandListener] = None) -> CommandOutput:
        """
        Applies the study data to update storage configurations and saves the changes.

        Saves the changes made to the storage configurations.

        Args:
            study_data: The study data to be applied.

        Returns:
            The output of the command execution.
        """
        storage_id = self.storage_id
        output, _ = self._apply_config(study_data.config)
        if not output.status:
            return output

        # Fill-in the "list.ini" file with the parameters.
        # On creation, it's better to write all the parameters in the file.
        config = study_data.tree.get(["input", "st-storage", "clusters", self.area_id, "list"])
        config[storage_id] = self.parameters.model_dump(mode="json", by_alias=True)

        new_data: JSON = {
            "input": {
                "st-storage": {
                    "clusters": {self.area_id: {"list": config}},
                    "series": {self.area_id: {storage_id: {attr: getattr(self, attr) for attr in _MATRIX_NAMES}}},
                }
            }
        }
        study_data.tree.save(new_data)

        return output

    @override
    def to_dto(self) -> CommandDTO:
        """
        Converts the current object to a Data Transfer Object (DTO)
        which is stored in the `CommandBlock` in the database.

        Returns:
            The DTO object representing the current command.
        """
        return CommandDTO(
            action=self.command_name.value,
            version=self.version,
            args={
                "area_id": self.area_id,
                "parameters": self.parameters.model_dump(mode="json", by_alias=True),
                **{attr: strip_matrix_protocol(getattr(self, attr)) for attr in _MATRIX_NAMES},
            },
            study_version=self.study_version,
        )

    @override
    def get_inner_matrices(self) -> List[str]:
        """
        Retrieves the list of matrix IDs.
        """
        matrices: List[str] = [strip_matrix_protocol(getattr(self, attr)) for attr in _MATRIX_NAMES]
        return matrices<|MERGE_RESOLUTION|>--- conflicted
+++ resolved
@@ -9,19 +9,15 @@
 # SPDX-License-Identifier: MPL-2.0
 #
 # This file is part of the Antares project.
-<<<<<<< HEAD
-import copy
-import typing as t
-=======
-
-from typing import Any, Dict, List, Optional, Tuple, cast
->>>>>>> 1f78ca72
+
+
+from typing import Any, Dict, List, Optional, Tuple, Union, cast
 
 import numpy as np
 from pydantic import Field, ValidationInfo, model_validator
 from typing_extensions import override
 
-from antarest.core.model import JSON, LowerCaseStr
+from antarest.core.model import JSON
 from antarest.matrixstore.model import MatrixData
 from antarest.study.model import STUDY_VERSION_8_6
 from antarest.study.storage.rawstudy.model.filesystem.config.field_validators import AreaId
@@ -74,15 +70,9 @@
     # Command parameters
     # ==================
 
-<<<<<<< HEAD
     area_id: AreaId
     parameters: STStoragePropertiesType
-    pmax_injection: t.Optional[t.Union[MatrixType, str]] = Field(
-=======
-    area_id: str = Field(description="Area ID", pattern=r"[a-z0-9_(),& -]+")
-    parameters: STStorageConfigType
-    pmax_injection: Optional[MatrixType | str] = Field(
->>>>>>> 1f78ca72
+    pmax_injection: Optional[Union[MatrixType, str]] = Field(
         default=None,
         description="Charge capacity (modulation)",
     )
@@ -115,7 +105,7 @@
 
     @model_validator(mode="before")
     @classmethod
-    def validate_model(cls, values: t.Dict[str, t.Any], info: ValidationInfo) -> t.Dict[str, t.Any]:
+    def validate_model(cls, values: Dict[str, Any], info: ValidationInfo) -> Dict[str, Any]:
         if isinstance(values["parameters"], dict):
             parameters = values["parameters"]
             if info.context and info.context.version == 1:
