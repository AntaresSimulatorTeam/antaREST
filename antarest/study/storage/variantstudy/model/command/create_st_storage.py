<<<<<<< HEAD
=======
# Copyright (c) 2024, RTE (https://www.rte-france.com)
#
# See AUTHORS.txt
#
# This Source Code Form is subject to the terms of the Mozilla Public
# License, v. 2.0. If a copy of the MPL was not distributed with this
# file, You can obtain one at http://mozilla.org/MPL/2.0/.
#
# SPDX-License-Identifier: MPL-2.0
#
# This file is part of the Antares project.

import json
>>>>>>> e3451585
import typing as t

import numpy as np
from pydantic import Field, ValidationInfo, model_validator

from antarest.core.model import JSON
from antarest.matrixstore.model import MatrixData
from antarest.study.storage.rawstudy.model.filesystem.config.model import Area, FileStudyTreeConfig
from antarest.study.storage.rawstudy.model.filesystem.config.st_storage import STStorageConfigType
from antarest.study.storage.rawstudy.model.filesystem.factory import FileStudy
from antarest.study.storage.variantstudy.business.matrix_constants_generator import GeneratorMatrixConstants
from antarest.study.storage.variantstudy.business.utils import strip_matrix_protocol, validate_matrix
from antarest.study.storage.variantstudy.model.command.common import CommandName, CommandOutput
from antarest.study.storage.variantstudy.model.command.icommand import MATCH_SIGNATURE_SEPARATOR, ICommand
from antarest.study.storage.variantstudy.model.model import CommandDTO

# noinspection SpellCheckingInspection
_MATRIX_NAMES = (
    "pmax_injection",
    "pmax_withdrawal",
    "lower_rule_curve",
    "upper_rule_curve",
    "inflows",
)

# Minimum required version.
REQUIRED_VERSION = 860

MatrixType = t.List[t.List[MatrixData]]


# noinspection SpellCheckingInspection
class CreateSTStorage(ICommand):
    """
    Command used to create a short-terme storage in an area.
    """

    # Overloaded metadata
    # ===================

    command_name: CommandName = CommandName.CREATE_ST_STORAGE
    version: int = 1

    # Command parameters
    # ==================

    area_id: str = Field(description="Area ID", pattern=r"[a-z0-9_(),& -]+")
    parameters: STStorageConfigType
    pmax_injection: t.Optional[t.Union[MatrixType, str]] = None  # Charge capacity (modulation)
    pmax_withdrawal: t.Optional[t.Union[MatrixType, str]] = None  # Discharge capacity (modulation)
    lower_rule_curve: t.Optional[t.Union[MatrixType, str]] = None  # Lower rule curve (coefficient)
    upper_rule_curve: t.Optional[t.Union[MatrixType, str]] = None  # Upper rule curve (coefficient)
    inflows: t.Optional[t.Union[MatrixType, str]] = None  # Inflows (MW)

    @property
    def storage_id(self) -> str:
        """The normalized version of the storage's name used as the ID."""
        return self.parameters.id

    @property
    def storage_name(self) -> str:
        """The label representing the name of the storage for the user."""
        return self.parameters.name

    @staticmethod
    def validate_field(
        v: t.Optional[t.Union[MatrixType, str]], values: t.Dict[str, t.Any], field: str
    ) -> t.Optional[t.Union[MatrixType, str]]:
        """
        Validates a matrix array or link, and store the matrix array in the matrix repository.

        This method is used to validate the matrix array or link provided as input.

        - If the input is `None`, it retrieves a default matrix from the
          generator matrix constants.
        - If the input is a string, it validates the matrix link.
        - If the input is a list of lists, it validates the matrix values
          and creates the corresponding matrix link.

        Args:
            v: The matrix array or link to be validated and registered.
            values: A dictionary containing additional values used for validation.
            field: The name of the validated parameter

        Returns:
            The ID of the validated and stored matrix prefixed by "matrix://".

        Raises:
            ValueError: If the matrix has an invalid shape, contains NaN values,
                or violates specific constraints.
            TypeError: If the input datatype is not supported.
        """
        if v is None:
            # use an already-registered default matrix
            constants: GeneratorMatrixConstants
            constants = values["command_context"].generator_matrix_constants
            # Directly access the methods instead of using `getattr` for maintainability
            methods = {
                "pmax_injection": constants.get_st_storage_pmax_injection,
                "pmax_withdrawal": constants.get_st_storage_pmax_withdrawal,
                "lower_rule_curve": constants.get_st_storage_lower_rule_curve,
                "upper_rule_curve": constants.get_st_storage_upper_rule_curve,
                "inflows": constants.get_st_storage_inflows,
            }
            method = methods[field]
            return method()
        if isinstance(v, str):
            # Check the matrix link
            return validate_matrix(v, values)
        if isinstance(v, list):
            # Check the matrix values and create the corresponding matrix link
            array = np.array(v, dtype=np.float64)
            if array.shape != (8760, 1):
                raise ValueError(f"Invalid matrix shape {array.shape}, expected (8760, 1)")
            if np.isnan(array).any():
                raise ValueError("Matrix values cannot contain NaN")
            # All matrices except "inflows" are constrained between 0 and 1
            constrained = set(_MATRIX_NAMES) - {"inflows"}
            if field in constrained and (np.any(array < 0) or np.any(array > 1)):
                raise ValueError("Matrix values should be between 0 and 1")
            v = t.cast(MatrixType, array.tolist())
            return validate_matrix(v, values)
        # Invalid datatype
        # pragma: no cover
        raise TypeError(repr(v))

    @model_validator(mode="before")
    def validate_matrices(cls, values: t.Union[t.Dict[str, t.Any], ValidationInfo]) -> t.Dict[str, t.Any]:
        new_values = values if isinstance(values, dict) else values.data
        for field in _MATRIX_NAMES:
            new_values[field] = cls.validate_field(new_values.get(field, None), new_values, field)
        return new_values

    def _apply_config(self, study_data: FileStudyTreeConfig) -> t.Tuple[CommandOutput, t.Dict[str, t.Any]]:
        """
        Applies configuration changes to the study data: add the short-term storage in the storages list.

        Args:
            study_data: The study data configuration.

        Returns:
            A tuple containing the command output and a dictionary of extra data.
            On success, the dictionary of extra data is `{"storage_id": storage_id}`.
        """

        # Check if the study version is above the minimum required version.
        version = study_data.version
        if version < REQUIRED_VERSION:
            return (
                CommandOutput(
                    status=False,
                    message=f"Invalid study version {version}, at least version {REQUIRED_VERSION} is required.",
                ),
                {},
            )

        # Search the Area in the configuration
        if self.area_id not in study_data.areas:
            return (
                CommandOutput(
                    status=False,
                    message=f"Area '{self.area_id}' does not exist in the study configuration.",
                ),
                {},
            )
        area: Area = study_data.areas[self.area_id]

        # Check if the short-term storage already exists in the area
        if any(s.id == self.storage_id for s in area.st_storages):
            return (
                CommandOutput(
                    status=False,
                    message=f"Short-term storage '{self.storage_name}' already exists in the area '{self.area_id}'.",
                ),
                {},
            )

        # Create a new short-term storage and add it to the area
        area.st_storages.append(self.parameters)

        return (
            CommandOutput(
                status=True,
                message=f"Short-term st_storage '{self.storage_name}' successfully added to area '{self.area_id}'.",
            ),
            {"storage_id": self.storage_id},
        )

    def _apply(self, study_data: FileStudy) -> CommandOutput:
        """
        Applies the study data to update storage configurations and saves the changes.

        Saves the changes made to the storage configurations.

        Args:
            study_data: The study data to be applied.

        Returns:
            The output of the command execution.
        """
        output, _ = self._apply_config(study_data.config)
        if not output.status:
            return output

        # Fill-in the "list.ini" file with the parameters.
        # On creation, it's better to write all the parameters in the file.
        config = study_data.tree.get(["input", "st-storage", "clusters", self.area_id, "list"])
        config[self.storage_id] = self.parameters.model_dump(mode="json", by_alias=True, exclude={"id"})

        new_data: JSON = {
            "input": {
                "st-storage": {
                    "clusters": {self.area_id: {"list": config}},
                    "series": {self.area_id: {self.storage_id: {attr: getattr(self, attr) for attr in _MATRIX_NAMES}}},
                }
            }
        }
        study_data.tree.save(new_data)

        return output

    def to_dto(self) -> CommandDTO:
        """
        Converts the current object to a Data Transfer Object (DTO)
        which is stored in the `CommandBlock` in the database.

        Returns:
            The DTO object representing the current command.
        """
        parameters = self.parameters.model_dump(mode="json", by_alias=True, exclude={"id"})
        return CommandDTO(
            action=self.command_name.value,
            args={
                "area_id": self.area_id,
                "parameters": parameters,
                **{attr: strip_matrix_protocol(getattr(self, attr)) for attr in _MATRIX_NAMES},
            },
        )

    def match_signature(self) -> str:
        """Returns the command signature."""
        return str(
            self.command_name.value
            + MATCH_SIGNATURE_SEPARATOR
            + self.area_id
            + MATCH_SIGNATURE_SEPARATOR
            + self.storage_id
        )

    def match(self, other: "ICommand", equal: bool = False) -> bool:
        """
        Checks if the current instance matches another `ICommand` object.

        Args:
            other: Another `ICommand` object to compare against.
            equal: Flag indicating whether to perform a deep comparison.

        Returns:
            bool: `True` if the current instance matches the other object, `False` otherwise.
        """
        if not isinstance(other, CreateSTStorage):
            return False
        if equal:
            # Deep comparison
            return self.__eq__(other)
        else:
            return self.area_id == other.area_id and self.storage_id == other.storage_id

    def _create_diff(self, other: "ICommand") -> t.List["ICommand"]:
        """
        Creates a list of commands representing the differences between
        the current instance and another `ICommand` object.

        Args:
            other: Another ICommand object to compare against.

        Returns:
            A list of commands representing the differences between
            the two `ICommand` objects.
        """
        from antarest.study.storage.variantstudy.model.command.replace_matrix import ReplaceMatrix
        from antarest.study.storage.variantstudy.model.command.update_config import UpdateConfig

        other = t.cast(CreateSTStorage, other)
        commands: t.List[ICommand] = [
            ReplaceMatrix(
                target=f"input/st-storage/series/{self.area_id}/{self.storage_id}/{attr}",
                matrix=strip_matrix_protocol(getattr(other, attr)),
                command_context=self.command_context,
            )
            for attr in _MATRIX_NAMES
            if getattr(self, attr) != getattr(other, attr)
        ]
        if self.parameters != other.parameters:
            data: t.Dict[str, t.Any] = other.parameters.model_dump(mode="json", by_alias=True, exclude={"id"})
            commands.append(
                UpdateConfig(
                    target=f"input/st-storage/clusters/{self.area_id}/list/{self.storage_id}",
                    data=data,
                    command_context=self.command_context,
                )
            )
        return commands

    def get_inner_matrices(self) -> t.List[str]:
        """
        Retrieves the list of matrix IDs.
        """
        matrices: t.List[str] = [strip_matrix_protocol(getattr(self, attr)) for attr in _MATRIX_NAMES]
        return matrices<|MERGE_RESOLUTION|>--- conflicted
+++ resolved
@@ -1,5 +1,3 @@
-<<<<<<< HEAD
-=======
 # Copyright (c) 2024, RTE (https://www.rte-france.com)
 #
 # See AUTHORS.txt
@@ -12,8 +10,6 @@
 #
 # This file is part of the Antares project.
 
-import json
->>>>>>> e3451585
 import typing as t
 
 import numpy as np
