--- conflicted
+++ resolved
@@ -13,14 +13,13 @@
 import typing as t
 from typing import List
 
-from pydantic import Field, ValidationInfo, model_validator
+from pydantic import Field, model_validator
 from typing_extensions import override
 
 from antarest.core.model import JSON
 from antarest.core.utils.utils import assert_this
 from antarest.matrixstore.model import MatrixData
 from antarest.study.model import STUDY_VERSION_8_7
-from antarest.study.storage.rawstudy.model.filesystem.config.identifier import transform_name_to_id
 from antarest.study.storage.rawstudy.model.filesystem.config.model import Area, FileStudyTreeConfig
 from antarest.study.storage.rawstudy.model.filesystem.config.thermal import (
     ThermalPropertiesType,
@@ -30,7 +29,7 @@
 from antarest.study.storage.rawstudy.model.filesystem.factory import FileStudy
 from antarest.study.storage.variantstudy.business.utils import strip_matrix_protocol, validate_matrix
 from antarest.study.storage.variantstudy.model.command.common import CommandName, CommandOutput
-from antarest.study.storage.variantstudy.model.command.icommand import MATCH_SIGNATURE_SEPARATOR, ICommand
+from antarest.study.storage.variantstudy.model.command.icommand import ICommand
 from antarest.study.storage.variantstudy.model.command_listener.command_listener import ICommandListener
 from antarest.study.storage.variantstudy.model.model import CommandDTO
 
@@ -176,75 +175,6 @@
         )
 
     @override
-<<<<<<< HEAD
-    def match_signature(self) -> str:
-        return str(
-            self.command_name.value
-            + MATCH_SIGNATURE_SEPARATOR
-            + self.area_id
-            + MATCH_SIGNATURE_SEPARATOR
-            + self.cluster_name
-        )
-
-    @override
-    def match(self, other: ICommand, equal: bool = False) -> bool:
-        if not isinstance(other, CreateCluster):
-            return False
-        simple_match = self.area_id == other.area_id and self.cluster_name == other.cluster_name
-        if not equal:
-            return simple_match
-        self_params = self.parameters.model_dump(mode="json", by_alias=True)
-        other_params = other.parameters.model_dump(mode="json", by_alias=True)
-        return (
-            simple_match
-            and self_params == other_params
-            and self.prepro == other.prepro
-            and self.modulation == other.modulation
-        )
-
-    @override
-    def _create_diff(self, other: "ICommand") -> t.List["ICommand"]:
-        other = t.cast(CreateCluster, other)
-        from antarest.study.storage.variantstudy.model.command.replace_matrix import ReplaceMatrix
-        from antarest.study.storage.variantstudy.model.command.update_config import UpdateConfig
-
-        # Series identifiers are in lower case.
-        series_id = transform_name_to_id(self.cluster_name)
-        commands: t.List[ICommand] = []
-        if self.prepro != other.prepro:
-            commands.append(
-                ReplaceMatrix(
-                    target=f"input/thermal/prepro/{self.area_id}/{series_id}/data",
-                    matrix=strip_matrix_protocol(other.prepro),
-                    command_context=self.command_context,
-                    study_version=self.study_version,
-                )
-            )
-        if self.modulation != other.modulation:
-            commands.append(
-                ReplaceMatrix(
-                    target=f"input/thermal/prepro/{self.area_id}/{series_id}/modulation",
-                    matrix=strip_matrix_protocol(other.modulation),
-                    command_context=self.command_context,
-                    study_version=self.study_version,
-                )
-            )
-        self_params = self.parameters.model_dump(mode="json", by_alias=True)
-        other_params = other.parameters.model_dump(mode="json", by_alias=True)
-        if self_params != other_params:
-            commands.append(
-                UpdateConfig(
-                    target=f"input/thermal/clusters/{self.area_id}/list/{self.cluster_name}",
-                    data=other_params,
-                    command_context=self.command_context,
-                    study_version=self.study_version,
-                )
-            )
-        return commands
-
-    @override
-=======
->>>>>>> 72e276e0
     def get_inner_matrices(self) -> t.List[str]:
         matrices: t.List[str] = []
         if self.prepro:
