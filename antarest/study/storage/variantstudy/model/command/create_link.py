--- conflicted
+++ resolved
@@ -28,20 +28,11 @@
     series: Union[
         List[List[float]], str
     ]  # TODO: add the possibility to send no series and use a default one
-    command_context: CommandContext
 
     def __init__(self, **data: Any) -> None:
         super().__init__(
             command_name=CommandName.CREATE_LINK, version=1, **data
         )
-
-    @validator("command_context", each_item=True, always=True)
-    def validate_command_context(cls, v: CommandContext) -> CommandContext:
-        if v.matrix_service is None:
-            raise ValueError(
-                "CommandContext needs MatrixService for CreateLink"
-            )
-        return v
 
     @validator("series", each_item=True, always=True)
     def validate_series(
@@ -183,22 +174,12 @@
             }
         }
 
-<<<<<<< HEAD
         study_data.tree.save(new_link_data)
 
         return CommandOutput(
             status=True,
             message=f"Link between '{self.area1}' and '{self.area2}' created",
         )
-=======
-    def __init__(self, **data: Any) -> None:
-        super().__init__(
-            command_name=CommandName.CREATE_LINK, version=1, **data
-        )
-
-    def apply(self, study_data: FileStudy) -> CommandOutput:
-        raise NotImplementedError()
->>>>>>> d1fe9e99
 
     def revert(self, study_data: FileStudy) -> CommandOutput:
         raise NotImplementedError()