from typing import Dict

from antarest.core.utils.fastapi_sqlalchemy import db
from antarest.matrixstore.service import MatrixService
from antarest.study.storage.variantstudy.business import matrix_constants
from antarest.study.storage.variantstudy.business.matrix_constants.common import (
    NULL_MATRIX,
)

# TODO: put index into variable
HYDRO_COMMON_CAPACITY_MAX_POWER_V7 = "hydro/common/capacity/max_power/v7"
HYDRO_COMMON_CAPACITY_RESERVOIR_V7 = "hydro/common/capacity/reservoir/v7"
HYDRO_COMMON_CAPACITY_RESERVOIR_V6 = "hydro/common/capacity/reservoir/v6"
HYDRO_COMMON_CAPACITY_INFLOW_PATTERN = "hydro/common/capacity/inflow_pattern"
HYDRO_COMMON_CAPACITY_CREDIT_MODULATION = (
    "hydro/common/capacity/credit_modulations"
)
PREPRO_CONVERSION = "prepro/conversion"
PREPRO_DATA = "prepro/data"
NULL_MATRIX_NAME = "null_matrix"
MATRIX_PROTOCOL_PREFIX = "matrix://"


class GeneratorMatrixConstants:
    def __init__(self, matrix_service: MatrixService) -> None:
        self.hashes: Dict[str, str] = {}
        self.matrix_service: MatrixService = matrix_service
        self._init()

    def _init(self) -> None:
        with db():
            self.hashes[
                HYDRO_COMMON_CAPACITY_MAX_POWER_V7
            ] = self.matrix_service.create(matrix_constants.hydro.v7.max_power)
            self.hashes[
                HYDRO_COMMON_CAPACITY_RESERVOIR_V7
            ] = self.matrix_service.create(matrix_constants.hydro.v7.reservoir)
            self.hashes[
                HYDRO_COMMON_CAPACITY_RESERVOIR_V6
            ] = self.matrix_service.create(matrix_constants.hydro.v6.reservoir)
            self.hashes[
                HYDRO_COMMON_CAPACITY_INFLOW_PATTERN
            ] = self.matrix_service.create(
                matrix_constants.hydro.v7.inflow_pattern
            )
            self.hashes[
                HYDRO_COMMON_CAPACITY_CREDIT_MODULATION
            ] = self.matrix_service.create(
                matrix_constants.hydro.v7.credit_modulations
            )
            self.hashes[PREPRO_CONVERSION] = self.matrix_service.create(
                matrix_constants.prepro.conversion
            )
            self.hashes[PREPRO_DATA] = self.matrix_service.create(
                matrix_constants.prepro.data
            )

            self.hashes[NULL_MATRIX_NAME] = self.matrix_service.create(
                NULL_MATRIX
            )

    def get_hydro_max_power(self, version: int) -> str:
        if version > 650:
            return (
<<<<<<< HEAD
                "matrix://" + self.hashes[HYDRO_COMMON_CAPACITY_MAX_POWER_V7]
            )
        else:
            return "matrix://" + self.hashes[NULL_MATRIX_NAME]
=======
                MATRIX_PROTOCOL_PREFIX
                + self.hashes[HYDRO_COMMON_CAPACITY_MAX_POWER_V7]
            )
        else:
            return MATRIX_PROTOCOL_PREFIX + self.hashes[NULL_MATRIX_NAME]
>>>>>>> d1fe9e99

    def get_hydro_reservoir(self, version: int) -> str:
        if version > 650:
            return (
<<<<<<< HEAD
                "matrix://" + self.hashes[HYDRO_COMMON_CAPACITY_MAX_POWER_V7]
            )
        return "matrix://" + self.hashes[HYDRO_COMMON_CAPACITY_RESERVOIR_V6]

    def get_hydro_credit_modulations(self) -> str:
        return (
            "matrix://" + self.hashes[HYDRO_COMMON_CAPACITY_CREDIT_MODULATION]
        )

    def get_hydro_inflow_pattern(self) -> str:
        return "matrix://" + self.hashes[HYDRO_COMMON_CAPACITY_INFLOW_PATTERN]

    def get_prepro_conversion(self) -> str:
        return "matrix://" + self.hashes[PREPRO_CONVERSION]

    def get_prepro_data(self) -> str:
        return "matrix://" + self.hashes[PREPRO_DATA]

    def get_null_matrix(self) -> str:
        return "matrix://" + self.hashes[NULL_MATRIX_NAME]
=======
                MATRIX_PROTOCOL_PREFIX
                + self.hashes[HYDRO_COMMON_CAPACITY_MAX_POWER_V7]
            )
        return (
            MATRIX_PROTOCOL_PREFIX
            + self.hashes[HYDRO_COMMON_CAPACITY_RESERVOIR_V6]
        )

    def get_hydro_credit_modulations(self) -> str:
        return (
            MATRIX_PROTOCOL_PREFIX
            + self.hashes[HYDRO_COMMON_CAPACITY_CREDIT_MODULATION]
        )

    def get_hydro_inflow_pattern(self) -> str:
        return (
            MATRIX_PROTOCOL_PREFIX
            + self.hashes[HYDRO_COMMON_CAPACITY_INFLOW_PATTERN]
        )

    def get_prepro_conversion(self) -> str:
        return MATRIX_PROTOCOL_PREFIX + self.hashes[PREPRO_CONVERSION]

    def get_prepro_data(self) -> str:
        return MATRIX_PROTOCOL_PREFIX + self.hashes[PREPRO_DATA]

    def get_null_matrix(self) -> str:
        return MATRIX_PROTOCOL_PREFIX + self.hashes[NULL_MATRIX_NAME]
>>>>>>> d1fe9e99
<|MERGE_RESOLUTION|>--- conflicted
+++ resolved
@@ -62,44 +62,15 @@
     def get_hydro_max_power(self, version: int) -> str:
         if version > 650:
             return (
-<<<<<<< HEAD
-                "matrix://" + self.hashes[HYDRO_COMMON_CAPACITY_MAX_POWER_V7]
-            )
-        else:
-            return "matrix://" + self.hashes[NULL_MATRIX_NAME]
-=======
                 MATRIX_PROTOCOL_PREFIX
                 + self.hashes[HYDRO_COMMON_CAPACITY_MAX_POWER_V7]
             )
         else:
             return MATRIX_PROTOCOL_PREFIX + self.hashes[NULL_MATRIX_NAME]
->>>>>>> d1fe9e99
 
     def get_hydro_reservoir(self, version: int) -> str:
         if version > 650:
             return (
-<<<<<<< HEAD
-                "matrix://" + self.hashes[HYDRO_COMMON_CAPACITY_MAX_POWER_V7]
-            )
-        return "matrix://" + self.hashes[HYDRO_COMMON_CAPACITY_RESERVOIR_V6]
-
-    def get_hydro_credit_modulations(self) -> str:
-        return (
-            "matrix://" + self.hashes[HYDRO_COMMON_CAPACITY_CREDIT_MODULATION]
-        )
-
-    def get_hydro_inflow_pattern(self) -> str:
-        return "matrix://" + self.hashes[HYDRO_COMMON_CAPACITY_INFLOW_PATTERN]
-
-    def get_prepro_conversion(self) -> str:
-        return "matrix://" + self.hashes[PREPRO_CONVERSION]
-
-    def get_prepro_data(self) -> str:
-        return "matrix://" + self.hashes[PREPRO_DATA]
-
-    def get_null_matrix(self) -> str:
-        return "matrix://" + self.hashes[NULL_MATRIX_NAME]
-=======
                 MATRIX_PROTOCOL_PREFIX
                 + self.hashes[HYDRO_COMMON_CAPACITY_MAX_POWER_V7]
             )
@@ -127,5 +98,4 @@
         return MATRIX_PROTOCOL_PREFIX + self.hashes[PREPRO_DATA]
 
     def get_null_matrix(self) -> str:
-        return MATRIX_PROTOCOL_PREFIX + self.hashes[NULL_MATRIX_NAME]
->>>>>>> d1fe9e99
+        return MATRIX_PROTOCOL_PREFIX + self.hashes[NULL_MATRIX_NAME]