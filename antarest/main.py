--- conflicted
+++ resolved
@@ -5,37 +5,24 @@
 from datetime import timedelta
 from pathlib import Path
 from typing import Tuple, Any, Optional, Union
+
 import sqlalchemy.ext.baked  # type: ignore
-
 import uvicorn  # type: ignore
 from fastapi import FastAPI, HTTPException
 from fastapi_jwt_auth import AuthJWT  # type: ignore
-<<<<<<< HEAD
-from antarest.common.utils.fastapi_sqlalchemy import DBSessionMiddleware
-from pydantic.main import BaseModel
-=======
 from pydantic.main import BaseModel
 from sqlalchemy import create_engine
->>>>>>> 1b239e9c
 from starlette.middleware.cors import CORSMiddleware
 from starlette.requests import Request
 from starlette.responses import JSONResponse
 from starlette.staticfiles import StaticFiles
 from starlette.templating import Jinja2Templates
-<<<<<<< HEAD
-
-from sqlalchemy import create_engine
-=======
->>>>>>> 1b239e9c
 
 from antarest import __version__
 from antarest.common.config import Config
 from antarest.common.persistence import Base
-<<<<<<< HEAD
-=======
 from antarest.common.utils.fastapi_sqlalchemy import DBSessionMiddleware
 from antarest.eventbus.main import build_eventbus
->>>>>>> 1b239e9c
 from antarest.launcher.main import build_launcher
 from antarest.login.auth import Auth
 from antarest.login.main import build_login
@@ -224,14 +211,11 @@
         service_storage=storage,
         event_bus=event_bus,
     )
-<<<<<<< HEAD
-=======
 
     build_matrixstore(
         application,
         config,
     )
->>>>>>> 1b239e9c
 
     return application
 
