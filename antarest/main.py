--- conflicted
+++ resolved
@@ -224,6 +224,7 @@
     matrix_service = build_matrixstore(
         application,
         config,
+        user_service
     )
 
     storage = build_storage(
@@ -241,11 +242,6 @@
         event_bus=event_bus,
     )
 
-<<<<<<< HEAD
-    build_matrixstore(application, config, user_service)
-
-=======
->>>>>>> aed29b5f
     return application
 
 
