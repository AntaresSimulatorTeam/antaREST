import csv
import json
import logging
import os
import shutil
from abc import ABC, abstractmethod
from pathlib import Path
from typing import List, Optional, Set, cast
from zipfile import ZipFile

import requests
from requests import Session

from antarest.core.cache.business.local_chache import LocalCache
from antarest.core.config import CacheConfig
from antarest.core.tasks.model import TaskDTO
from antarest.core.utils.utils import StopWatch, get_local_path
<<<<<<< HEAD
from antarest.matrixstore.model import MatrixData
from antarest.matrixstore.service import (
    SimpleMatrixService,
)
from antarest.study.common.uri_resolver_service import UriResolverService
from antarest.study.storage.rawstudy.model.filesystem.factory import (
    FileStudy,
    StudyFactory,
=======
from antarest.study.model import (
    STUDY_REFERENCE_TEMPLATES,
    NEW_DEFAULT_STUDY_VERSION,
>>>>>>> cdbde254
)
from antarest.study.storage.rawstudy.raw_study_service import RawStudyService
from antarest.study.storage.variantstudy.business.matrix_constants_generator import (
    GeneratorMatrixConstants,
)
from antarest.study.storage.variantstudy.command_factory import CommandFactory
from antarest.study.storage.variantstudy.model.command.icommand import ICommand
from antarest.study.storage.variantstudy.model.model import (
    CommandDTO,
    GenerationResultInfoDTO,
)
from antarest.study.storage.variantstudy.variant_command_extractor import (
    VariantCommandsExtractor,
)
from antarest.study.storage.variantstudy.variant_command_generator import (
    VariantCommandGenerator,
)

logger = logging.getLogger(__name__)
COMMAND_FILE = "commands.json"
MATRIX_STORE_DIR = "matrices"


class IVariantGenerator(ABC):
    @abstractmethod
    def apply_commands(
        self, commands: List[CommandDTO], matrices_dir: Path
    ) -> GenerationResultInfoDTO:
        raise NotImplementedError()


class RemoteVariantGenerator(IVariantGenerator):
    def __init__(
        self,
        study_id: str,
        host: Optional[str] = None,
        token: Optional[str] = None,
        session: Optional[Session] = None,
    ):
        self.study_id = study_id
        self.session = session or requests.session()
        # TODO fix this
        self.session.verify = False
        self.host = host
        if session is None and host is None:
            raise ValueError("Missing either session or host")
        if token is not None:
            self.session.headers.update({"Authorization": f"Bearer {token}"})

    def apply_commands(
        self,
        commands: List[CommandDTO],
        matrices_dir: Path,
    ) -> GenerationResultInfoDTO:
        stopwatch = StopWatch()
        study = self.session.get(
            self.build_url(f"/v1/studies/{self.study_id}")
        ).json()
        assert study is not None

        logger.info("Uploading matrices")
        matrix_dataset: List[str] = []
        for matrix_file in os.listdir(matrices_dir):
            with open(matrices_dir / matrix_file, "r", newline="") as fh:
                tsv_data = csv.reader(fh, delimiter="\t")
                matrix_data = [
                    [MatrixData(s) for s in l] for l in list(tsv_data)
                ]
                res = self.session.post(
                    self.build_url(f"/v1/matrix"), json=matrix_data
                )
                assert res.status_code == 200
                matrix_id = res.json()
                assert matrix_id == matrix_file.split(".")[0]
                matrix_dataset.append(matrix_id)
        # TODO could create a dataset from theses matrices using "variant_<study_id>" as name
        # also the matrix could be named after the command name where they are used
        stopwatch.log_elapsed(
            lambda x: logger.info(f"Matrix upload done in {x}s")
        )

        res = self.session.post(
            self.build_url(f"/v1/studies/{self.study_id}/commands"),
            json=[command.dict() for command in commands],
        )
        stopwatch.log_elapsed(
            lambda x: logger.info(f"Command upload done in {x}s")
        )
        assert res.status_code == 200

        res = self.session.put(
            self.build_url(
                f"/v1/studies/{self.study_id}/generate?denormalize=true"
            )
        )
        assert res.status_code == 200
        task_id = res.json()
        res = self.session.get(
            self.build_url(f"/v1/tasks/{task_id}?wait_for_completion=true")
        )
        stopwatch.log_elapsed(
            lambda x: logger.info(f"Generation done in {x}s")
        )
        print(res.status_code)
        assert res.status_code == 200
        task_result = TaskDTO.parse_obj(res.json())
        assert task_result.result is not None
        return GenerationResultInfoDTO.parse_raw(
            task_result.result.return_value or ""
        )

    def build_url(self, url: str) -> str:
        if self.host is not None:
            return f"{self.host.strip('/')}/{url.strip('/')}"
        return url


class LocalVariantGenerator(IVariantGenerator):
    def __init__(self, output_path: Path):
        self.output_path = output_path
        self.init_dest_path()

    def apply_commands(
        self, commands: List[CommandDTO], matrices_dir: Path
    ) -> GenerationResultInfoDTO:
        stopwatch = StopWatch()
        matrix_service = SimpleMatrixService(matrices_dir)
        matrix_resolver = UriResolverService(matrix_service)
        study_factory = StudyFactory(
            matrix=matrix_service,
            resolver=matrix_resolver,
            cache=LocalCache(CacheConfig()),
        )
        generator = VariantCommandGenerator(study_factory)
        command_factory = CommandFactory(
            generator_matrix_constants=GeneratorMatrixConstants(
                matrix_service
            ),
            matrix_service=matrix_service,
        )

        command_objs: List[List[ICommand]] = []
        logger.info("Parsing command objects")
        for command_block in commands:
            command_objs.append(command_factory.to_icommand(command_block))
        stopwatch.log_elapsed(
            lambda x: logger.info(f"Command objects parsed in {x}s")
        )
        result = generator.generate(
            command_objs, self.output_path, delete_on_failure=False
        )
        if result.success:
            logger.info("Building new study tree")
            config, study_tree = study_factory.create_from_fs(
                self.output_path, study_id="", use_cache=False
            )
            logger.info("Denormalizing study")
            stopwatch.reset_current()
            study_tree.denormalize()
            stopwatch.log_elapsed(
                lambda x: logger.info(f"Denormalized done in {x}s")
            )
        return result

    def init_dest_path(self) -> None:
        if not os.listdir(self.output_path):
            version_template = STUDY_REFERENCE_TEMPLATES[
                NEW_DEFAULT_STUDY_VERSION
            ]
            empty_study_zip = get_local_path() / "resources" / version_template
            with ZipFile(empty_study_zip) as zip_output:
                zip_output.extractall(path=self.output_path)
                # remove preexisting sets
                (
                    self.output_path / "input" / "areas" / "sets.ini"
                ).write_bytes(b"")


def extract_commands(study_path: Path, commands_output_dir: Path) -> None:
    if not commands_output_dir.exists():
        commands_output_dir.mkdir(parents=True)
    matrices_dir = commands_output_dir / MATRIX_STORE_DIR
    matrices_dir.mkdir()

    matrix_service = SimpleMatrixService(matrices_dir)
    matrix_resolver = UriResolverService(matrix_service)
    study_factory = StudyFactory(
        matrix=matrix_service,
        resolver=matrix_resolver,
        cache=LocalCache(CacheConfig()),
    )

    study_config, study_tree = study_factory.create_from_fs(
        study_path, str(study_path), use_cache=False
    )
    local_matrix_service = SimpleMatrixService(matrices_dir)
    extractor = VariantCommandsExtractor(local_matrix_service)
    command_list = extractor.extract(FileStudy(study_config, study_tree))

    with open(commands_output_dir / COMMAND_FILE, "w") as fh:
        json.dump(
            [command.dict(exclude={"id"}) for command in command_list], fh
        )


def generate_diff(base: Path, variant: Path, output_dir: Path) -> None:
    if not output_dir.exists():
        output_dir.mkdir(parents=True)
    matrices_dir = output_dir / MATRIX_STORE_DIR
    matrices_dir.mkdir(exist_ok=True)

    base_command_file = base / COMMAND_FILE
    if not base_command_file.exists():
        raise ValueError(f"Missing {COMMAND_FILE}")
    variant_command_file = variant / COMMAND_FILE
    if not variant_command_file.exists():
        raise ValueError(f"Missing {COMMAND_FILE}")

    stopwatch = StopWatch()
    logger.info("Copying input matrices")
    if (base / MATRIX_STORE_DIR).exists():
        for matrix_file in os.listdir(base / MATRIX_STORE_DIR):
            shutil.copyfile(
                base / MATRIX_STORE_DIR / matrix_file,
                matrices_dir / matrix_file,
            )
    stopwatch.log_elapsed(
        lambda x: logger.info(f"Base input matrix copied in {x}s")
    )
    if (variant / MATRIX_STORE_DIR).exists():
        for matrix_file in os.listdir(variant / MATRIX_STORE_DIR):
            shutil.copyfile(
                variant / MATRIX_STORE_DIR / matrix_file,
                matrices_dir / matrix_file,
            )
    stopwatch.log_elapsed(
        lambda x: logger.info(f"Variant input matrix copied in {x}s")
    )

    local_matrix_service = SimpleMatrixService(matrices_dir)
    extractor = VariantCommandsExtractor(local_matrix_service)
    diff_commands = extractor.diff(
        parse_commands(base_command_file),
        parse_commands(variant_command_file),
    )

    with open(output_dir / COMMAND_FILE, "w") as fh:
        json.dump(
            [
                command.to_dto().dict(exclude={"id"})
                for command in diff_commands
            ],
            fh,
        )
    needed_matrices: Set[str] = set()
    for command in diff_commands:
        for matrix in command.get_inner_matrices():
            needed_matrices.add(matrix)
    for matrix_file in os.listdir(matrices_dir):
        if matrix_file not in needed_matrices:
            os.unlink(matrices_dir / matrix_file)


def parse_commands(file: Path) -> List[CommandDTO]:
    stopwatch = StopWatch()
    logger.info("Parsing commands script")
    with open(file, "r") as fh:
        json_commands = json.load(fh)
    stopwatch.log_elapsed(lambda x: logger.info(f"Script file read in {x}s"))

    commands: List[CommandDTO] = []
    for command in json_commands:
        commands.append(CommandDTO.parse_obj(command))
    stopwatch.log_elapsed(
        lambda x: logger.info(f"Script commands parsed in {x}s")
    )

    return commands


def apply_commands_from_dir(
    command_dir: Path, generator: IVariantGenerator
) -> GenerationResultInfoDTO:
    matrix_dir: Path = command_dir / MATRIX_STORE_DIR
    command_file = command_dir / COMMAND_FILE
    if matrix_dir and not matrix_dir.exists():
        matrix_dir.mkdir()
    if not command_file.exists():
        raise ValueError(f"Missing {COMMAND_FILE}")

    commands = parse_commands(command_file)
    return generator.apply_commands(commands, matrix_dir)


def generate_study(
    input: Path,
    study_id: Optional[str],
    output: Optional[str] = None,
    host: Optional[str] = None,
    token: Optional[str] = None,
) -> GenerationResultInfoDTO:

    if study_id is not None and host is not None:
        generator: IVariantGenerator = RemoteVariantGenerator(
            study_id, host, token
        )
    else:
        assert output is not None
        output_dir = Path(output)
        if not output_dir.exists():
            output_dir.mkdir(parents=True)
        generator = LocalVariantGenerator(output_dir)
    return apply_commands_from_dir(input, generator)<|MERGE_RESOLUTION|>--- conflicted
+++ resolved
@@ -5,7 +5,7 @@
 import shutil
 from abc import ABC, abstractmethod
 from pathlib import Path
-from typing import List, Optional, Set, cast
+from typing import List, Optional, Set
 from zipfile import ZipFile
 
 import requests
@@ -15,22 +15,19 @@
 from antarest.core.config import CacheConfig
 from antarest.core.tasks.model import TaskDTO
 from antarest.core.utils.utils import StopWatch, get_local_path
-<<<<<<< HEAD
 from antarest.matrixstore.model import MatrixData
 from antarest.matrixstore.service import (
     SimpleMatrixService,
 )
 from antarest.study.common.uri_resolver_service import UriResolverService
+from antarest.study.model import (
+    STUDY_REFERENCE_TEMPLATES,
+    NEW_DEFAULT_STUDY_VERSION,
+)
 from antarest.study.storage.rawstudy.model.filesystem.factory import (
     FileStudy,
     StudyFactory,
-=======
-from antarest.study.model import (
-    STUDY_REFERENCE_TEMPLATES,
-    NEW_DEFAULT_STUDY_VERSION,
->>>>>>> cdbde254
-)
-from antarest.study.storage.rawstudy.raw_study_service import RawStudyService
+)
 from antarest.study.storage.variantstudy.business.matrix_constants_generator import (
     GeneratorMatrixConstants,
 )
