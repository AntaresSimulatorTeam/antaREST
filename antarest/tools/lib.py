# Copyright (c) 2024, RTE (https://www.rte-france.com)
#
# See AUTHORS.txt
#
# This Source Code Form is subject to the terms of the Mozilla Public
# License, v. 2.0. If a copy of the MPL was not distributed with this
# file, You can obtain one at http://mozilla.org/MPL/2.0/.
#
# SPDX-License-Identifier: MPL-2.0
#
# This file is part of the Antares project.

import json
import logging
import os
import shutil
from abc import ABC, abstractmethod
from pathlib import Path
from typing import List, Optional, Set, Union, cast
from zipfile import ZipFile

import numpy as np
<<<<<<< HEAD
import pandas as pd

try:
    # The HTTPX equivalent of `requests.Session` is `httpx.Client`.
    import httpx as requests
    from httpx import Client as Session
except ImportError:
    # noinspection PyUnresolvedReferences, PyPackageRequirements
    import requests

    # noinspection PyUnresolvedReferences,PyPackageRequirements
    from requests import Session
=======
from httpx import Client
>>>>>>> 6a4bc9cc

from antarest.core.cache.business.local_chache import LocalCache
from antarest.core.config import CacheConfig
from antarest.core.serialization import from_json, to_json_string
from antarest.core.tasks.model import TaskDTO
from antarest.core.utils.utils import StopWatch, get_local_path
from antarest.matrixstore.repository import MatrixContentRepository
from antarest.matrixstore.service import SimpleMatrixService
from antarest.matrixstore.uri_resolver_service import UriResolverService
from antarest.study.model import NEW_DEFAULT_STUDY_VERSION, STUDY_REFERENCE_TEMPLATES
from antarest.study.storage.patch_service import PatchService
from antarest.study.storage.rawstudy.model.filesystem.factory import StudyFactory
from antarest.study.storage.utils import create_new_empty_study
from antarest.study.storage.variantstudy.business.matrix_constants_generator import GeneratorMatrixConstants
from antarest.study.storage.variantstudy.command_factory import CommandFactory
from antarest.study.storage.variantstudy.model.command.icommand import ICommand
from antarest.study.storage.variantstudy.model.model import CommandDTO, GenerationResultInfoDTO
from antarest.study.storage.variantstudy.variant_command_extractor import VariantCommandsExtractor
from antarest.study.storage.variantstudy.variant_command_generator import VariantCommandGenerator

logger = logging.getLogger(__name__)
COMMAND_FILE = "commands.json"
MATRIX_STORE_DIR = "matrices"


class IVariantGenerator(ABC):
    @abstractmethod
    def apply_commands(self, commands: List[CommandDTO], matrices_dir: Path) -> GenerationResultInfoDTO:
        raise NotImplementedError()


def set_auth_token(client: Client, auth_token: Optional[str] = None) -> Client:
    if auth_token is not None:
        client.headers.update({"Authorization": f"Bearer {auth_token}"})
    return client


def create_http_client(verify: bool, auth_token: Optional[str] = None) -> Client:
    client = Client(verify=verify)
    set_auth_token(client, auth_token)
    return client


class RemoteVariantGenerator(IVariantGenerator):
    def __init__(
        self,
        study_id: str,
        host: str,
        session: Client,
    ):
        self.study_id = study_id
        self.session = session
        self.host = host

    def apply_commands(
        self,
        commands: List[CommandDTO],
        matrices_dir: Path,
    ) -> GenerationResultInfoDTO:
        stopwatch = StopWatch()

        logger.info("Uploading matrices")
        matrix_dataset: List[str] = []
        for matrix_file in matrices_dir.iterdir():
            if matrix_file.stat().st_size == 0:
                matrix_data: List[List[int]] = [[]]
            else:
                matrix = cast(pd.DataFrame, pd.read_hdf(matrix_file))
                matrix_data = matrix.values.tolist()
            res = self.session.post(self.build_url("/v1/matrix"), json=matrix_data)
            res.raise_for_status()
            matrix_id = res.json()
            matrix_dataset.append(matrix_id)

        # TODO could create a dataset from theses matrices using "variant_<study_id>" as name
        # also the matrix could be named after the command name where they are used
        stopwatch.log_elapsed(lambda x: logger.info(f"Matrix upload done in {x}s"))

        res = self.session.post(
            self.build_url(f"/v1/studies/{self.study_id}/commands"),
            json=[command.model_dump() for command in commands],
        )
        res.raise_for_status()
        stopwatch.log_elapsed(lambda x: logger.info(f"Command upload done in {x}s"))

        res = self.session.put(self.build_url(f"/v1/studies/{self.study_id}/generate?denormalize=true"))
        res.raise_for_status()

        task_id = res.json()
        res = self.session.get(self.build_url(f"/v1/tasks/{task_id}?wait_for_completion=true"))
        res.raise_for_status()

        stopwatch.log_elapsed(lambda x: logger.info(f"Generation done in {x}s"))
        task_result = TaskDTO(**res.json())

        if task_result.result is None or task_result.result.return_value is None:  # pragma: no cover
            # This should not happen, but if it does, we return a failed result
            return GenerationResultInfoDTO(success=False, details=[])

        info = from_json(task_result.result.return_value)
        return GenerationResultInfoDTO(**info)

    def build_url(self, url: str) -> str:
        return url if self.host is None else f"{self.host.strip('/')}/{url.strip('/')}"


class LocalVariantGenerator(IVariantGenerator):
    def __init__(self, output_path: Path):
        self.output_path = output_path

    def render_template(self, study_version: str = NEW_DEFAULT_STUDY_VERSION) -> None:
        version_template = STUDY_REFERENCE_TEMPLATES[study_version]
        empty_study_zip = get_local_path() / "resources" / version_template
        with ZipFile(empty_study_zip) as zip_output:
            zip_output.extractall(path=self.output_path)
            # remove preexisting sets
            sets_ini = self.output_path.joinpath("input/areas/sets.ini")
            sets_ini.write_bytes(b"")

    def apply_commands(self, commands: List[CommandDTO], matrices_dir: Path) -> GenerationResultInfoDTO:
        stopwatch = StopWatch()
        matrix_content_repository = MatrixContentRepository(
            bucket_dir=matrices_dir,
        )
        matrix_service = SimpleMatrixService(
            matrix_content_repository=matrix_content_repository,
        )
        matrix_resolver = UriResolverService(matrix_service)
        local_cache = LocalCache(CacheConfig())
        study_factory = StudyFactory(
            matrix=matrix_service,
            resolver=matrix_resolver,
            cache=local_cache,
        )
        generator = VariantCommandGenerator(study_factory)
        generator_matrix_constants = GeneratorMatrixConstants(matrix_service)
        generator_matrix_constants.init_constant_matrices()
        command_factory = CommandFactory(
            generator_matrix_constants=generator_matrix_constants,
            matrix_service=matrix_service,
            patch_service=PatchService(),
        )

        command_objs: List[List[ICommand]] = []
        logger.info("Parsing command objects...")
        command_objs.extend(command_factory.to_command(command_block) for command_block in commands)
        stopwatch.log_elapsed(lambda x: logger.info(f"Command objects parsed in {x}s"))
        result = generator.generate(command_objs, self.output_path, delete_on_failure=False)
        if result.success:
            # sourcery skip: extract-method
            logger.info("Building new study tree...")
            study = study_factory.create_from_fs(self.output_path, study_id="", use_cache=False)
            logger.info("Denormalize study...")
            stopwatch.reset_current()
            study.tree.denormalize()
            stopwatch.log_elapsed(lambda x: logger.info(f"Denormalized done in {x}s"))
        return result


def extract_commands(study_path: Path, commands_output_dir: Path) -> None:
    if not commands_output_dir.exists():
        commands_output_dir.mkdir(parents=True)
    matrices_dir = commands_output_dir / MATRIX_STORE_DIR
    matrices_dir.mkdir()
    matrix_content_repository = MatrixContentRepository(
        bucket_dir=matrices_dir,
    )
    matrix_service = SimpleMatrixService(
        matrix_content_repository=matrix_content_repository,
    )
    matrix_resolver = UriResolverService(matrix_service)
    cache = LocalCache(CacheConfig())
    study_factory = StudyFactory(
        matrix=matrix_service,
        resolver=matrix_resolver,
        cache=cache,
    )

    study = study_factory.create_from_fs(study_path, str(study_path), use_cache=False)
    matrix_content_repository = MatrixContentRepository(
        bucket_dir=matrices_dir,
    )
    local_matrix_service = SimpleMatrixService(
        matrix_content_repository=matrix_content_repository,
    )
    extractor = VariantCommandsExtractor(local_matrix_service, patch_service=PatchService())
    command_list = extractor.extract(study)

    (commands_output_dir / COMMAND_FILE).write_text(
        to_json_string([command.model_dump(exclude={"id"}) for command in command_list], indent=2)
    )


def generate_diff(
    base: Path,
    variant: Path,
    output_dir: Path,
    study_version: str = NEW_DEFAULT_STUDY_VERSION,
) -> None:
    """
    Generate variant script commands from two variant script directories.

    This function generates a set of commands that can be used to transform
    the base study into the variant study, based on the differences between the two.
    It does this by comparing the command files in each study directory
    and extracting the differences between them.

    Args:
        base: The directory of the base study.
        variant: The directory of the variant study.
        output_dir: The output directory where the generated commands will be saved.
        study_version: The version of the generated study.

    Raises:
        FileNotFoundError: If the base or variant study's command file is missing.

    Returns:
        None. The generated commands are written to a JSON file in the specified output directory.
    """
    if not output_dir.exists():
        output_dir.mkdir(parents=True)
    matrices_dir = output_dir / MATRIX_STORE_DIR
    matrices_dir.mkdir(exist_ok=True)

    study_id = "empty_base"
    path_study = output_dir / study_id

    matrix_content_repository = MatrixContentRepository(
        bucket_dir=matrices_dir,
    )
    local_matrix_service = SimpleMatrixService(
        matrix_content_repository=matrix_content_repository,
    )
    resolver = UriResolverService(matrix_service=local_matrix_service)

    cache = LocalCache()
    study_factory = StudyFactory(matrix=local_matrix_service, resolver=resolver, cache=cache)

    create_new_empty_study(
        version=study_version,
        path_study=path_study,
        path_resources=get_local_path() / "resources",
    )

    empty_study = study_factory.create_from_fs(path_study, study_id)

    base_command_file = base / COMMAND_FILE
    if not base_command_file.exists():
        raise FileNotFoundError(f"Missing {COMMAND_FILE}")
    variant_command_file = variant / COMMAND_FILE
    if not variant_command_file.exists():
        raise FileNotFoundError(f"Missing {COMMAND_FILE}")

    stopwatch = StopWatch()
    logger.info("Copying input matrices")
    if (base / MATRIX_STORE_DIR).exists():
        for matrix_file in os.listdir(base / MATRIX_STORE_DIR):
            shutil.copyfile(
                base / MATRIX_STORE_DIR / matrix_file,
                matrices_dir / matrix_file,
            )
    stopwatch.log_elapsed(lambda x: logger.info(f"Base input matrix copied in {x}s"))
    if (variant / MATRIX_STORE_DIR).exists():
        for matrix_file in os.listdir(variant / MATRIX_STORE_DIR):
            shutil.copyfile(
                variant / MATRIX_STORE_DIR / matrix_file,
                matrices_dir / matrix_file,
            )
    stopwatch.log_elapsed(lambda x: logger.info(f"Variant input matrix copied in {x}s"))

    extractor = VariantCommandsExtractor(local_matrix_service, patch_service=PatchService())
    diff_commands = extractor.diff(
        base=parse_commands(base_command_file),
        variant=parse_commands(variant_command_file),
        empty_study=empty_study,
    )

    (output_dir / COMMAND_FILE).write_text(
        to_json_string([command.to_dto().model_dump(exclude={"id"}) for command in diff_commands], indent=2)
    )

    needed_matrices: Set[str] = set()
    for command in diff_commands:
        for matrix in command.get_inner_matrices():
            needed_matrices.add(f"{matrix}.hdf")
    for matrix_file in os.listdir(matrices_dir):
        if matrix_file not in needed_matrices:
            os.unlink(matrices_dir / matrix_file)


def parse_commands(file: Path) -> List[CommandDTO]:
    stopwatch = StopWatch()
    logger.info("Parsing commands script")
    with open(file, "r") as fh:
        json_commands = json.load(fh)
    stopwatch.log_elapsed(lambda x: logger.info(f"Script file read in {x}s"))

    commands: List[CommandDTO] = [CommandDTO(**command) for command in json_commands]
    stopwatch.log_elapsed(lambda x: logger.info(f"Script commands parsed in {x}s"))

    return commands


def generate_study(
    commands_dir: Path,
    study_id: Optional[str],
    output: Optional[str] = None,
    host: Optional[str] = None,
    session: Optional[Client] = None,
    study_version: str = NEW_DEFAULT_STUDY_VERSION,
) -> GenerationResultInfoDTO:
    """
    Generate a new study or update an existing study by applying commands.

    Args:
        commands_dir: The directory containing the command file and input matrices.
        study_id: The ID of the base study to use for generating the new study.
            If `host` is provided, this is ignored.
        output: The output directory where the new study will be generated.
            If `study_id` and `host` are not provided, this must be specified.
        host: The URL of the Antares server to use for generating the new study.
            If `study_id` is not provided, this is ignored.
        session: The session to use when connecting to the Antares server.
            If `host` is not provided, this is ignored.
        study_version: The target version of the generated study.

    Returns:
        GenerationResultInfoDTO: A data transfer object containing information about the generation result.
    """
    generator: Union[RemoteVariantGenerator, LocalVariantGenerator]

    if study_id is not None and host is not None and session is not None:
        generator = RemoteVariantGenerator(study_id, host, session)
    elif output is None:
        raise TypeError("'output' must be set")
    else:
        output_dir = Path(output)
        generator = LocalVariantGenerator(output_dir)
        if not output_dir.exists():
            output_dir.mkdir(parents=True)
            generator.render_template(study_version)
    # Apply commands from the commands dir
    matrix_dir: Path = commands_dir / MATRIX_STORE_DIR
    command_file = commands_dir / COMMAND_FILE
    if matrix_dir and not matrix_dir.exists():
        matrix_dir.mkdir()
    if not command_file.exists():
        raise FileNotFoundError(f"Missing {COMMAND_FILE}")
    commands = parse_commands(command_file)
    return generator.apply_commands(commands, matrix_dir)<|MERGE_RESOLUTION|>--- conflicted
+++ resolved
@@ -19,23 +19,8 @@
 from typing import List, Optional, Set, Union, cast
 from zipfile import ZipFile
 
-import numpy as np
-<<<<<<< HEAD
 import pandas as pd
-
-try:
-    # The HTTPX equivalent of `requests.Session` is `httpx.Client`.
-    import httpx as requests
-    from httpx import Client as Session
-except ImportError:
-    # noinspection PyUnresolvedReferences, PyPackageRequirements
-    import requests
-
-    # noinspection PyUnresolvedReferences,PyPackageRequirements
-    from requests import Session
-=======
 from httpx import Client
->>>>>>> 6a4bc9cc
 
 from antarest.core.cache.business.local_chache import LocalCache
 from antarest.core.config import CacheConfig
