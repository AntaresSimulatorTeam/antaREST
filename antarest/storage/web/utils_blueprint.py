--- conflicted
+++ resolved
@@ -6,12 +6,7 @@
 from fastapi import APIRouter, HTTPException, File, Depends
 from starlette.responses import StreamingResponse
 
-<<<<<<< HEAD
-from antarest.common.jwt import JWTUser
-from antarest.login.auth import Auth
-=======
 from antarest import __version__
->>>>>>> 1b239e9c
 from antarest.common.config import Config
 from antarest.common.jwt import JWTUser
 from antarest.common.requests import (
@@ -55,21 +50,12 @@
         config: main server configuration
 
     Returns:
-<<<<<<< HEAD
 
     """
     bp = APIRouter()
 
     auth = Auth(config)
 
-=======
-
-    """
-    bp = APIRouter()
-
-    auth = Auth(config)
-
->>>>>>> 1b239e9c
     @bp.get("/v1/file/{path:path}", tags=["Manage Matrix"], summary="Get file")
     def get_file(
         path: str, current_user: JWTUser = Depends(auth.get_current_user)
