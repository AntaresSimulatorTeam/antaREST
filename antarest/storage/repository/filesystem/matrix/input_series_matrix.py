<<<<<<< HEAD
import os
import shutil
from pathlib import Path

import pandas as pd  # type: ignore

=======
>>>>>>> 1b239e9c
from typing import Optional, List

import pandas as pd  # type: ignore
from pandas.errors import EmptyDataError  # type: ignore

from antarest.common.custom_types import JSON, SUB_JSON
from antarest.storage.repository.filesystem.config.model import StudyConfig
<<<<<<< HEAD
from antarest.storage.repository.filesystem.inode import INode, TREE
=======
from antarest.storage.repository.filesystem.inode import TREE
>>>>>>> 1b239e9c
from antarest.storage.repository.filesystem.lazy_node import LazyNode


class InputSeriesMatrix(LazyNode[SUB_JSON, JSON, JSON]):
    """
    Generic node to handle input matrix behavior
    """

    def __init__(self, config: StudyConfig, nb_columns: Optional[int] = None):
        super().__init__(url_prefix="matrix")
        self.config = config
        self.nb_columns = nb_columns

    def build(self, config: StudyConfig) -> TREE:
        pass  # end node has nothing to build

    def load(
        self,
        url: Optional[List[str]] = None,
        depth: int = -1,
        expanded: bool = False,
    ) -> SUB_JSON:
        try:
            data: JSON = pd.read_csv(
                self.config.path,
                sep="\t",
                dtype=float,
                header=None,
            ).to_dict(orient="split")
            return data
        except EmptyDataError:
            return {}

    def dump(self, data: JSON, url: Optional[List[str]] = None) -> None:
        df = pd.DataFrame(**data)
        df.to_csv(self.config.path, sep="\t", header=False, index=False)

    def check_errors(
        self,
        data: JSON,
        url: Optional[List[str]] = None,
        raising: bool = False,
    ) -> List[str]:
        self._assert_url(url)

        errors = []
        if not self.config.path.exists():
            errors.append(
                f"Input Series Matrix f{self.config.path} not exists"
            )
        if self.nb_columns and len(data) != self.nb_columns:
            errors.append(
                f"{self.config.path}: Data was wrong size. expected {self.nb_columns} get {len(data)}"
            )
        return errors<|MERGE_RESOLUTION|>--- conflicted
+++ resolved
@@ -1,12 +1,3 @@
-<<<<<<< HEAD
-import os
-import shutil
-from pathlib import Path
-
-import pandas as pd  # type: ignore
-
-=======
->>>>>>> 1b239e9c
 from typing import Optional, List
 
 import pandas as pd  # type: ignore
@@ -14,11 +5,7 @@
 
 from antarest.common.custom_types import JSON, SUB_JSON
 from antarest.storage.repository.filesystem.config.model import StudyConfig
-<<<<<<< HEAD
-from antarest.storage.repository.filesystem.inode import INode, TREE
-=======
 from antarest.storage.repository.filesystem.inode import TREE
->>>>>>> 1b239e9c
 from antarest.storage.repository.filesystem.lazy_node import LazyNode
 
 
