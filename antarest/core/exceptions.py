--- conflicted
+++ resolved
@@ -736,13 +736,12 @@
         super().__init__(HTTPStatus.UNPROCESSABLE_ENTITY, message)
 
 
-<<<<<<< HEAD
+class XpansionConfigurationAlreadyExists(Exception):
+    def __init__(self, study_id: str) -> None:
+        super().__init__(HTTPStatus.CONFLICT, f"Xpansion configuration already exists for study {study_id}")
+
+
 class FileCurrentlyUsedInSettings(HTTPException):
     def __init__(self, resource_type: str, filename: str) -> None:
         msg = f"The {resource_type} file '{filename}' is still used in the xpansion settings and cannot be deleted"
-        super().__init__(HTTPStatus.CONFLICT, msg)
-=======
-class XpansionConfigurationAlreadyExists(Exception):
-    def __init__(self, study_id: str) -> None:
-        super().__init__(HTTPStatus.CONFLICT, f"Xpansion configuration already exists for study {study_id}")
->>>>>>> 4d7e348b
+        super().__init__(HTTPStatus.CONFLICT, msg)