--- conflicted
+++ resolved
@@ -1,6 +1,6 @@
 import re
+import typing as t
 from http import HTTPStatus
-from typing import Any, Optional
 
 from fastapi.exceptions import HTTPException
 
@@ -119,7 +119,6 @@
 
     object_name = THERMAL_CLUSTER
 
-<<<<<<< HEAD
 
 class RenewableClusterNotFound(ConfigSectionNotFound):
     """Renewable cluster is not found (404 Not Found)"""
@@ -153,17 +152,23 @@
         detail = f"Matrix '{path}' not found"
         if self.object_name:
             detail = f"{self.object_name.title()} {detail}"
-=======
-    def __init__(self, study_id: str, area_id: str) -> None:
-        detail = f"The short-term storage configuration of area '{area_id}' not found"
->>>>>>> e447eb15
         super().__init__(HTTPStatus.NOT_FOUND, detail)
 
     def __str__(self) -> str:
         return self.detail
 
 
-<<<<<<< HEAD
+class DuplicateSTStorageId(HTTPException):
+    """Exception raised when trying to create a short-term storage with an already existing id."""
+
+    def __init__(self, study_id: str, area_id: str, st_storage_id: str) -> None:
+        detail = f"Short term storage '{st_storage_id}' already exists in area '{area_id}'"
+        super().__init__(HTTPStatus.CONFLICT, detail)
+
+    def __str__(self) -> str:
+        return self.detail
+
+
 class ThermalClusterMatrixNotFound(MatrixNotFound):
     """Matrix of the thermal cluster is not found (404 Not Found)"""
 
@@ -236,33 +241,6 @@
     """Duplicate Short-term storage (409 Conflict)"""
 
     object_name = SHORT_TERM_STORAGE
-=======
-class STStorageNotFoundError(HTTPException):
-    """Short-term storage is not found"""
-
-    def __init__(self, study_id: str, area_id: str, st_storage_id: str) -> None:
-        detail = f"Short-term storage '{st_storage_id}' not found in area '{area_id}'"
-        super().__init__(HTTPStatus.NOT_FOUND, detail)
-
-    def __str__(self) -> str:
-        return self.detail
-
-
-class DuplicateSTStorageId(HTTPException):
-    """Exception raised when trying to create a short-term storage with an already existing id."""
-
-    def __init__(self, study_id: str, area_id: str, st_storage_id: str) -> None:
-        detail = f"Short term storage '{st_storage_id}' already exists in area '{area_id}'"
-        super().__init__(HTTPStatus.CONFLICT, detail)
-
-    def __str__(self) -> str:
-        return self.detail
-
-
-class UnknownModuleError(Exception):
-    def __init__(self, message: str) -> None:
-        super(UnknownModuleError, self).__init__(message)
->>>>>>> e447eb15
 
 
 class StudyNotFoundError(HTTPException):
@@ -337,7 +315,7 @@
 
 
 class StudyDeletionNotAllowed(HTTPException):
-    def __init__(self, uuid: str, message: Optional[str] = None) -> None:
+    def __init__(self, uuid: str, message: t.Optional[str] = None) -> None:
         msg = f"Study {uuid} (not managed) is not allowed to be deleted"
         if message:
             msg += f"\n{message}"
@@ -524,33 +502,4 @@
         super().__init__(
             HTTPStatus.BAD_REQUEST,
             "You cannot scan the default internal workspace",
-<<<<<<< HEAD
-=======
-        )
-
-
-class ClusterNotFound(HTTPException):
-    def __init__(self, cluster_id: str) -> None:
-        super().__init__(
-            HTTPStatus.NOT_FOUND,
-            f"Cluster: '{cluster_id}' not found",
-        )
-
-
-class ClusterConfigNotFound(HTTPException):
-    def __init__(self, area_id: str) -> None:
-        super().__init__(
-            HTTPStatus.NOT_FOUND,
-            f"Cluster configuration for area: '{area_id}' not found",
-        )
-
-
-class ClusterAlreadyExists(HTTPException):
-    """Exception raised when attempting to create a cluster with an already existing ID."""
-
-    def __init__(self, cluster_type: str, cluster_id: str) -> None:
-        super().__init__(
-            HTTPStatus.CONFLICT,
-            f"{cluster_type} cluster with ID '{cluster_id}' already exists and could not be created.",
->>>>>>> e447eb15
         )