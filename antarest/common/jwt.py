--- conflicted
+++ resolved
@@ -91,9 +91,6 @@
         Returns: true if user are identical
 
         """
-<<<<<<< HEAD
-        return bool(self.id == user.id)
-=======
         return bool(self.id == user.id)
 
 
@@ -102,5 +99,4 @@
     impersonator=1,
     type="users",
     groups=[JWTGroup(id="admin", name="admin", role=RoleType.ADMIN)],
-)
->>>>>>> 1b239e9c
+)