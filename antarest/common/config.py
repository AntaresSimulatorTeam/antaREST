import logging
from pathlib import Path
from typing import Optional, List, Dict

import yaml
from dataclasses import dataclass, field

from antarest.common.custom_types import JSON
from antarest.common.roles import RoleType

<<<<<<< HEAD
=======
logger = logging.getLogger(__name__)

>>>>>>> 1b239e9c

@dataclass(frozen=True)
class ExternalAuthConfig:
    """
    Sub config object dedicated to external auth service
    """

    url: Optional[str] = None
    default_group_role: RoleType = RoleType.READER

    @staticmethod
    def from_dict(data: JSON) -> "ExternalAuthConfig":
        return ExternalAuthConfig(
            url=data.get("url", None),
            default_group_role=RoleType.from_dict(
                data.get("default_group_role", RoleType.READER.value)
            ),
        )


@dataclass(frozen=True)
class SecurityConfig:
    """
    Sub config object dedicated to security
    """

    jwt_key: str = ""
    admin_pwd: str = ""
    disabled: bool = False
    external_auth: ExternalAuthConfig = ExternalAuthConfig()

    @staticmethod
    def from_dict(data: JSON) -> "SecurityConfig":
        return SecurityConfig(
            jwt_key=data["jwt"]["key"],
            admin_pwd=data["login"]["admin"]["pwd"],
            disabled=data.get("disabled", False),
            external_auth=ExternalAuthConfig.from_dict(
                data.get("external_auth", {})
            ),
        )


@dataclass(frozen=True)
class WorkspaceConfig:
    """
    Sub config object dedicated to workspace
    """

    groups: List[str] = field(default_factory=lambda: [])
    path: Path = Path()

    @staticmethod
    def from_dict(data: JSON) -> "WorkspaceConfig":
        return WorkspaceConfig(
            path=Path(data["path"]), groups=data.get("groups", list())
        )


@dataclass(frozen=True)
class StorageConfig:
    """
    Sub config object dedicated to storage module
    """

    workspaces: Dict[str, WorkspaceConfig] = field(default_factory=lambda: {})
    watcher_lock: bool = True

    @staticmethod
    def from_dict(data: JSON) -> "StorageConfig":
        return StorageConfig(
            workspaces={
                n: WorkspaceConfig.from_dict(w)
                for n, w in data["workspaces"].items()
            },
            watcher_lock=data.get("watcher_lock", True),
        )


@dataclass(frozen=True)
<<<<<<< HEAD
class LauncherConfig:
    """
    Sub config object dedicated to launcher module
    """

=======
class LocalConfig:
>>>>>>> 1b239e9c
    binaries: Dict[str, Path] = field(default_factory=lambda: {})

    @staticmethod
    def from_dict(data: JSON) -> Optional["LocalConfig"]:
        return LocalConfig(
            binaries={v: Path(p) for v, p in data["binaries"].items()},
        )


@dataclass(frozen=True)
class SlurmConfig:
    local_workspace: Path = Path()
    username: str = ""
    hostname: str = ""
    port: int = 0
    private_key_file: Path = Path()
    key_password: str = ""
    password: str = ""
    default_wait_time: int = 0
    default_time_limit: int = 0
    default_n_cpu: int = 0
    default_json_db_name: str = ""
    slurm_script_path: str = ""
    antares_versions_on_remote_server: List[str] = field(
        default_factory=lambda: []
    )

    @staticmethod
    def from_dict(data: JSON) -> "SlurmConfig":
        return SlurmConfig(
            local_workspace=Path(data["local_workspace"]),
            username=data["username"],
            hostname=data["hostname"],
            port=data["port"],
            private_key_file=data.get("private_key_file", None),
            key_password=data.get("key_password", None),
            password=data.get("password", None),
            default_wait_time=data["default_wait_time"],
            default_time_limit=data["default_time_limit"],
            default_n_cpu=data["default_n_cpu"],
            default_json_db_name=data["default_json_db_name"],
            slurm_script_path=data["slurm_script_path"],
            antares_versions_on_remote_server=data[
                "antares_versions_on_remote_server"
            ],
        )


@dataclass(frozen=True)
class LauncherConfig:
    """
    Sub config object dedicated to launcher module
    """

    default: str = "local"
    local: Optional[LocalConfig] = LocalConfig()
    slurm: Optional[SlurmConfig] = SlurmConfig()

    @staticmethod
    def from_dict(data: JSON) -> "LauncherConfig":
        try:
            local = LocalConfig.from_dict(data["local"])
        except KeyError as e:
            logger.error("Could not load local launcher", exc_info=e)
            local = None

        slurm: Optional[SlurmConfig]
        try:
            slurm = SlurmConfig.from_dict(data["slurm"])
        except KeyError as e:
            logger.error("Could not load slurm launcher", exc_info=e)
            slurm = None
        return LauncherConfig(
            default=data.get("default", "local"),
            local=local,
            slurm=slurm,
        )


@dataclass(frozen=True)
class LoggingConfig:
    """
    Sub config object dedicated to logging
    """

    level: str = "INFO"
    path: Optional[Path] = None
    format: Optional[str] = None

    @staticmethod
    def from_dict(data: JSON) -> "LoggingConfig":
        return LoggingConfig(
            level=data["level"],
            path=data.get("path", None),
            format=data.get("format", None),
        )


@dataclass(frozen=True)
class RedisConfig:
    """
    Sub config object dedicated to redis
    """

    host: str = "localhost"
    port: int = 6379

    @staticmethod
    def from_dict(data: JSON) -> "RedisConfig":
        return RedisConfig(host=data["host"], port=data["port"])


@dataclass(frozen=True)
class EventBusConfig:
    """
    Sub config object dedicated to eventbus module
    """

    redis: Optional[RedisConfig] = None

    @staticmethod
    def from_dict(data: JSON) -> "EventBusConfig":
        return EventBusConfig(
            redis=RedisConfig.from_dict(data["redis"])
            if "redis" in data
            else None
        )


@dataclass(frozen=True)
class MatrixStoreConfig:
    """
    Sub config object dedicated to matrix store module
    """

    bucket: Path = Path("")

    @staticmethod
    def from_dict(data: JSON) -> "MatrixStoreConfig":
        return MatrixStoreConfig(bucket=Path(data["bucket"]))


@dataclass(frozen=True)
class Config:
    """
    Root server config
    """

    security: SecurityConfig = SecurityConfig()
    storage: StorageConfig = StorageConfig()
    launcher: LauncherConfig = LauncherConfig()
    matrixstore: MatrixStoreConfig = MatrixStoreConfig()
    db_url: str = ""
    logging: LoggingConfig = LoggingConfig()
    debug: bool = True
    resources_path: Path = Path()
    eventbus: EventBusConfig = EventBusConfig()

    @staticmethod
    def from_dict(data: JSON, res: Optional[Path] = None) -> "Config":
        """
        Parse config from dict.

        Args:
            data: dict struct to parse
            res: resources path is not present in yaml file.

        Returns:

        """
        return Config(
            security=SecurityConfig.from_dict(data["security"]),
            storage=StorageConfig.from_dict(data["storage"]),
            launcher=LauncherConfig.from_dict(data["launcher"]),
            matrixstore=MatrixStoreConfig.from_dict(data["matrixstore"]),
            db_url=data["db"]["url"],
            logging=LoggingConfig.from_dict(data["logging"]),
            debug=data["debug"],
            resources_path=res or Path(),
            eventbus=EventBusConfig.from_dict(data["eventbus"])
            if "eventbus" in data
            else EventBusConfig(),
        )

    @staticmethod
    def from_yaml_file(file: Path, res: Optional[Path] = None) -> "Config":
        """
        Parse config from yaml file.

        Args:
            file: yaml path
            res: resources path is not present in yaml file.

        Returns:

        """
        data = yaml.safe_load(open(file))
        return Config.from_dict(data, res)<|MERGE_RESOLUTION|>--- conflicted
+++ resolved
@@ -8,11 +8,8 @@
 from antarest.common.custom_types import JSON
 from antarest.common.roles import RoleType
 
-<<<<<<< HEAD
-=======
 logger = logging.getLogger(__name__)
 
->>>>>>> 1b239e9c
 
 @dataclass(frozen=True)
 class ExternalAuthConfig:
@@ -93,15 +90,7 @@
 
 
 @dataclass(frozen=True)
-<<<<<<< HEAD
-class LauncherConfig:
-    """
-    Sub config object dedicated to launcher module
-    """
-
-=======
 class LocalConfig:
->>>>>>> 1b239e9c
     binaries: Dict[str, Path] = field(default_factory=lambda: {})
 
     @staticmethod
