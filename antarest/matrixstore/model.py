import datetime
import uuid
<<<<<<< HEAD
from typing import Any, List, Optional, Union

from pydantic import BaseModel
from sqlalchemy import Column, String, Enum, DateTime, Table, ForeignKey, Integer, Boolean  # type: ignore
from sqlalchemy.orm import relationship  # type: ignore
from sqlalchemy.orm.collections import attribute_mapped_collection  # type: ignore
=======
from typing import Any, List, Union
>>>>>>> e9ec1b58

from antarest.core.persistence import Base
from antarest.login.model import GroupDTO, Identity, UserInfo
from pydantic import BaseModel
from sqlalchemy import (  # type: ignore
    Boolean,
    Column,
    DateTime,
    ForeignKey,
    Integer,
    String,
    Table,
)
from sqlalchemy.orm import relationship  # type: ignore


class Matrix(Base):  # type: ignore
    """
    Represents a matrix object in the database.

    Attributes:
        id: A SHA256 hash for the matrix data (primary key).
        width: Number of columns in the matrix.
        height: Number of rows in the matrix.
        created_at: Creation date of the matrix (unknown usage).
    """

    # noinspection SpellCheckingInspection
    __tablename__ = "matrix"

    id: str = Column(String(64), primary_key=True)
    width: int = Column(Integer)
    height: int = Column(Integer)
    created_at: datetime.datetime = Column(DateTime)

    def __eq__(self, other: Any) -> bool:
        if not isinstance(other, Matrix):
            return False

        res: bool = (
            self.id == other.id
            and self.width == other.width
            and self.height == other.height
            and self.created_at == other.created_at
        )
        return res


class MatrixInfoDTO(BaseModel):
    id: str
    name: str


class MatrixDataSetDTO(BaseModel):
    id: str
    name: str
    matrices: List[MatrixInfoDTO]
    owner: UserInfo
    groups: List[GroupDTO]
    public: bool
    created_at: str
    updated_at: str


groups_dataset_relation = Table(
    "matrix_dataset_group",
    Base.metadata,
    Column(
        "dataset_id", String(64), ForeignKey("dataset.id"), primary_key=True
    ),
    Column("group_id", String(36), ForeignKey("groups.id"), primary_key=True),
)


class MatrixDataSetRelation(Base):  # type: ignore
    # noinspection SpellCheckingInspection
    __tablename__ = "dataset_matrices"

    # noinspection SpellCheckingInspection
    dataset_id: str = Column(
        String,
        ForeignKey("dataset.id", name="fk_matrixdatasetrelation_dataset_id"),
        primary_key=True,
    )
    # noinspection SpellCheckingInspection
    matrix_id: str = Column(
        String,
        ForeignKey("matrix.id", name="fk_matrixdatasetrelation_matrix_id"),
        primary_key=True,
    )
    name: str = Column(String, primary_key=True)
    matrix: Matrix = relationship(Matrix)

    def __eq__(self, other: Any) -> bool:
        if not isinstance(other, MatrixDataSetRelation):
            return False

        res: bool = (
            self.matrix_id == other.matrix_id
            and self.dataset_id == other.dataset_id
            and self.name == other.name
        )

        return res


class MatrixDataSet(Base):  # type: ignore
    """
    Represents a user dataset containing matrices in the database.

    Attributes:
        id: The unique identifier of the dataset (primary key).
        name: The name of the dataset.
        owner_id: The foreign key referencing the owner's identity.
        public: Indicates whether the dataset is public or not.
        created_at: The creation date of the dataset.
        updated_at: The last update date of the dataset.

    Relationships:
        owner (Identity): The relationship to the owner's identity.
        groups (List[Group]): The relationship to groups associated with the dataset.
        matrices (List[MatrixDataSetRelation]): The relationship to matrix dataset relations.
    """

    # noinspection SpellCheckingInspection
    __tablename__ = "dataset"

    id: str = Column(
        String(36),
        primary_key=True,
        default=lambda: str(uuid.uuid4()),
        unique=True,
    )
    name: str = Column(String)
    # noinspection SpellCheckingInspection
    owner_id: int = Column(
        Integer,
        ForeignKey("identities.id", name="fk_matrixdataset_identities_id"),
    )
    public: bool = Column(Boolean, default=False)
    created_at: datetime.datetime = Column(DateTime)
    updated_at: datetime.datetime = Column(DateTime)

    owner: Identity = relationship(Identity)
    groups = relationship(
        "Group",
        secondary=lambda: groups_dataset_relation,
    )
    matrices = relationship(
        MatrixDataSetRelation, cascade="all, delete, delete-orphan"
    )

    def to_dto(self) -> MatrixDataSetDTO:
        return MatrixDataSetDTO(
            id=self.id,
            name=self.name,
            matrices=[
                MatrixInfoDTO(name=matrix.name, id=matrix.matrix.id)
                for matrix in self.matrices
            ],
            owner=UserInfo(id=self.owner.id, name=self.owner.name),
            groups=[
                GroupDTO(id=group.id, name=group.name) for group in self.groups
            ],
            public=self.public,
            created_at=str(self.created_at),
            updated_at=str(self.updated_at),
        )

    def __eq__(self, other: Any) -> bool:
        if not isinstance(other, MatrixDataSet):
            return False

        res: bool = (
            self.id == other.id
            and self.name == other.name
            and self.public == other.public
            and self.matrices == other.matrices
            and self.groups == other.groups
            and self.owner_id == other.owner_id
        )

        return res


# TODO should be Union[float, int] but Any for now because of following issues
# https://github.com/samuelcolvin/pydantic/issues/1423
# https://github.com/samuelcolvin/pydantic/issues/1599
# https://github.com/samuelcolvin/pydantic/issues/1930
# Reverting to only float because Any cause problem retrieving data from a node
# will have pandas forcing all to float anyway...
# this cause matrix dump on disk (and then hash id) to be different for basically the same matrices
MatrixData = float


class MatrixDTO(BaseModel):
    width: int
    height: int
    index: List[str]
    columns: List[str]
    data: List[List[MatrixData]]
    created_at: int = 0
    id: str = ""


class MatrixContent(BaseModel):
    """
    Matrix content (Data Frame array)

    Attributes:
        data: A 2D-array matrix of floating point values.
        index: A list of row indexes or names.
        columns: A list of columns indexes or names.
    """

    data: List[List[MatrixData]]
    index: List[Union[int, str]]
    columns: List[Union[int, str]]


class MatrixDataSetUpdateDTO(BaseModel):
    name: str
    groups: List[str]
    public: bool<|MERGE_RESOLUTION|>--- conflicted
+++ resolved
@@ -1,15 +1,6 @@
 import datetime
 import uuid
-<<<<<<< HEAD
-from typing import Any, List, Optional, Union
-
-from pydantic import BaseModel
-from sqlalchemy import Column, String, Enum, DateTime, Table, ForeignKey, Integer, Boolean  # type: ignore
-from sqlalchemy.orm import relationship  # type: ignore
-from sqlalchemy.orm.collections import attribute_mapped_collection  # type: ignore
-=======
 from typing import Any, List, Union
->>>>>>> e9ec1b58
 
 from antarest.core.persistence import Base
 from antarest.login.model import GroupDTO, Identity, UserInfo
