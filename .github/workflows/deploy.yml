--- conflicted
+++ resolved
@@ -4,11 +4,7 @@
     branches:
       - "master"
       - "hotfix/**"
-<<<<<<< HEAD
-      - "feature/update-installer"
-=======
       - "bump-python/**"
->>>>>>> f80dfbec
 
 jobs:
   binary:
