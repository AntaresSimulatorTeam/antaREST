<<<<<<< HEAD
from pydantic import BaseModel, Field
=======
# Copyright (c) 2024, RTE (https://www.rte-france.com)
#
# See AUTHORS.txt
#
# This Source Code Form is subject to the terms of the Mozilla Public
# License, v. 2.0. If a copy of the MPL was not distributed with this
# file, You can obtain one at http://mozilla.org/MPL/2.0/.
#
# SPDX-License-Identifier: MPL-2.0
#
# This file is part of the Antares project.

import typing as t
>>>>>>> e3451585

from antarest.study.business.all_optional_meta import all_optional_model, camel_case_model


class Model(BaseModel):
    float_with_default: float = 1
    float_without_default: float
    boolean_with_default: bool = True
    boolean_without_default: bool
    field_with_alias: str = Field(default="default", alias="field-with-alias")


@all_optional_model
class OptionalModel(Model):
    pass


@all_optional_model
@camel_case_model
class OptionalCamelCaseModel(Model):
    pass


def test_model() -> None:
    optional_model = OptionalModel()
    assert optional_model.float_with_default is None
    assert optional_model.float_without_default is None
    assert optional_model.boolean_with_default is None
    assert optional_model.boolean_without_default is None
    assert optional_model.field_with_alias is None

    optional_model = OptionalModel(boolean_with_default=False)
    assert optional_model.float_with_default is None
    assert optional_model.float_without_default is None
    assert optional_model.boolean_with_default is False
    assert optional_model.boolean_without_default is None
    assert optional_model.field_with_alias is None

    # build with alias should succeed
    args = {"field-with-alias": "test"}
    optional_model = OptionalModel(**args)
    assert optional_model.field_with_alias == "test"

    # build with camel_case should succeed
    args = {"fieldWithAlias": "test"}
    camel_case_model = OptionalCamelCaseModel(**args)
    assert camel_case_model.field_with_alias == "test"<|MERGE_RESOLUTION|>--- conflicted
+++ resolved
@@ -1,6 +1,3 @@
-<<<<<<< HEAD
-from pydantic import BaseModel, Field
-=======
 # Copyright (c) 2024, RTE (https://www.rte-france.com)
 #
 # See AUTHORS.txt
@@ -13,8 +10,7 @@
 #
 # This file is part of the Antares project.
 
-import typing as t
->>>>>>> e3451585
+from pydantic import BaseModel, Field
 
 from antarest.study.business.all_optional_meta import all_optional_model, camel_case_model
 
