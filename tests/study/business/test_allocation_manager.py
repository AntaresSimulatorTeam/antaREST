import datetime
import re
import uuid
from unittest.mock import Mock, patch

import pytest

from antarest.core.exceptions import AllocationDataNotFound, AreaNotFound
from antarest.core.model import PublicMode
<<<<<<< HEAD
from antarest.login.model import User, Group
from antarest.study.business.allocation_management import (
=======
from antarest.login.model import Group, User
from antarest.study.business.allocation_management import (
    AllocationField,
    AllocationFormFields,
    AllocationManager,
>>>>>>> f533fdc6
    AllocationMatrix,
)
from antarest.study.business.area_management import AreaInfoDTO, AreaType
from antarest.study.model import RawStudy, Study, StudyContentStatus
from antarest.study.storage.rawstudy.model.filesystem.factory import FileStudy
from antarest.study.storage.rawstudy.model.filesystem.root.filestudytree import (
    FileStudyTree,
)
from antarest.study.storage.rawstudy.raw_study_service import RawStudyService
from antarest.study.storage.storage_service import StudyStorageService
from antarest.study.storage.variantstudy.command_factory import CommandFactory
from antarest.study.storage.variantstudy.model.command.common import (
    CommandName,
)
from antarest.study.storage.variantstudy.model.command.update_config import (
    UpdateConfig,
)
from antarest.study.storage.variantstudy.model.command_context import (
    CommandContext,
)
from antarest.study.storage.variantstudy.variant_study_service import (
    VariantStudyService,
)


class TestAllocationField:
    def test_base(self):
        field = AllocationField(areaId="NORTH", coefficient=1)
        assert field.area_id == "NORTH"
        assert field.coefficient == 1

    def test_camel_case(self):
        field = AllocationField(areaId="NORTH", coefficient=1)
        assert field.dict(by_alias=True) == {
            "areaId": "NORTH",
            "coefficient": 1,
        }


class TestAllocationFormFields:
    def test_base_case(self):
        fields = AllocationFormFields(
            allocation=[
                {"areaId": "NORTH", "coefficient": 0.75},
                {"areaId": "SOUTH", "coefficient": 0.25},
            ]
        )
        assert fields.allocation == [
            AllocationField(areaId="NORTH", coefficient=0.75),
            AllocationField(areaId="SOUTH", coefficient=0.25),
        ]

    def test_fields_not_empty(self):
        """Check that the coefficients column is not empty"""
        with pytest.raises(ValueError, match="empty"):
            AllocationFormFields(
                allocation=[],
            )

    def test_validation_fields_no_duplicate_area_id(self):
        """Check that the coefficients column does not contain duplicate area IDs"""
        with pytest.raises(ValueError, match="duplicate"):
            AllocationFormFields(
                allocation=[
                    {"areaId": "NORTH", "coefficient": 0.75},
                    {"areaId": "NORTH", "coefficient": 0.25},
                ],
            )

    def test_validation_fields_no_negative_coefficient(self):
        """Check that the coefficients column does not contain negative coefficients"""
        with pytest.raises(ValueError, match="negative"):
            AllocationFormFields(
                allocation=[
                    {"areaId": "NORTH", "coefficient": 0.75},
                    {"areaId": "SOUTH", "coefficient": -0.25},
                ],
            )

    def test_validation_fields_no_negative_sum_coefficient(self):
        """Check that the coefficients values does not sum to negative"""
        with pytest.raises(ValueError, match="negative"):
            AllocationFormFields(
                allocation=[
                    {"areaId": "NORTH", "coefficient": -0.75},
                    {"areaId": "SOUTH", "coefficient": -0.25},
                ],
            )

    def test_validation_fields_no_nan_coefficient(self):
        """Check that the coefficients values does not contain NaN coefficients"""
        with pytest.raises(ValueError, match="NaN"):
            AllocationFormFields(
                allocation=[
                    {"areaId": "NORTH", "coefficient": 0.75},
                    {"areaId": "SOUTH", "coefficient": float("nan")},
                ],
            )


class TestAllocationMatrix:
    def test_base_case(self):
        field = AllocationMatrix(
            index=["NORTH", "SOUTH"],
            columns=["NORTH", "SOUTH"],
            data=[[0.75, 0.25], [0.25, 0.75]],
        )
        assert field.index == ["NORTH", "SOUTH"]
        assert field.columns == ["NORTH", "SOUTH"]
        assert field.data == [[0.75, 0.25], [0.25, 0.75]]

    def test_validation_coefficients_not_empty(self):
        """Check that the coefficients matrix is not empty"""
        with pytest.raises(ValueError, match="empty"):
            AllocationMatrix(
                index=[],
                columns=[],
                data=[],
            )

    def test_validation_matrix_shape(self):
        """Check that the coefficients matrix is square"""
        with pytest.raises(ValueError, match="square"):
            AllocationMatrix(
                index=["NORTH", "SOUTH"],
                columns=["NORTH"],
                data=[[0.75, 0.25], [0.25, 0.75]],
            )

    def test_validation_matrix_sum_positive(self):
        """Check that the coefficients matrix sum to positive"""
        with pytest.raises(ValueError, match="negative"):
            AllocationMatrix(
                index=["NORTH", "SOUTH"],
                columns=["NORTH", "SOUTH"],
                data=[[0.75, -0.25], [-0.25, 0.75]],
            )

    def test_validation_matrix_no_nan(self):
        """Check that the coefficients matrix does not contain NaN values"""
        with pytest.raises(ValueError, match="NaN"):
            AllocationMatrix(
                index=["NORTH", "SOUTH"],
                columns=["NORTH", "SOUTH"],
                data=[[0.75, 0.25], [0.25, float("nan")]],
            )

    def test_validation_matrix_no_non_null_values(self):
        """Check that the coefficients matrix does not contain only null values"""
        with pytest.raises(ValueError, match="(?:all|zero)"):
            AllocationMatrix(
                index=["NORTH", "SOUTH"],
                columns=["NORTH", "SOUTH"],
                data=[[0, 0], [0, 0]],
            )


# noinspection SpellCheckingInspection
EXECUTE_OR_ADD_COMMANDS = (
    "antarest.study.business.allocation_management.execute_or_add_commands"
)


class TestAllocationManager:
    @pytest.fixture(name="study_storage_service")
    def study_storage_service(self) -> StudyStorageService:
        """Return a mocked StudyStorageService."""
        return Mock(
            spec=StudyStorageService,
            variant_study_service=Mock(
                spec=VariantStudyService,
                command_factory=Mock(
                    spec=CommandFactory,
                    command_context=Mock(spec=CommandContext),
                ),
            ),
            get_storage=Mock(
                return_value=Mock(
                    spec=RawStudyService, get_raw=Mock(spec=FileStudy)
                )
            ),
        )

    # noinspection PyArgumentList
    @pytest.fixture(name="study_uuid")
    def study_uuid_fixture(self, db_session) -> str:
        user = User(id=0, name="admin")
        group = Group(id="my-group", name="group")
        raw_study = RawStudy(
            id=str(uuid.uuid4()),
            name="Dummy",
            version="850",
            author="John Smith",
            created_at=datetime.datetime.now(datetime.timezone.utc),
            updated_at=datetime.datetime.now(datetime.timezone.utc),
            public_mode=PublicMode.FULL,
            owner=user,
            groups=[group],
            workspace="default",
            path="/path/to/study",
            content_status=StudyContentStatus.WARNING,
        )
        db_session.add(raw_study)
        db_session.commit()
        return raw_study.id

    def test_get_allocation_matrix__nominal_case(
        self, db_session, study_storage_service, study_uuid
    ):
        # The study must be fetched from the database
        study: RawStudy = db_session.query(Study).get(study_uuid)

        # Prepare the mocks
        allocation_cfg = {
            "n": {"[allocation]": {"n": 1}},
            "e": {"[allocation]": {"e": 3, "s": 1}},
            "s": {"[allocation]": {"s": 0.1, "n": 0.2, "w": 0.6}},
            "w": {"[allocation]": {"w": 1}},
        }
        storage = study_storage_service.get_storage(study)
        file_study = storage.get_raw(study)
        file_study.tree = Mock(
            spec=FileStudyTree,
            get=Mock(return_value=allocation_cfg),
        )

        # Given the following arguments
        all_areas = [
            AreaInfoDTO(id="n", name="North", type=AreaType.AREA),
            AreaInfoDTO(id="e", name="East", type=AreaType.AREA),
            AreaInfoDTO(id="s", name="South", type=AreaType.AREA),
            AreaInfoDTO(id="w", name="West", type=AreaType.AREA),
        ]
        area_id = "*"  # all areas
        manager = AllocationManager(study_storage_service)

        # run
        matrix = manager.get_allocation_matrix(study, all_areas)

        # Check
        assert matrix == AllocationMatrix(
            index=["n", "e", "s", "w"],
            columns=["n", "e", "s", "w"],
            data=[
                [1.0, 0.0, 0.2, 0.0],
                [0.0, 3.0, 0.0, 0.0],
                [0.0, 1.0, 0.1, 0.0],
                [0.0, 0.0, 0.6, 1.0],
            ],
        )

    def test_get_allocation_matrix__no_allocation(
        self, db_session, study_storage_service, study_uuid
    ):
        # The study must be fetched from the database
        study: RawStudy = db_session.query(Study).get(study_uuid)

        # Prepare the mocks
        allocation_cfg = {}
        storage = study_storage_service.get_storage(study)
        file_study = storage.get_raw(study)
        file_study.tree = Mock(
            spec=FileStudyTree,
            get=Mock(return_value=allocation_cfg),
        )

        # Given the following arguments
        all_areas = [
            AreaInfoDTO(id="n", name="North", type=AreaType.AREA),
            AreaInfoDTO(id="e", name="East", type=AreaType.AREA),
            AreaInfoDTO(id="s", name="South", type=AreaType.AREA),
            AreaInfoDTO(id="w", name="West", type=AreaType.AREA),
        ]
        area_id = "*"
        manager = AllocationManager(study_storage_service)

        with pytest.raises(AllocationDataNotFound) as ctx:
            manager.get_allocation_matrix(study, all_areas)
        assert re.fullmatch(r"Allocation data.*is not found", ctx.value.detail)

    def test_get_allocation_form_fields__nominal_case(
        self, db_session, study_storage_service, study_uuid
    ):
        study: RawStudy = db_session.query(Study).get(study_uuid)
        allocation_cfg = {
            "n": {"[allocation]": {"n": 1}},
            "e": {"[allocation]": {"e": 3, "s": 1}},
            "s": {"[allocation]": {"s": 0.1, "n": 0.2, "w": 0.6}},
            "w": {"[allocation]": {"w": 1}},
        }
        storage = study_storage_service.get_storage(study)
        file_study = storage.get_raw(study)
        file_study.tree = Mock(
            spec=FileStudyTree,
            get=Mock(return_value=allocation_cfg["n"]),
        )

        all_areas = [
            AreaInfoDTO(id="n", name="North", type=AreaType.AREA),
            AreaInfoDTO(id="e", name="East", type=AreaType.AREA),
            AreaInfoDTO(id="s", name="South", type=AreaType.AREA),
            AreaInfoDTO(id="w", name="West", type=AreaType.AREA),
        ]

        area_id = "n"
        manager = AllocationManager(study_storage_service)

        fields = manager.get_allocation_form_fields(
            all_areas=all_areas, study=study, area_id=area_id
        )

        expected_allocation = [
            AllocationField.construct(area_id=area, coefficient=value)
            for area, value in allocation_cfg[area_id]["[allocation]"].items()
        ]
        assert fields.allocation == expected_allocation

    def test_get_allocation_form_fields__no_allocation_data(
        self, db_session, study_storage_service, study_uuid
    ):
        study: RawStudy = db_session.query(Study).get(study_uuid)
        allocation_cfg = {"n": {}}
        storage = study_storage_service.get_storage(study)
        file_study = storage.get_raw(study)
        file_study.tree = Mock(
            spec=FileStudyTree,
            get=Mock(return_value=allocation_cfg["n"]),
        )

        all_areas = [
            AreaInfoDTO(id="n", name="North", type=AreaType.AREA),
        ]

        area_id = "n"
        manager = AllocationManager(study_storage_service)

        with pytest.raises(AllocationDataNotFound) as ctx:
            manager.get_allocation_form_fields(
                all_areas=all_areas, study=study, area_id=area_id
            )
        assert "n" in ctx.value.detail

    def test_set_allocation_form_fields__nominal_case(
        self, db_session, study_storage_service, study_uuid
    ):
        study: RawStudy = db_session.query(Study).get(study_uuid)
        all_areas = [
            AreaInfoDTO(id="n", name="North", type=AreaType.AREA),
            AreaInfoDTO(id="e", name="East", type=AreaType.AREA),
            AreaInfoDTO(id="s", name="South", type=AreaType.AREA),
            AreaInfoDTO(id="w", name="West", type=AreaType.AREA),
        ]
        area_id = "n"
        manager = AllocationManager(study_storage_service)
        with patch(EXECUTE_OR_ADD_COMMANDS) as exe:
            with patch(
                "antarest.study.business.allocation_management.AllocationManager.get_allocation_data",
                return_value={"e": 0.5, "s": 0.25, "w": 0.25},
            ):
                manager.set_allocation_form_fields(
                    all_areas=all_areas,
                    study=study,
                    area_id=area_id,
                    data=AllocationFormFields.construct(
                        allocation=[
                            AllocationField.construct(
                                area_id="e", coefficient=0.5
                            ),
                            AllocationField.construct(
                                area_id="s", coefficient=0.25
                            ),
                            AllocationField.construct(
                                area_id="w", coefficient=0.25
                            ),
                        ],
                    ),
                )

        assert exe.call_count == 1
        mock_call = exe.mock_calls[0]
        actual_study, _, actual_commands, _ = mock_call.args
        assert actual_study == study
        assert len(actual_commands) == 1
        cmd: UpdateConfig = actual_commands[0]
        assert cmd.command_name == CommandName.UPDATE_CONFIG
        assert cmd.target == f"input/hydro/allocation/{area_id}/[allocation]"
        assert cmd.data == {"e": 0.5, "s": 0.25, "w": 0.25}

    def test_set_allocation_form_fields__no_allocation_data(
        self, db_session, study_storage_service, study_uuid
    ):
        study: RawStudy = db_session.query(Study).get(study_uuid)

        all_areas = [
            AreaInfoDTO(id="n", name="North", type=AreaType.AREA),
            AreaInfoDTO(id="e", name="East", type=AreaType.AREA),
            AreaInfoDTO(id="s", name="South", type=AreaType.AREA),
            AreaInfoDTO(id="w", name="West", type=AreaType.AREA),
        ]

        area_id = "n"
        manager = AllocationManager(study_storage_service)

        with patch(EXECUTE_OR_ADD_COMMANDS) as exe:
            with patch(
                "antarest.study.business.allocation_management.AllocationManager.get_allocation_data",
                side_effect=AllocationDataNotFound(area_id),
            ):
                with pytest.raises(AllocationDataNotFound) as ctx:
                    manager.set_allocation_form_fields(
                        all_areas=all_areas,
                        study=study,
                        area_id=area_id,
                        data=AllocationFormFields.construct(
                            allocation=[
                                AllocationField.construct(
                                    area_id="e", coefficient=0.5
                                ),
                                AllocationField.construct(
                                    area_id="s", coefficient=0.25
                                ),
                                AllocationField.construct(
                                    area_id="w", coefficient=0.25
                                ),
                            ],
                        ),
                    )
        assert "n" in ctx.value.detail

    def test_set_allocation_form_fields__invalid_area_ids(
        self, db_session, study_storage_service, study_uuid
    ):
        study: RawStudy = db_session.query(Study).get(study_uuid)

        all_areas = [
            AreaInfoDTO(id="n", name="North", type=AreaType.AREA),
            AreaInfoDTO(id="e", name="East", type=AreaType.AREA),
            AreaInfoDTO(id="s", name="South", type=AreaType.AREA),
            AreaInfoDTO(id="w", name="West", type=AreaType.AREA),
        ]

        area_id = "n"
        manager = AllocationManager(study_storage_service)

        data = AllocationFormFields.construct(
            allocation=[
                AllocationField.construct(area_id="e", coefficient=0.5),
                AllocationField.construct(area_id="s", coefficient=0.25),
                AllocationField.construct(
                    area_id="invalid_area", coefficient=0.25
                ),
            ]
        )

        with pytest.raises(AreaNotFound) as ctx:
            manager.set_allocation_form_fields(
                all_areas=all_areas, study=study, area_id=area_id, data=data
            )

        assert "invalid_area" in ctx.value.detail<|MERGE_RESOLUTION|>--- conflicted
+++ resolved
@@ -7,16 +7,11 @@
 
 from antarest.core.exceptions import AllocationDataNotFound, AreaNotFound
 from antarest.core.model import PublicMode
-<<<<<<< HEAD
-from antarest.login.model import User, Group
-from antarest.study.business.allocation_management import (
-=======
 from antarest.login.model import Group, User
 from antarest.study.business.allocation_management import (
     AllocationField,
     AllocationFormFields,
     AllocationManager,
->>>>>>> f533fdc6
     AllocationMatrix,
 )
 from antarest.study.business.area_management import AreaInfoDTO, AreaType
