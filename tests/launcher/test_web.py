--- conflicted
+++ resolved
@@ -45,13 +45,9 @@
 
     assert res.status_code == 200
     assert res.json() == {"job_id": str(job)}
-<<<<<<< HEAD
-    service.run_study.assert_called_once_with(study, RequestParameters(ADMIN))
-=======
     service.run_study.assert_called_once_with(
         study, RequestParameters(ADMIN), "local"
     )
->>>>>>> 1b239e9c
 
 
 @pytest.mark.unit_test
