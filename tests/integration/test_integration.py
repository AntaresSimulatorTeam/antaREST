# Copyright (c) 2024, RTE (https://www.rte-france.com)
#
# See AUTHORS.txt
#
# This Source Code Form is subject to the terms of the Mozilla Public
# License, v. 2.0. If a copy of the MPL was not distributed with this
# file, You can obtain one at http://mozilla.org/MPL/2.0/.
#
# SPDX-License-Identifier: MPL-2.0
#
# This file is part of the Antares project.

import io
import os
from http import HTTPStatus
from pathlib import Path
from unittest.mock import ANY

from starlette.testclient import TestClient

from antarest.launcher.model import LauncherLoadDTO
from antarest.study.business.area_management import LayerInfoDTO
from antarest.study.business.general_management import Mode
from antarest.study.business.optimization_management import (
    SimplexOptimizationRange,
    TransmissionCapacities,
    UnfeasibleProblemBehavior,
)
from antarest.study.storage.variantstudy.model.command.common import CommandName
from tests.integration.assets import ASSETS_DIR
from tests.integration.utils import wait_for


def test_main(client: TestClient, admin_access_token: str) -> None:
    client.headers = {"Authorization": f"Bearer {admin_access_token}"}

    # create some new users
    # TODO check for bad username or empty password
    client.post(
        "/v1/users",
        json={"name": "George", "password": "mypass"},
    )
    client.post(
        "/v1/users",
        json={"name": "Fred", "password": "mypass"},
    )
    client.post(
        "/v1/users",
        json={"name": "Harry", "password": "mypass"},
    )
    res = client.get("/v1/users")
    assert len(res.json()) == 4

    # reject user with existing name creation
    res = client.post(
        "/v1/users",
        json={"name": "George", "password": "mypass"},
    )
    assert res.status_code == 400

    # login with new user
    # TODO mock ldap connector and test user login
    res = client.post("/v1/login", json={"username": "George", "password": "mypass"})
    res.raise_for_status()
    george_credentials = res.json()

    res = client.post("/v1/login", json={"username": "Fred", "password": "mypass"})
    res.raise_for_status()
    fred_credentials = res.json()
    fred_id = fred_credentials["user"]

    res = client.post("/v1/login", json={"username": "Harry", "password": "mypass"})
    res.raise_for_status()

    # reject user creation from non admin
    res = client.post(
        "/v1/users",
        headers={"Authorization": f'Bearer {george_credentials["access_token"]}'},
        json={"name": "Fred", "password": "mypass"},
    )
    assert res.status_code == 403

    # check study listing
    res = client.get(
        "/v1/studies",
        headers={"Authorization": f'Bearer {george_credentials["access_token"]}'},
    )
    assert len(res.json()) == 1
    study_id = next(iter(res.json()))

    res = client.get(
        f"/v1/studies/{study_id}/outputs",
        headers={"Authorization": f'Bearer {george_credentials["access_token"]}'},
    )
    res_output = res.json()
    assert len(res_output) == 6

    res = client.get(
        f"/v1/studies/{study_id}/outputs/20201014-1427eco/variables",
        headers={"Authorization": f'Bearer {george_credentials["access_token"]}'},
    )
    assert res.status_code == 417
    assert res.json()["description"] == "Not a year by year simulation"

    # study synthesis
    res = client.get(
        f"/v1/studies/{study_id}/synthesis",
        headers={"Authorization": f'Bearer {george_credentials["access_token"]}'},
    )
    assert res.status_code == 200, res.json()

    # Update the active ruleset
    active_ruleset_name = "ruleset test"
    res = client.post(
        f"/v1/studies/{study_id}/raw?path=settings/generaldata/general/active-rules-scenario",
        headers={"Authorization": f'Bearer {george_credentials["access_token"]}'},
        json=active_ruleset_name.title(),  # ruleset names are case-insensitive
    )
    assert res.status_code == 204

    # scenario builder
    res = client.put(
        f"/v1/studies/{study_id}/config/scenariobuilder",
        headers={"Authorization": f'Bearer {george_credentials["access_token"]}'},
        json={
            active_ruleset_name: {
                "l": {"area1": {"0": 1}},
                "ntc": {"area1 / area2": {"1": 23}},
                "t": {"area1": {"thermal": {"1": 2}}},
                "hl": {"area1": {"0": 75}},
            },
            "Default Ruleset": {},  # should be removed
        },
    )
    assert res.status_code == 200, res.json()

    res = client.get(
        f"/v1/studies/{study_id}/config/scenariobuilder",
        headers={"Authorization": f'Bearer {george_credentials["access_token"]}'},
    )
    assert res.status_code == 200
    assert res.json() == {
        active_ruleset_name: {
            "l": {"area1": {"0": 1}},
            "ntc": {"area1 / area2": {"1": 23}},
            "t": {"area1": {"thermal": {"1": 2}}},
            "hl": {"area1": {"0": 75}},
        },
    }

    # Keys must be sorted in each section (to improve reading performance).
    assert list(res.json()[active_ruleset_name]) == ["hl", "l", "ntc", "t"]

    # config / thematic trimming
    res = client.get(
        f"/v1/studies/{study_id}/config/thematictrimming/form",
        headers={"Authorization": f'Bearer {george_credentials["access_token"]}'},
    )
    assert res.status_code == 200

    res = client.delete(
        f"/v1/studies/{study_id}/outputs/20201014-1427eco",
        headers={"Authorization": f'Bearer {george_credentials["access_token"]}'},
    )
    assert res.status_code == 200

    res = client.get(
        f"/v1/studies/{study_id}/outputs",
        headers={"Authorization": f'Bearer {george_credentials["access_token"]}'},
    )
    assert len(res.json()) == 5

    # study creation
    created = client.post(
        "/v1/studies?name=foo",
        headers={"Authorization": f'Bearer {george_credentials["access_token"]}'},
    )
    assert created.status_code == 201

    res = client.get(
        f"/v1/studies/{created.json()}/raw?path=study&depth=3&formatted=true",
        headers={"Authorization": f'Bearer {george_credentials["access_token"]}'},
    )
    assert res.json()["antares"]["author"] == "George"

    res = client.get(
        "/v1/studies",
        headers={"Authorization": f'Bearer {george_credentials["access_token"]}'},
    )
    assert len(res.json()) == 2

    # Study copy
    copied = client.post(
        f"/v1/studies/{created.json()}/copy?dest=copied&use_task=false",
        headers={"Authorization": f'Bearer {george_credentials["access_token"]}'},
    )
    assert copied.status_code == 201

    updated = client.put(
        f"/v1/studies/{copied.json()}/move?folder_dest=foo/bar",
        headers={"Authorization": f'Bearer {george_credentials["access_token"]}'},
    )
    assert updated.status_code == 200

    res = client.get(
        "/v1/studies",
        headers={"Authorization": f'Bearer {george_credentials["access_token"]}'},
    )
    assert len(res.json()) == 3
    assert filter(lambda s: s["id"] == copied.json(), res.json().values()).__next__()["folder"] == "foo/bar"

    # Study delete
    client.delete(
        f"/v1/studies/{copied.json()}",
        headers={"Authorization": f'Bearer {george_credentials["access_token"]}'},
    )

    res = client.get(
        "/v1/studies",
        headers={"Authorization": f'Bearer {george_credentials["access_token"]}'},
    )
    assert len(res.json()) == 2

    # check study permission
    res = client.get(
        "/v1/studies",
        headers={"Authorization": f'Bearer {fred_credentials["access_token"]}'},
    )
    assert len(res.json()) == 1

    # play with groups
    client.post(
        "/v1/groups",
        json={"name": "Weasley"},
    )
    res = client.get("/v1/groups")
    group_id = res.json()[1]["id"]
    client.post(
        "/v1/roles",
        json={"type": 40, "group_id": group_id, "identity_id": 3},
    )
    client.post(
        "/v1/roles",
        json={"type": 30, "group_id": group_id, "identity_id": 2},
    )
    # reset login to update credentials
    res = client.post(
        "/v1/refresh",
        headers={"Authorization": f'Bearer {george_credentials["refresh_token"]}'},
    )
    george_credentials = res.json()
    res = client.post(
        "/v1/refresh",
        headers={"Authorization": f'Bearer {fred_credentials["refresh_token"]}'},
    )
    fred_credentials = res.json()
    client.post(
        f"/v1/studies?name=bar&groups={group_id}",
        headers={"Authorization": f'Bearer {george_credentials["access_token"]}'},
    )
    res = client.get(
        "/v1/studies",
        headers={"Authorization": f'Bearer {george_credentials["access_token"]}'},
    )
    assert len(res.json()) == 3
    res = client.get(
        "/v1/studies",
        headers={"Authorization": f'Bearer {fred_credentials["access_token"]}'},
    )
    assert len(res.json()) == 2

    # running studies
    # TODO use a local launcher mock instead of using a local launcher with launcher_mock.sh (doesn't work..)
    studies = [study_id for study_id in res.json() if res.json()[study_id]["name"] == "STA-mini"]
    study_id = studies[0]
    res = client.post(
        f"/v1/launcher/run/{study_id}",
        headers={"Authorization": f'Bearer {fred_credentials["access_token"]}'},
    )
    job_id = res.json()["job_id"]

    res = client.get("/v1/launcher/load")
    assert res.status_code == 200, res.json()
    launcher_load = LauncherLoadDTO(**res.json())
    assert launcher_load.allocated_cpu_rate == 100 / (os.cpu_count() or 1)
    assert launcher_load.cluster_load_rate == 100 / (os.cpu_count() or 1)
    assert launcher_load.nb_queued_jobs == 0
    assert launcher_load.launcher_status == "SUCCESS"

    res = client.get(
        f"/v1/launcher/jobs?study_id={study_id}",
        headers={"Authorization": f'Bearer {fred_credentials["access_token"]}'},
    )
    job_info = res.json()[0]
    assert job_info == {
        "id": job_id,
        "study_id": study_id,
        "launcher": "local",
        "launcher_params": ANY,
        "status": "pending",
        "creation_date": ANY,
        "completion_date": None,
        "msg": None,
        "output_id": None,
        "exit_code": None,
        "solver_stats": None,
        "owner": {"id": fred_id, "name": "Fred"},
    }

    # update metadata
    res = client.put(
        f"/v1/studies/{study_id}",
        headers={"Authorization": f'Bearer {fred_credentials["access_token"]}'},
        json={
            "name": "STA-mini-copy",
            "status": "copied",
            "horizon": "2035",
            "author": "Luffy",
        },
    )
    new_meta = client.get(
        f"/v1/studies/{study_id}",
        headers={"Authorization": f'Bearer {fred_credentials["access_token"]}'},
    )
    assert res.json() == new_meta.json()
    assert new_meta.json()["status"] == "copied"
    assert new_meta.json()["name"] == "STA-mini-copy"
    assert new_meta.json()["horizon"] == "2035"


def test_matrix(client: TestClient, admin_access_token: str) -> None:
    client.headers = {"Authorization": f"Bearer {admin_access_token}"}

    matrix = [[1, 2], [3, 4]]

    res = client.post(
        "/v1/matrix",
        json=matrix,
    )

    assert res.status_code == 200

    res = client.get(f"/v1/matrix/{res.json()}")

    assert res.status_code == 200
    stored = res.json()
    assert stored["created_at"] > 0
    assert stored["id"] != ""

    matrix_id = stored["id"]

    res = client.get(f"/v1/matrix/{matrix_id}/download")
    assert res.status_code == 200

    res = client.post(
        "/v1/matrixdataset",
        json={
            "metadata": {
                "name": "mydataset",
                "groups": [],
                "public": False,
            },
            "matrices": [{"id": matrix_id, "name": "mymatrix"}],
        },
    )
    assert res.status_code == 200

    res = client.get("/v1/matrixdataset/_search?name=myda")
    results = res.json()
    assert len(results) == 1
    assert len(results[0]["matrices"]) == 1
    assert results[0]["matrices"][0]["id"] == matrix_id

    dataset_id = results[0]["id"]
    res = client.get(f"/v1/matrixdataset/{dataset_id}/download")
    assert res.status_code == 200

    res = client.delete(f"/v1/matrixdataset/{dataset_id}")
    assert res.status_code == 200


def test_area_management(client: TestClient, admin_access_token: str) -> None:
    client.headers = {"Authorization": f"Bearer {admin_access_token}"}

    created = client.post("/v1/studies", params={"name": "foo", "version": 870})
    study_id = created.json()
    res_areas = client.get(f"/v1/studies/{study_id}/areas")
    assert res_areas.json() == [
        {
            "id": "all areas",
            "metadata": {"country": None, "tags": []},
            "name": "All areas",
            "set": [],
            "thermals": None,
            "type": "DISTRICT",
        }
    ]

    res = client.post(
        f"/v1/studies/{study_id}/areas",
        json={
            "name": "area 1",
            "type": "AREA",
            "metadata": {"country": "FR", "tags": ["a"]},
        },
    )
    assert res.status_code == 200, res.json()

    # Test area creation with duplicate name
    res = client.post(
        f"/v1/studies/{study_id}/areas",
        json={
            "name": "Area 1",  # Same name but with different case
            "type": "AREA",
            "metadata": {"country": "FR"},
        },
    )
    assert res.status_code == 409, res.json()
    assert res.json() == {
        "description": "Area 'Area 1' already exists and could not be created",
        "exception": "DuplicateAreaName",
    }

    client.post(
        f"/v1/studies/{study_id}/areas",
        json={
            "name": "area 2",
            "type": "AREA",
            "metadata": {"country": "DE"},
        },
    )

    res = client.post(
        f"/v1/studies/{study_id}/commands",
        json=[
            {
                "action": CommandName.CREATE_THERMAL_CLUSTER.value,
                "args": {
                    "area_id": "area 1",
                    "cluster_name": "cluster 1",
                    "parameters": {},
                },
            }
        ],
    )
    res.raise_for_status()

    client.post(
        f"/v1/studies/{study_id}/commands",
        json=[
            {
                "action": CommandName.CREATE_THERMAL_CLUSTER.value,
                "args": {
                    "area_id": "area 2",
                    "cluster_name": "cluster 2",
                    "parameters": {"nominalcapacity": 2.5},
                },
            }
        ],
    )

    client.post(
        f"/v1/studies/{study_id}/commands",
        json=[
            {
                "action": CommandName.CREATE_RENEWABLES_CLUSTER.value,
                "args": {
                    "area_id": "area 1",
                    "cluster_name": "cluster renewable 1",
                    "parameters": {},
                },
            }
        ],
    )

    client.post(
        f"/v1/studies/{study_id}/commands",
        json=[
            {
                "action": CommandName.CREATE_RENEWABLES_CLUSTER.value,
                "args": {
                    "area_id": "area 2",
                    "cluster_name": "cluster renewable 2",
                    "parameters": {},
                },
            }
        ],
    )

    res = client.post(
        f"/v1/studies/{study_id}/commands",
        json=[
            {
                "action": CommandName.CREATE_BINDING_CONSTRAINT.value,
                "args": {
                    "name": "binding constraint 1",
                    "enabled": True,
                    "time_step": "hourly",
                    "operator": "less",
                    "coeffs": {"area 1.cluster 1": [2.0, 4]},
                },
            }
        ],
    )
    res.raise_for_status()

    res = client.post(
        f"/v1/studies/{study_id}/commands",
        json=[
            {
                "action": CommandName.CREATE_BINDING_CONSTRAINT.value,
                "args": {
                    "name": "binding constraint 2",
                    "enabled": True,
                    "time_step": "hourly",
                    "operator": "less",
                    "coeffs": {},
                },
            }
        ],
    )
    res.raise_for_status()

    res_areas = client.get(f"/v1/studies/{study_id}/areas")
    assert res_areas.json() == [
        {
            "id": "area 1",
            "metadata": {"country": "FR", "tags": ["a"]},
            "name": "area 1",
            "set": None,
            "thermals": [
                {
                    "code-oi": None,
                    "enabled": True,
                    "group": None,
                    "id": "cluster 1",
                    "marginal-cost": None,
                    "market-bid-cost": None,
                    "min-down-time": None,
                    "min-stable-power": None,
                    "min-up-time": None,
                    "name": "cluster 1",
                    "nominalcapacity": 0,
                    "spinning": None,
                    "spread-cost": None,
                    "type": None,
                    "unitcount": 0,
                }
            ],
            "type": "AREA",
        },
        {
            "id": "area 2",
            "metadata": {"country": "DE", "tags": []},
            "name": "area 2",
            "set": None,
            "thermals": [
                {
                    "code-oi": None,
                    "enabled": True,
                    "group": None,
                    "id": "cluster 2",
                    "marginal-cost": None,
                    "market-bid-cost": None,
                    "min-down-time": None,
                    "min-stable-power": None,
                    "min-up-time": None,
                    "name": "cluster 2",
                    "nominalcapacity": 2.5,
                    "spinning": None,
                    "spread-cost": None,
                    "type": None,
                    "unitcount": 0,
                }
            ],
            "type": "AREA",
        },
        {
            "id": "all areas",
            "metadata": {"country": None, "tags": []},
            "name": "All areas",
            "set": ANY,  # because some time the order is not the same
            "thermals": None,
            "type": "DISTRICT",
        },
    ]

    res = client.post(
        f"/v1/studies/{study_id}/links",
        json={
            "area1": "area 1",
            "area2": "area 2",
        },
    )
    res.raise_for_status()
    res_links = client.get(f"/v1/studies/{study_id}/links")
    assert res_links.json() == [
        {
            "area1": "area 1",
            "area2": "area 2",
<<<<<<< HEAD
            "asset-type": "ac",
            "colorb": 112,
            "colorg": 112,
            "colorr": 112,
            "display-comments": True,
            "filter-synthesis": "hourly, daily, weekly, monthly, annual",
            "filter-year-by-year": "hourly, daily, weekly, monthly, annual",
            "hurdles-cost": False,
            "link-style": "plain",
            "link-width": 1.0,
            "loop-flow": False,
            "transmission-capacities": "enabled",
            "use-phase-shifter": False,
=======
            "assetType": "ac",
            "colorb": 112,
            "colorg": 112,
            "colorr": 112,
            "displayComments": True,
            "filterSynthesis": "hourly, daily, weekly, monthly, annual",
            "filterYearByYear": "hourly, daily, weekly, monthly, annual",
            "hurdlesCost": False,
            "linkStyle": "plain",
            "linkWidth": 1.0,
            "loopFlow": False,
            "transmissionCapacities": "enabled",
            "usePhaseShifter": False,
>>>>>>> b8a52e4c
        }
    ]

    # -- `layers` integration tests

    res = client.get(f"/v1/studies/{study_id}/layers")
    res.raise_for_status()
    assert res.json() == [LayerInfoDTO(id="0", name="All", areas=["area 1", "area 2"]).model_dump()]

    res = client.post(f"/v1/studies/{study_id}/layers?name=test")
    assert res.json() == "1"

    res = client.get(f"/v1/studies/{study_id}/layers")
    assert res.json() == [
        LayerInfoDTO(id="0", name="All", areas=["area 1", "area 2"]).model_dump(),
        LayerInfoDTO(id="1", name="test", areas=[]).model_dump(),
    ]

    res = client.put(f"/v1/studies/{study_id}/layers/1?name=test2")
    assert res.status_code in {200, 201}, res.json()
    res = client.put(f"/v1/studies/{study_id}/layers/1", json=["area 1"])
    assert res.status_code in {200, 201}, res.json()
    res = client.put(f"/v1/studies/{study_id}/layers/1", json=["area 2"])
    assert res.status_code in {200, 201}, res.json()
    res = client.get(f"/v1/studies/{study_id}/layers")
    assert res.json() == [
        LayerInfoDTO(id="0", name="All", areas=["area 1", "area 2"]).model_dump(),
        LayerInfoDTO(id="1", name="test2", areas=["area 2"]).model_dump(),
    ]

    # Delete the layer '1' that has 1 area
    res = client.delete(f"/v1/studies/{study_id}/layers/1")
    assert res.status_code == HTTPStatus.NO_CONTENT

    # Ensure the layer is deleted
    res = client.get(f"/v1/studies/{study_id}/layers")
    assert res.json() == [
        LayerInfoDTO(id="0", name="All", areas=["area 1", "area 2"]).model_dump(),
    ]

    # Create the layer again without areas
    res = client.post(f"/v1/studies/{study_id}/layers?name=test2")
    assert res.json() == "1"

    # Delete the layer with no areas
    res = client.delete(f"/v1/studies/{study_id}/layers/1")
    assert res.status_code == HTTPStatus.NO_CONTENT

    # Ensure the layer is deleted
    res = client.get(f"/v1/studies/{study_id}/layers")
    assert res.json() == [
        LayerInfoDTO(id="0", name="All", areas=["area 1", "area 2"]).model_dump(),
    ]

    # Try to delete a non-existing layer
    res = client.delete(f"/v1/studies/{study_id}/layers/1")
    assert res.status_code == HTTPStatus.NOT_FOUND

    # Try to delete the layer 'All'
    res = client.delete(f"/v1/studies/{study_id}/layers/0")
    assert res.status_code == HTTPStatus.BAD_REQUEST

    # -- `district` integration tests

    res = client.post(
        f"/v1/studies/{study_id}/districts",
        json={
            "name": "District 1",
            "output": True,
            "comments": "My District",
            "areas": [],
        },
    )
    assert res.status_code == 200
    assert res.json() == {
        "id": "district 1",
        "name": "District 1",
        "output": True,
        "comments": "My District",
        "areas": [],
    }

    res = client.put(
        f"/v1/studies/{study_id}/districts/district%201",
        json={
            "name": "District 1",
            "output": True,
            "comments": "Your District",
            "areas": [],
        },
    )
    assert res.status_code == 200

    res = client.get(f"/v1/studies/{study_id}/districts")
    assert res.status_code == 200
    actual = res.json()
    actual[0]["areas"].sort()
    actual[1]["areas"].sort()
    assert actual == [
        {
            "id": "all areas",
            "name": "All areas",
            "output": False,
            "comments": "Spatial aggregates on all areas",
            "areas": ["area 1", "area 2"],
        },
        {
            "id": "district 1",
            "name": "District 1",
            "output": True,
            "comments": "Your District",
            "areas": [],
        },
    ]

    res = client.delete(f"/v1/studies/{study_id}/districts/district%201")
    assert res.status_code == 200

    # Optimization form

    res_optimization_config = client.get(f"/v1/studies/{study_id}/config/optimization/form")
    res_optimization_config_json = res_optimization_config.json()
    assert res_optimization_config_json == {
        "bindingConstraints": True,
        "hurdleCosts": True,
        "transmissionCapacities": TransmissionCapacities.LOCAL_VALUES.value,
        "thermalClustersMinStablePower": True,
        "thermalClustersMinUdTime": True,
        "dayAheadReserve": True,
        "primaryReserve": True,
        "strategicReserve": True,
        "spinningReserve": True,
        "exportMps": False,
        "unfeasibleProblemBehavior": UnfeasibleProblemBehavior.ERROR_VERBOSE.value,
        "simplexOptimizationRange": SimplexOptimizationRange.WEEK.value,
    }

    res = client.put(
        f"/v1/studies/{study_id}/config/optimization/form",
        json={
            "strategicReserve": False,
            "unfeasibleProblemBehavior": UnfeasibleProblemBehavior.WARNING_VERBOSE.value,
            "simplexOptimizationRange": SimplexOptimizationRange.DAY.value,
        },
    )
    res.raise_for_status()
    res_optimization_config = client.get(f"/v1/studies/{study_id}/config/optimization/form")
    res_optimization_config_json = res_optimization_config.json()
    assert res_optimization_config_json == {
        "bindingConstraints": True,
        "hurdleCosts": True,
        "transmissionCapacities": TransmissionCapacities.LOCAL_VALUES.value,
        "thermalClustersMinStablePower": True,
        "thermalClustersMinUdTime": True,
        "dayAheadReserve": True,
        "primaryReserve": True,
        "strategicReserve": False,
        "spinningReserve": True,
        "exportMps": False,
        "unfeasibleProblemBehavior": UnfeasibleProblemBehavior.WARNING_VERBOSE.value,
        "simplexOptimizationRange": SimplexOptimizationRange.DAY.value,
    }

    # Adequacy patch form

    res_adequacy_patch_config = client.get(f"/v1/studies/{study_id}/config/adequacypatch/form")
    res_adequacy_patch_config_json = res_adequacy_patch_config.json()
    assert res_adequacy_patch_config_json == {
        "enableAdequacyPatch": False,
        "ntcFromPhysicalAreasOutToPhysicalAreasInAdequacyPatch": True,
        "ntcBetweenPhysicalAreasOutAdequacyPatch": True,
        "checkCsrCostFunction": False,
        "includeHurdleCostCsr": False,
        "priceTakingOrder": "DENS",
        "thresholdInitiateCurtailmentSharingRule": 0.0,
        "thresholdDisplayLocalMatchingRuleViolations": 0.0,
        "thresholdCsrVariableBoundsRelaxation": 3,
    }

    client.put(
        f"/v1/studies/{study_id}/config/adequacypatch/form",
        json={
            "ntcBetweenPhysicalAreasOutAdequacyPatch": False,
            "priceTakingOrder": "Load",
            "thresholdDisplayLocalMatchingRuleViolations": 1.1,
        },
    )
    res_adequacy_patch_config = client.get(f"/v1/studies/{study_id}/config/adequacypatch/form")
    res_adequacy_patch_config_json = res_adequacy_patch_config.json()
    assert res_adequacy_patch_config_json == {
        "enableAdequacyPatch": False,
        "ntcFromPhysicalAreasOutToPhysicalAreasInAdequacyPatch": True,
        "ntcBetweenPhysicalAreasOutAdequacyPatch": False,
        "checkCsrCostFunction": False,
        "includeHurdleCostCsr": False,
        "priceTakingOrder": "Load",
        "thresholdInitiateCurtailmentSharingRule": 0.0,
        "thresholdDisplayLocalMatchingRuleViolations": 1.1,
        "thresholdCsrVariableBoundsRelaxation": 3,
    }

    # asserts csr field is an int
    res = client.put(
        f"/v1/studies/{study_id}/config/adequacypatch/form",
        json={"thresholdCsrVariableBoundsRelaxation": 0.8},
    )
    assert res.status_code == 422
    assert res.json()["exception"] == "RequestValidationError"
    assert res.json()["description"] == "Input should be a valid integer"

    # General form

    res_general_config = client.get(f"/v1/studies/{study_id}/config/general/form")
    res_general_config_json = res_general_config.json()
    assert res_general_config_json == {
        "mode": "Economy",
        "firstDay": 1,
        "lastDay": 365,
        "horizon": "",
        "firstMonth": "january",
        "firstWeekDay": "Monday",
        "firstJanuary": "Monday",
        "leapYear": False,
        "nbYears": 1,
        "buildingMode": "Automatic",
        "selectionMode": False,
        "yearByYear": False,
        "simulationSynthesis": True,
        "mcScenario": False,
        "geographicTrimming": False,
        "thematicTrimming": False,
    }

    client.put(
        f"/v1/studies/{study_id}/config/general/form",
        json={
            "mode": Mode.ADEQUACY.value,
            "firstDay": 2,
            "lastDay": 299,
            "leapYear": True,
        },
    )
    res_general_config = client.get(f"/v1/studies/{study_id}/config/general/form")
    res_general_config_json = res_general_config.json()
    assert res_general_config_json == {
        "mode": Mode.ADEQUACY.value,
        "firstDay": 2,
        "lastDay": 299,
        "horizon": "",
        "firstMonth": "january",
        "firstWeekDay": "Monday",
        "firstJanuary": "Monday",
        "leapYear": True,
        "nbYears": 1,
        "buildingMode": "Automatic",
        "selectionMode": False,
        "yearByYear": False,
        "simulationSynthesis": True,
        "mcScenario": False,
        "geographicTrimming": False,
        "thematicTrimming": False,
    }

    # Thematic trimming form

    res = client.get(f"/v1/studies/{study_id}/config/thematictrimming/form")
    obj = res.json()
    assert obj == {
        "avlDtg": True,
        "balance": True,
        "batteryInjection": True,
        "batteryLevel": True,
        "batteryWithdrawal": True,
        "co2Emis": True,
        "coal": True,
        "congFeeAbs": True,
        "congFeeAlg": True,
        "congProbMinus": True,
        "congProbPlus": True,
        "dens": True,
        "dtgByPlant": True,
        "dtgMrg": True,
        "flowLin": True,
        "flowQuad": True,
        "gas": True,
        "hCost": True,
        "hInfl": True,
        "hLev": True,
        "hOvfl": True,
        "hPump": True,
        "hRor": True,
        "hStor": True,
        "hVal": True,
        "hurdleCost": True,
        "lignite": True,
        "load": True,
        "lold": True,
        "lolp": True,
        "loopFlow": True,
        "margCost": True,
        "maxMrg": True,
        "miscDtg": True,
        "miscDtg2": True,
        "miscDtg3": True,
        "miscDtg4": True,
        "miscNdg": True,
        "mixFuel": True,
        "mrgPrice": True,
        "nodu": True,
        "noduByPlant": True,
        "npCost": True,
        "npCostByPlant": True,
        "nuclear": True,
        "oil": True,
        "opCost": True,
        "other1Injection": True,
        "other1Level": True,
        "other1Withdrawal": True,
        "other2Injection": True,
        "other2Level": True,
        "other2Withdrawal": True,
        "other3Injection": True,
        "other3Level": True,
        "other3Withdrawal": True,
        "other4Injection": True,
        "other4Level": True,
        "other4Withdrawal": True,
        "other5Injection": True,
        "other5Level": True,
        "other5Withdrawal": True,
        "ovCost": True,
        "pondageInjection": True,
        "pondageLevel": True,
        "pondageWithdrawal": True,
        "profitByPlant": True,
        "psp": True,
        "pspClosedInjection": True,
        "pspClosedLevel": True,
        "pspClosedWithdrawal": True,
        "pspOpenInjection": True,
        "pspOpenLevel": True,
        "pspOpenWithdrawal": True,
        "renw1": True,
        "renw2": True,
        "renw3": True,
        "renw4": True,
        "resGenerationByPlant": True,
        "rowBal": True,
        "solar": True,
        "solarConcrt": True,
        "solarPv": True,
        "solarRooft": True,
        "spilEnrg": True,
        "stsInjByPlant": True,
        "stsLvlByPlant": True,
        "stsWithdrawalByPlant": True,
        "ucapLin": True,
        "unspEnrg": True,
        "wind": True,
        "windOffshore": True,
        "windOnshore": True,
    }

    client.put(
        f"/v1/studies/{study_id}/config/thematictrimming/form",
        json={
            "ovCost": False,
            "opCost": True,
            "mrgPrice": True,
            "co2Emis": True,
            "dtgByPlant": True,
            "balance": True,
            "rowBal": True,
            "psp": True,
            "miscNdg": True,
            "load": True,
            "hRor": True,
            "wind": True,
            "solar": True,
            "nuclear": True,
            "lignite": True,
            "coal": True,
            "gas": True,
            "oil": True,
            "mixFuel": True,
            "miscDtg": True,
            "hStor": True,
            "hPump": True,
            "hLev": True,
            "hInfl": True,
            "hOvfl": True,
            "hVal": False,
            "hCost": True,
            "unspEnrg": True,
            "spilEnrg": True,
            "lold": True,
            "lolp": True,
            "avlDtg": True,
            "dtgMrg": True,
            "maxMrg": True,
            "npCost": True,
            "npCostByPlant": True,
            "nodu": True,
            "noduByPlant": True,
            "flowLin": True,
            "ucapLin": True,
            "loopFlow": True,
            "flowQuad": True,
            "congFeeAlg": True,
            "congFeeAbs": True,
            "margCost": True,
            "congProbPlus": True,
            "congProbMinus": True,
            "hurdleCost": True,
            "resGenerationByPlant": True,
            "miscDtg2": True,
            "miscDtg3": True,
            "miscDtg4": True,
            "windOffshore": True,
            "windOnshore": True,
            "solarConcrt": True,
            "solarPv": True,
            "solarRooft": True,
            "renw1": True,
            "renw2": False,
            "renw3": True,
            "renw4": True,
            "dens": True,
            "profitByPlant": True,
        },
    )
    res = client.get(f"/v1/studies/{study_id}/config/thematictrimming/form")
    obj = res.json()
    assert obj == {
        "avlDtg": True,
        "balance": True,
        "batteryInjection": True,
        "batteryLevel": True,
        "batteryWithdrawal": True,
        "co2Emis": True,
        "coal": True,
        "congFeeAbs": True,
        "congFeeAlg": True,
        "congProbMinus": True,
        "congProbPlus": True,
        "dens": True,
        "dtgByPlant": True,
        "dtgMrg": True,
        "flowLin": True,
        "flowQuad": True,
        "gas": True,
        "hCost": True,
        "hInfl": True,
        "hLev": True,
        "hOvfl": True,
        "hPump": True,
        "hRor": True,
        "hStor": True,
        "hVal": True,
        "hurdleCost": True,
        "lignite": True,
        "load": True,
        "lold": True,
        "lolp": True,
        "loopFlow": True,
        "margCost": True,
        "maxMrg": True,
        "miscDtg": True,
        "miscDtg2": True,
        "miscDtg3": True,
        "miscDtg4": True,
        "miscNdg": True,
        "mixFuel": True,
        "mrgPrice": True,
        "nodu": True,
        "noduByPlant": True,
        "npCost": True,
        "npCostByPlant": True,
        "nuclear": True,
        "oil": True,
        "opCost": True,
        "other1Injection": True,
        "other1Level": True,
        "other1Withdrawal": True,
        "other2Injection": True,
        "other2Level": True,
        "other2Withdrawal": True,
        "other3Injection": True,
        "other3Level": True,
        "other3Withdrawal": True,
        "other4Injection": True,
        "other4Level": True,
        "other4Withdrawal": True,
        "other5Injection": True,
        "other5Level": True,
        "other5Withdrawal": True,
        "ovCost": True,
        "pondageInjection": True,
        "pondageLevel": True,
        "pondageWithdrawal": True,
        "profitByPlant": True,
        "psp": True,
        "pspClosedInjection": True,
        "pspClosedLevel": True,
        "pspClosedWithdrawal": True,
        "pspOpenInjection": True,
        "pspOpenLevel": True,
        "pspOpenWithdrawal": True,
        "renw1": True,
        "renw2": True,
        "renw3": True,
        "renw4": True,
        "resGenerationByPlant": True,
        "rowBal": True,
        "solar": True,
        "solarConcrt": True,
        "solarPv": True,
        "solarRooft": True,
        "spilEnrg": True,
        "stsInjByPlant": True,
        "stsLvlByPlant": True,
        "stsWithdrawalByPlant": True,
        "ucapLin": True,
        "unspEnrg": True,
        "wind": True,
        "windOffshore": True,
        "windOnshore": True,
    }

    # Properties form

    res_properties_config = client.get(f"/v1/studies/{study_id}/areas/area 1/properties/form")
    res_properties_config_json = res_properties_config.json()
    res_properties_config_json["filterSynthesis"] = set(res_properties_config_json["filterSynthesis"])
    res_properties_config_json["filterByYear"] = set(res_properties_config_json["filterByYear"])
    assert res_properties_config_json == {
        "energyCostUnsupplied": 0.0,
        "energyCostSpilled": 0.0,
        "nonDispatchPower": True,
        "dispatchHydroPower": True,
        "otherDispatchPower": True,
        "filterSynthesis": {"hourly", "daily", "weekly", "monthly", "annual"},
        "filterByYear": {"hourly", "daily", "weekly", "monthly", "annual"},
        "adequacyPatchMode": "outside",
    }

    client.put(
        f"/v1/studies/{study_id}/areas/area 1/properties/form",
        json={
            "energyCostUnsupplied": 2.0,
            "energyCostSpilled": 4.0,
            "nonDispatchPower": False,
            "dispatchHydroPower": False,
            "otherDispatchPower": False,
            "filterSynthesis": ["monthly", "annual"],
            "filterByYear": ["hourly", "daily", "annual"],
            "adequacyPatchMode": "inside",
        },
    )
    res_properties_config = client.get(f"/v1/studies/{study_id}/areas/area 1/properties/form")
    res_properties_config_json = res_properties_config.json()
    res_properties_config_json["filterSynthesis"] = set(res_properties_config_json["filterSynthesis"])
    res_properties_config_json["filterByYear"] = set(res_properties_config_json["filterByYear"])
    assert res_properties_config_json == {
        "energyCostUnsupplied": 2.0,
        "energyCostSpilled": 4.0,
        "nonDispatchPower": False,
        "dispatchHydroPower": False,
        "otherDispatchPower": False,
        "filterSynthesis": {"monthly", "annual"},
        "filterByYear": {"hourly", "daily", "annual"},
        "adequacyPatchMode": "inside",
    }

    # Hydro form

    res_hydro_config = client.put(
        f"/v1/studies/{study_id}/areas/area 1/hydro/form",
        json={
            "interDailyBreakdown": 8,
            "intraDailyModulation": 7,
            "interMonthlyBreakdown": 5,
            "reservoir": True,
        },
    )
    assert res_hydro_config.status_code == 200

    res_hydro_config = client.get(f"/v1/studies/{study_id}/areas/area 1/hydro/form")
    res_hydro_config_json = res_hydro_config.json()

    assert res_hydro_config_json == {
        "interDailyBreakdown": 8,
        "intraDailyModulation": 7,
        "interMonthlyBreakdown": 5,
        "reservoir": True,
        "reservoirCapacity": 0,
        "followLoad": True,
        "useWater": False,
        "hardBounds": False,
        "initializeReservoirDate": 0,
        "useHeuristic": True,
        "powerToLevel": False,
        "useLeeway": False,
        "leewayLow": 1,
        "leewayUp": 1,
        "pumpingEfficiency": 1,
    }

    # Time-series form

    res_ts_config = client.get(f"/v1/studies/{study_id}/config/timeseries/form")
    res_ts_config_json = res_ts_config.json()
    assert res_ts_config_json == {
        "load": {
            "stochasticTsStatus": False,
            "number": 1,
            "refresh": False,
            "refreshInterval": 100,
            "seasonCorrelation": "annual",
            "storeInInput": False,
            "storeInOutput": False,
            "intraModal": False,
            "interModal": False,
        },
        "hydro": {
            "stochasticTsStatus": False,
            "number": 1,
            "refresh": False,
            "refreshInterval": 100,
            "seasonCorrelation": "annual",
            "storeInInput": False,
            "storeInOutput": False,
            "intraModal": False,
            "interModal": False,
        },
        "thermal": {
            "stochasticTsStatus": False,
            "number": 1,
            "refresh": False,
            "refreshInterval": 100,
            "storeInInput": False,
            "storeInOutput": False,
            "intraModal": False,
            "interModal": False,
        },
        "renewables": {
            "stochasticTsStatus": False,
            "intraModal": False,
            "interModal": False,
        },
        "ntc": {"stochasticTsStatus": False, "intraModal": False},
    }
    client.put(
        f"/v1/studies/{study_id}/config/timeseries/form",
        json={
            "thermal": {"stochasticTsStatus": True},
            "load": {
                "stochasticTsStatus": True,
                "storeInInput": True,
                "seasonCorrelation": "monthly",
            },
        },
    )
    res_ts_config = client.get(f"/v1/studies/{study_id}/config/timeseries/form")
    res_ts_config_json = res_ts_config.json()
    assert res_ts_config_json == {
        "load": {
            "stochasticTsStatus": True,
            "number": 1,
            "refresh": False,
            "refreshInterval": 100,
            "seasonCorrelation": "monthly",
            "storeInInput": True,
            "storeInOutput": False,
            "intraModal": False,
            "interModal": False,
        },
        "hydro": {
            "stochasticTsStatus": False,
            "number": 1,
            "refresh": False,
            "refreshInterval": 100,
            "seasonCorrelation": "annual",
            "storeInInput": False,
            "storeInOutput": False,
            "intraModal": False,
            "interModal": False,
        },
        "thermal": {
            "stochasticTsStatus": True,
            "number": 1,
            "refresh": False,
            "refreshInterval": 100,
            "storeInInput": False,
            "storeInOutput": False,
            "intraModal": False,
            "interModal": False,
        },
        "renewables": {
            "stochasticTsStatus": False,
            "intraModal": False,
            "interModal": False,
        },
        "ntc": {"stochasticTsStatus": False, "intraModal": False},
    }

    # Renewable form

    res = client.put(
        f"/v1/studies/{study_id}/areas/area 1/clusters/renewable/cluster renewable 1/form",
        json={
            "name": "cluster renewable 1 renamed",
            "tsInterpretation": "production-factor",
            "unitCount": 9,
            "enabled": False,
            "nominalCapacity": 3,
        },
    )
    assert res.status_code == 200, res.json()

    res = client.get(
        f"/v1/studies/{study_id}/areas/area 1/clusters/renewable/cluster renewable 1/form",
    )
    expected = {
        "enabled": False,
        "group": "Other RES 1",  # Default group used when not specified.
        "id": "cluster renewable 1",
        "name": "cluster renewable 1 renamed",
        "nominalCapacity": 3.0,
        "tsInterpretation": "production-factor",
        "unitCount": 9,
    }
    assert res.status_code == 200, res.json()
    assert res.json() == expected

    # Thermal form

    obj = {
        "group": "Lignite",
        "name": "cluster 1 renamed",
        "unitCount": 3,
        "enabled": False,
        "nominalCapacity": 3,
        "genTs": "use global",
        "minStablePower": 3,
        "minUpTime": 3,
        "minDownTime": 3,
        "mustRun": False,
        "spinning": 3,
        "volatilityForced": 0.3,
        "volatilityPlanned": 0.3,
        "lawForced": "uniform",
        "lawPlanned": "uniform",
        "marginalCost": 3,
        "spreadCost": 3,
        "fixedCost": 3,
        "startupCost": 3,
        "marketBidCost": 3,
        "co2": 3,
        "so2": 2,
        "nh3": 2,
        "nox": 4,
        "nmvoc": 5,
        "pm25": 11.3,
        "pm5": 7,
        "pm10": 9,
        "op1": 0.5,
        "op2": 39,
        "op3": 3,
        "op4": 2.4,
        "op5": 0,
        "costGeneration": "SetManually",
        "efficiency": 100.0,
        "variableOMCost": 0.0,
    }
    res = client.put(
        # This URL is deprecated, but we must check it for backward compatibility.
        f"/v1/studies/{study_id}/areas/area 1/clusters/thermal/cluster 1/form",
        json=obj,
    )
    assert res.status_code == 200, res.json()

    res = client.get(
        # This URL is deprecated, but we must check it for backward compatibility.
        f"/v1/studies/{study_id}/areas/area 1/clusters/thermal/cluster 1/form",
    )
    assert res.status_code == 200, res.json()
    assert res.json() == {"id": "cluster 1", **obj}

    # Links

    client.delete(f"/v1/studies/{study_id}/links/area%201/area%202")
    res_links = client.get(f"/v1/studies/{study_id}/links")
    assert res_links.json() == []

    client.put(
        f"/v1/studies/{study_id}/areas/area%201/ui",
        json={"x": 100, "y": 100, "color_rgb": [255, 0, 100]},
    )
    res = client.put(
        f"/v1/studies/{study_id}/areas/area%202/ui?layer=1",
        json={"x": 105, "y": 105, "color_rgb": [255, 10, 100]},
    )
    assert res.status_code == 200
    res_ui = client.get(f"/v1/studies/{study_id}/areas?ui=true")
    assert res_ui.json() == {
        "area 1": {
            "ui": {
                "x": 100,
                "y": 100,
                "color_r": 255,
                "color_g": 0,
                "color_b": 100,
                "layers": "0",
            },
            "layerX": {"0": 100},
            "layerY": {"0": 100},
            "layerColor": {"0": "255, 0, 100"},
        },
        "area 2": {
            "ui": {
                "x": 0,
                "y": 0,
                "color_r": 230,
                "color_g": 108,
                "color_b": 44,
                "layers": "0 1",
            },
            "layerX": {"0": 0, "1": 105},
            "layerY": {"0": 0, "1": 105},
            "layerColor": {"0": "230, 108, 44", "1": "255, 10, 100"},
        },
    }

    # check that at this stage the area cannot be deleted as it is referenced in binding constraint 1
    result = client.delete(f"/v1/studies/{study_id}/areas/area%201")
    assert result.status_code == 403, res.json()
    # verify the error message
    description = result.json()["description"]
    assert all([elm in description for elm in ["area 1", "binding constraint 1"]])
    # check the exception
    assert result.json()["exception"] == "ReferencedObjectDeletionNotAllowed"

    # delete binding constraint 1
    client.delete(f"/v1/studies/{study_id}/bindingconstraints/binding%20constraint%201")
    # check now that we can delete the area 1
    result = client.delete(f"/v1/studies/{study_id}/areas/area%201")
    assert result.status_code == 200, res.json()
    res_areas = client.get(f"/v1/studies/{study_id}/areas")
    assert res_areas.json() == [
        {
            "id": "area 2",
            "metadata": {"country": "DE", "tags": []},
            "name": "area 2",
            "set": None,
            "thermals": [
                {
                    "code-oi": None,
                    "enabled": True,
                    "group": None,
                    "id": "cluster 2",
                    "marginal-cost": None,
                    "market-bid-cost": None,
                    "min-down-time": None,
                    "min-stable-power": None,
                    "min-up-time": None,
                    "name": "cluster 2",
                    "nominalcapacity": 2.5,
                    "spinning": None,
                    "spread-cost": None,
                    "type": None,
                    "unitcount": 0,
                }
            ],
            "type": "AREA",
        },
        {
            "id": "all areas",
            "metadata": {"country": None, "tags": []},
            "name": "All areas",
            "set": ["area 2"],
            "thermals": None,
            "type": "DISTRICT",
        },
    ]


def test_archive(client: TestClient, admin_access_token: str, tmp_path: Path, internal_study_id: str) -> None:
    client.headers = {"Authorization": f"Bearer {admin_access_token}"}

    # =============================
    # OUTPUT PART
    # =============================

    res = client.get(f"/v1/studies/{internal_study_id}/outputs")
    outputs = res.json()
    fake_output = "fake_output"
    unarchived_outputs = [output["name"] for output in outputs if not output["archived"]]
    usual_output = unarchived_outputs[0]

    # Archive
    res = client.post(f"/v1/studies/{internal_study_id}/outputs/{fake_output}/_archive")
    assert res.json()["exception"] == "OutputNotFound"
    assert res.json()["description"] == f"Output '{fake_output}' not found"
    assert res.status_code == 404

    res = client.post(f"/v1/studies/{internal_study_id}/outputs/{usual_output}/_archive")
    assert res.status_code == 200
    task_id = res.json()
    wait_for(
        lambda: client.get(
            f"/v1/tasks/{task_id}",
        ).json()["status"]
        == 3
    )

    res = client.post(f"/v1/studies/{internal_study_id}/outputs/{usual_output}/_archive")
    assert res.json()["exception"] == "OutputAlreadyArchived"
    assert res.json()["description"] == f"Output '{usual_output}' is already archived"
    assert res.status_code == 417

    # Unarchive
    res = client.post(f"/v1/studies/{internal_study_id}/outputs/{fake_output}/_unarchive")
    assert res.json()["exception"] == "OutputNotFound"
    assert res.json()["description"] == f"Output '{fake_output}' not found"
    assert res.status_code == 404

    unarchived_output = unarchived_outputs[1]
    res = client.post(f"/v1/studies/{internal_study_id}/outputs/{unarchived_output}/_unarchive")
    assert res.json()["exception"] == "OutputAlreadyUnarchived"
    assert res.json()["description"] == f"Output '{unarchived_output}' is already unarchived"
    assert res.status_code == 417

    res = client.post(f"/v1/studies/{internal_study_id}/outputs/{usual_output}/_unarchive")
    assert res.status_code == 200

    # =============================
    #  STUDY PART
    # =============================

    study_res = client.post("/v1/studies?name=foo")
    study_id = study_res.json()

    res = client.put(f"/v1/studies/{study_id}/archive")
    assert res.status_code == 200
    task_id = res.json()
    wait_for(
        lambda: client.get(
            f"/v1/tasks/{task_id}",
        ).json()["status"]
        == 3
    )

    res = client.get(f"/v1/studies/{study_id}")
    assert res.json()["archived"]
    assert (tmp_path / "archive_dir" / f"{study_id}.7z").exists()

    res = client.put(f"/v1/studies/{study_id}/unarchive")

    task_id = res.json()
    wait_for(
        lambda: client.get(
            f"/v1/tasks/{task_id}",
        ).json()["status"]
        == 3,
    )

    res = client.get(f"/v1/studies/{study_id}")
    assert not res.json()["archived"]
    assert not (tmp_path / "archive_dir" / f"{study_id}.7z").exists()


def test_maintenance(client: TestClient, admin_access_token: str) -> None:
    client.headers = {"Authorization": f"Bearer {admin_access_token}"}

    # Create non admin user
    res = client.post(
        "/v1/users",
        json={"name": "user", "password": "user"},
    )
    assert res.status_code == 200

    res = client.post("/v1/login", json={"username": "user", "password": "user"})
    non_admin_credentials = res.json()

    # Test maintenance update utils function
    def set_maintenance(value: bool) -> None:
        # Set maintenance mode
        result = client.post(
            f"/v1/core/maintenance?maintenance={'true' if value else 'false'}",
        )
        assert result.status_code == 200

        result = client.get(
            "/v1/core/maintenance",
        )
        assert result.status_code == 200
        assert result.json() == value

    set_maintenance(True)
    set_maintenance(False)

    # Set maintenance mode when not admin
    res = client.post(
        "/v1/core/maintenance?maintenance=true",
        headers={"Authorization": f'Bearer {non_admin_credentials["access_token"]}'},
    )
    assert res.status_code == 403

    # Set message info
    message = "Hey"
    res = client.post(
        "/v1/core/maintenance/message",
        json=message,
    )
    assert res.status_code == 200

    # Set message info when not admin
    res = client.get("/v1/core/maintenance/message")
    assert res.status_code == 200
    assert res.json() == message


def test_import(client: TestClient, admin_access_token: str, internal_study_id: str) -> None:
    client.headers = {"Authorization": f"Bearer {admin_access_token}"}

    zip_path = ASSETS_DIR / "STA-mini.zip"
    seven_zip_path = ASSETS_DIR / "STA-mini.7z"

    # Admin who belongs to a group imports a study
    uuid = client.post(
        "/v1/studies/_import",
        files={"study": io.BytesIO(zip_path.read_bytes())},
    ).json()
    res = client.get(f"v1/studies/{uuid}").json()
    assert res["groups"] == [{"id": "admin", "name": "admin"}]
    assert res["public_mode"] == "NONE"

    # Create user George who belongs to no group
    client.post(
        "/v1/users",
        json={"name": "George", "password": "mypass"},
    )
    res = client.post("/v1/login", json={"username": "George", "password": "mypass"})
    george_credentials = res.json()

    # George imports a study
    georges_headers = {"Authorization": f'Bearer {george_credentials["access_token"]}'}
    uuid = client.post(
        "/v1/studies/_import",
        files={"study": io.BytesIO(zip_path.read_bytes())},
        headers=georges_headers,
    ).json()
    res = client.get(f"v1/studies/{uuid}", headers=georges_headers).json()
    assert res["groups"] == []
    assert res["public_mode"] == "READ"

    # create George group
    george_group = "george_group"
    res = client.post(
        "/v1/groups",
        json={"id": george_group, "name": george_group},
    )
    assert res.status_code in {200, 201}
    # add George to the group as a reader
    client.post(
        "/v1/roles",
        json={"type": 10, "group_id": george_group, "identity_id": 2},
    )
    # reset login to update credentials
    res = client.post(
        "/v1/refresh",
        headers={"Authorization": f'Bearer {george_credentials["refresh_token"]}'},
    )
    george_credentials = res.json()

    # George imports a study, and it should succeed even if he has only "READER" access in the group
    georges_headers = {"Authorization": f'Bearer {george_credentials["access_token"]}'}
    res = client.post(
        "/v1/studies/_import",
        files={"study": io.BytesIO(zip_path.read_bytes())},
        headers=georges_headers,
    )
    assert res.status_code in {200, 201}
    uuid = res.json()
    res = client.get(f"v1/studies/{uuid}", headers=georges_headers).json()
    assert res["groups"] == [{"id": george_group, "name": george_group}]
    assert res["public_mode"] == "NONE"

    # Study importer works for 7z files
    res = client.post(
        "/v1/studies/_import",
        files={"study": io.BytesIO(seven_zip_path.read_bytes())},
    )
    assert res.status_code == 201

    # tests outputs import for .zip
    output_path_zip = ASSETS_DIR / "output_adq.zip"
    client.post(
        f"/v1/studies/{internal_study_id}/output",
        headers={"Authorization": f'Bearer {george_credentials["access_token"]}'},
        files={"output": io.BytesIO(output_path_zip.read_bytes())},
    )
    res = client.get(
        f"/v1/studies/{internal_study_id}/outputs",
        headers={"Authorization": f'Bearer {george_credentials["access_token"]}'},
    )
    assert len(res.json()) == 7

    # tests outputs import for .7z
    output_path_seven_zip = ASSETS_DIR / "output_adq.7z"
    client.post(
        f"/v1/studies/{internal_study_id}/output",
        headers={"Authorization": f'Bearer {george_credentials["access_token"]}'},
        files={"output": io.BytesIO(output_path_seven_zip.read_bytes())},
    )
    res = client.get(
        f"/v1/studies/{internal_study_id}/outputs",
        headers={"Authorization": f'Bearer {george_credentials["access_token"]}'},
    )
    assert len(res.json()) == 8

    # test matrices import for .zip and .7z files
    matrices_zip_path = ASSETS_DIR / "matrices.zip"
    res_zip = client.post(
        "/v1/matrix/_import",
        headers={"Authorization": f'Bearer {george_credentials["access_token"]}'},
        files={"file": (matrices_zip_path.name, io.BytesIO(matrices_zip_path.read_bytes()), "application/zip")},
    )
    matrices_seven_zip_path = ASSETS_DIR / "matrices.7z"
    res_seven_zip = client.post(
        "/v1/matrix/_import",
        headers={"Authorization": f'Bearer {george_credentials["access_token"]}'},
        files={
            "file": (matrices_seven_zip_path.name, io.BytesIO(matrices_seven_zip_path.read_bytes()), "application/zip")
        },
    )
    for res in [res_zip, res_seven_zip]:
        assert res.status_code == 200
        result = res.json()
        assert len(result) == 2
        assert result[0]["name"] == "fr.txt"
        assert result[1]["name"] == "it.txt"


def test_copy(client: TestClient, admin_access_token: str, internal_study_id: str) -> None:
    client.headers = {"Authorization": f"Bearer {admin_access_token}"}

    # Copy a study with admin user who belongs to a group
    copied = client.post(f"/v1/studies/{internal_study_id}/copy?dest=copied&use_task=false")
    assert copied.status_code == 201
    # asserts that it has admin groups and PublicMode to NONE
    res = client.get(f"/v1/studies/{copied.json()}").json()
    assert res["groups"] == [{"id": "admin", "name": "admin"}]
    assert res["public_mode"] == "NONE"

    # Connect with user George who belongs to no group
    res = client.post("/v1/login", json={"username": "George", "password": "mypass"})
    george_credentials = res.json()

    # George copies a study
    copied = client.post(
        f"/v1/studies/{internal_study_id}/copy?dest=copied&use_task=false",
        headers={"Authorization": f'Bearer {george_credentials["access_token"]}'},
    )
    assert copied.status_code == 201
    # asserts that it has no groups and PublicMode to READ
    res = client.get(f"/v1/studies/{copied.json()}").json()
    assert res["groups"] == []
    assert res["public_mode"] == "READ"


def test_areas_deletion_with_binding_constraints(
    client: TestClient, user_access_token: str, internal_study_id: str
) -> None:
    """
    Test the deletion of areas that are referenced in binding constraints.
    """

    # set client headers to user access token
    client.headers = {"Authorization": f"Bearer {user_access_token}"}

    area1_id = "france"
    area2_id = "germany"
    cluster_id = "nuclear power plant"

    constraint_terms = [
        {
            # Link between two areas
            "data": {"area1": area1_id, "area2": area2_id},
            "id": f"{area1_id}%{area2_id}",
            "offset": 2,
            "weight": 1.0,
        },
        {
            # Cluster in an area
            "data": {"area": area1_id, "cluster": cluster_id.lower()},
            "id": f"{area1_id}.{cluster_id.lower()}",
            "offset": 2,
            "weight": 1.0,
        },
    ]

    for constraint_term in constraint_terms:
        # Create an area "area_1" in the study
        res = client.post(
            f"/v1/studies/{internal_study_id}/areas",
            json={"name": area1_id.title(), "type": "AREA", "metadata": {"country": "FR"}},
        )
        res.raise_for_status()

        if set(constraint_term["data"]) == {"area1", "area2"}:
            # Create a second area and a link between the two areas
            res = client.post(
                f"/v1/studies/{internal_study_id}/areas",
                json={"name": area2_id.title(), "type": "AREA", "metadata": {"country": "DE"}},
            )
            res.raise_for_status()
            res = client.post(
                f"/v1/studies/{internal_study_id}/links",
                json={"area1": area1_id, "area2": area2_id},
            )
            res.raise_for_status()

        elif set(constraint_term["data"]) == {"area", "cluster"}:
            # Create a cluster in the first area
            res = client.post(
                f"/v1/studies/{internal_study_id}/areas/{area1_id}/clusters/thermal",
                json={"name": cluster_id.title(), "group": "Nuclear"},
            )
            res.raise_for_status()

        else:
            raise NotImplementedError(f"Unsupported constraint term: {constraint_term}")

        # create a binding constraint that references the link
        bc_id = "bc_1"
        bc_obj = {
            "name": bc_id,
            "enabled": True,
            "time_step": "daily",
            "operator": "less",
            "terms": [constraint_term],
        }
        res = client.post(f"/v1/studies/{internal_study_id}/bindingconstraints", json=bc_obj)
        res.raise_for_status()

        if set(constraint_term["data"]) == {"area1", "area2"}:
            areas_to_delete = [area1_id, area2_id]
        elif set(constraint_term["data"]) == {"area", "cluster"}:
            areas_to_delete = [area1_id]
        else:
            raise NotImplementedError(f"Unsupported constraint term: {constraint_term}")

        for area_id in areas_to_delete:
            # try to delete the areas
            res = client.delete(f"/v1/studies/{internal_study_id}/areas/{area_id}")
            assert res.status_code == 403, res.json()
            description = res.json()["description"]
            assert all([elm in description for elm in [area_id, bc_id]])
            assert res.json()["exception"] == "ReferencedObjectDeletionNotAllowed"

        # delete the binding constraint
        res = client.delete(f"/v1/studies/{internal_study_id}/bindingconstraints/{bc_id}")
        assert res.status_code == 200, res.json()

        for area_id in areas_to_delete:
            # delete the area
            res = client.delete(f"/v1/studies/{internal_study_id}/areas/{area_id}")
            assert res.status_code == 200, res.json()


def test_links_deletion_with_binding_constraints(
    client: TestClient, user_access_token: str, internal_study_id: str
) -> None:
    """
    Test the deletion of links that are referenced in binding constraints.
    """

    # set client headers to user access token
    client.headers = {"Authorization": f"Bearer {user_access_token}"}

    # Create an area "area_1" in the study
    res = client.post(
        f"/v1/studies/{internal_study_id}/areas",
        json={
            "name": "area_1",
            "type": "AREA",
            "metadata": {"country": "FR"},
        },
    )
    assert res.status_code == 200, res.json()

    # Create an area "area_2" in the study
    res = client.post(
        f"/v1/studies/{internal_study_id}/areas",
        json={
            "name": "area_2",
            "type": "AREA",
            "metadata": {"country": "DE"},
        },
    )
    assert res.status_code == 200, res.json()

    # create a link between the two areas
    res = client.post(
        f"/v1/studies/{internal_study_id}/links",
        json={"area1": "area_1", "area2": "area_2"},
    )
    assert res.status_code == 200, res.json()

    # create a binding constraint that references the link
    bc_obj = {
        "name": "bc_1",
        "enabled": True,
        "time_step": "hourly",
        "operator": "less",
        "terms": [
            {
                "id": "area_1%area_2",
                "weight": 2,
                "data": {"area1": "area_1", "area2": "area_2"},
            }
        ],
    }
    res = client.post(f"/v1/studies/{internal_study_id}/bindingconstraints", json=bc_obj)
    assert res.status_code == 200, res.json()

    # try to delete the link before deleting the binding constraint
    res = client.delete(f"/v1/studies/{internal_study_id}/links/area_1/area_2")
    assert res.status_code == 403, res.json()
    description = res.json()["description"]
    assert all([elm in description for elm in ["area_1%area_2", "bc_1"]])
    assert res.json()["exception"] == "ReferencedObjectDeletionNotAllowed"

    # delete the binding constraint
    res = client.delete(f"/v1/studies/{internal_study_id}/bindingconstraints/bc_1")
    assert res.status_code == 200, res.json()

    # delete the link
    res = client.delete(f"/v1/studies/{internal_study_id}/links/area_1/area_2")
    assert res.status_code == 200, res.json()<|MERGE_RESOLUTION|>--- conflicted
+++ resolved
@@ -598,21 +598,6 @@
         {
             "area1": "area 1",
             "area2": "area 2",
-<<<<<<< HEAD
-            "asset-type": "ac",
-            "colorb": 112,
-            "colorg": 112,
-            "colorr": 112,
-            "display-comments": True,
-            "filter-synthesis": "hourly, daily, weekly, monthly, annual",
-            "filter-year-by-year": "hourly, daily, weekly, monthly, annual",
-            "hurdles-cost": False,
-            "link-style": "plain",
-            "link-width": 1.0,
-            "loop-flow": False,
-            "transmission-capacities": "enabled",
-            "use-phase-shifter": False,
-=======
             "assetType": "ac",
             "colorb": 112,
             "colorg": 112,
@@ -626,7 +611,6 @@
             "loopFlow": False,
             "transmissionCapacities": "enabled",
             "usePhaseShifter": False,
->>>>>>> b8a52e4c
         }
     ]
 
