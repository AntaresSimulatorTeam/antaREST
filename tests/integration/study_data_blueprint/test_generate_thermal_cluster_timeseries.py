--- conflicted
+++ resolved
@@ -112,8 +112,38 @@
 
         cluster_name = "Cluster 1"
         preparer.create_thermal(study_id, area1_id, name=cluster_name, group="Lignite")
-<<<<<<< HEAD
-=======
+        # Puts the nominal power as a float
+        body = {"nominalCapacity": 4.4}
+        res = client.patch(f"/v1/studies/{study_id}/areas/{area1_id}/clusters/thermal/{cluster_name}", json=body)
+        assert res.status_code in {200, 201}
+        # Timeseries generation should succeed and produce results as int.
+        task = self._generate_timeseries(client, user_access_token, study_id)
+        assert task.status == TaskStatus.COMPLETED
+        # Check matrix contains 4 instead of 4.4
+        res = client.get(
+            f"/v1/studies/{study_id}/raw",
+            params={"path": f"input/thermal/series/{area1_id}/{cluster_name.lower()}/series"},
+        )
+        assert res.status_code == 200
+        data = res.json()["data"]
+        assert data == 8760 * [[4]]
+
+        # Puts 1 as PO rate and 1 as FO rate
+        modulation_matrix = np.ones(shape=(365, 6)).tolist()
+        res = client.post(
+            f"/v1/studies/{study_id}/raw",
+            params={"path": f"input/thermal/prepro/{area1_id}/{cluster_name.lower()}/data"},
+            json=modulation_matrix,
+        )
+        assert res.status_code == 204
+        # Timeseries generation should succeed
+        task = self._generate_timeseries(client, user_access_token, study_id)
+        assert task.status == TaskStatus.COMPLETED
+
+        # Puts nominal capacity at 0
+        body = {"nominalCapacity": 0}
+        res = client.patch(f"/v1/studies/{study_id}/areas/{area1_id}/clusters/thermal/{cluster_name}", json=body)
+        assert res.status_code in {200, 201}
         # Timeseries generation fails because there's no nominal power
         task = self._generate_timeseries(client, user_access_token, study_id)
         assert task.status == TaskStatus.FAILED
@@ -121,44 +151,6 @@
             f"Area {area1_id}, cluster {cluster_name.lower()}: Nominal power must be strictly positive, got 0.0"
             in task.result.message
         )
-
->>>>>>> babfb0b1
-        # Puts the nominal power as a float
-        body = {"nominalCapacity": 4.4}
-        res = client.patch(f"/v1/studies/{study_id}/areas/{area1_id}/clusters/thermal/{cluster_name}", json=body)
-        assert res.status_code in {200, 201}
-        # Timeseries generation should succeed and produce results as int.
-        task = self._generate_timeseries(client, user_access_token, study_id)
-        assert task.status == TaskStatus.COMPLETED
-        # Check matrix contains 4 instead of 4.4
-        res = client.get(
-            f"/v1/studies/{study_id}/raw",
-            params={"path": f"input/thermal/series/{area1_id}/{cluster_name.lower()}/series"},
-        )
-        assert res.status_code == 200
-        data = res.json()["data"]
-        assert data == 8760 * [[4]]
-
-        # Puts 1 as PO rate and 1 as FO rate
-        modulation_matrix = np.ones(shape=(365, 6)).tolist()
-        res = client.post(
-            f"/v1/studies/{study_id}/raw",
-            params={"path": f"input/thermal/prepro/{area1_id}/{cluster_name.lower()}/data"},
-            json=modulation_matrix,
-        )
-        assert res.status_code == 204
-        # Timeseries generation should succeed
-        task = self._generate_timeseries(client, user_access_token, study_id)
-        assert task.status == TaskStatus.COMPLETED
-
-        # Puts nominal capacity at 0
-        body = {"nominalCapacity": 0}
-        res = client.patch(f"/v1/studies/{study_id}/areas/{area1_id}/clusters/thermal/{cluster_name}", json=body)
-        assert res.status_code in {200, 201}
-        # Timeseries generation fails because there's no nominal power
-        task = self._generate_timeseries(client, user_access_token, study_id)
-        assert task.status == TaskStatus.FAILED
-        assert "Nominal power must be strictly positive, got 0.0" in task.result.message
 
     def test_advanced_results(self, client: TestClient, user_access_token: str) -> None:
         # Study Preparation
