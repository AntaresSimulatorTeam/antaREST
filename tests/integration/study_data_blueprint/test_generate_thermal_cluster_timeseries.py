--- conflicted
+++ resolved
@@ -112,17 +112,6 @@
 
         cluster_name = "Cluster 1"
         preparer.create_thermal(study_id, area1_id, name=cluster_name, group="Lignite")
-<<<<<<< HEAD
-        # Timeseries generation fails because there's no nominal power
-        task = self._generate_timeseries(client, user_access_token, study_id)
-        assert task.status == TaskStatus.FAILED
-        assert (
-            f"Area {area1_id}, cluster {cluster_name.lower()}: Nominal power must be strictly positive, got 0.0"
-            in task.result.message
-        )
-
-=======
->>>>>>> f933c622
         # Puts the nominal power as a float
         body = {"nominalCapacity": 4.4}
         res = client.patch(f"/v1/studies/{study_id}/areas/{area1_id}/clusters/thermal/{cluster_name}", json=body)
