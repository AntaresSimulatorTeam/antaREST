import http

import pytest
from starlette.testclient import TestClient

from antarest.core.config import LocalConfig, TimeLimitConfig


# noinspection SpellCheckingInspection
@pytest.mark.integration_test
class TestLauncherNbCores:
    """
    The purpose of this unit test is to check the `/v1/launcher/nbcores` endpoint.
    """

    def test_get_launcher_nb_cores(
        self,
        client: TestClient,
        user_access_token: str,
    ) -> None:
        # NOTE: we have `enable_nb_cores_detection: True` in `tests/integration/assets/config.template.yml`.
        local_nb_cores = LocalConfig.from_dict({"enable_nb_cores_detection": True}).nb_cores
        nb_cores_expected = local_nb_cores.to_json()
        res = client.get(
            "/v1/launcher/nbcores",
            headers={"Authorization": f"Bearer {user_access_token}"},
        )
        res.raise_for_status()
        actual = res.json()
        assert actual == nb_cores_expected

        res = client.get(
            "/v1/launcher/nbcores?launcher=default",
            headers={"Authorization": f"Bearer {user_access_token}"},
        )
        res.raise_for_status()
        actual = res.json()
        assert actual == nb_cores_expected

        res = client.get(
            "/v1/launcher/nbcores?launcher=local",
            headers={"Authorization": f"Bearer {user_access_token}"},
        )
        res.raise_for_status()
        actual = res.json()
        assert actual == nb_cores_expected

        # Check that the endpoint raise an exception when the "slurm" launcher is requested.
        res = client.get(
            "/v1/launcher/nbcores?launcher=slurm",
            headers={"Authorization": f"Bearer {user_access_token}"},
        )
        assert res.status_code == http.HTTPStatus.UNPROCESSABLE_ENTITY, res.json()
        actual = res.json()
        assert actual == {
            "description": "Unknown solver configuration: 'slurm'",
            "exception": "UnknownSolverConfig",
        }

        # Check that the endpoint raise an exception when an unknown launcher is requested.
        res = client.get(
            "/v1/launcher/nbcores?launcher=unknown",
            headers={"Authorization": f"Bearer {user_access_token}"},
        )
        assert res.status_code == http.HTTPStatus.UNPROCESSABLE_ENTITY, res.json()
        actual = res.json()
        assert actual["description"] == "Input should be 'slurm', 'local' or 'default'"
        assert actual["exception"] == "RequestValidationError"

    def test_get_launcher_time_limit(
        self,
        client: TestClient,
        user_access_token: str,
    ) -> None:
        res = client.get(
            "/v1/launcher/time-limit",
            headers={"Authorization": f"Bearer {user_access_token}"},
        )
        res.raise_for_status()
        actual = res.json()
        expected = TimeLimitConfig().to_json()
        assert actual == expected

        res = client.get(
            "/v1/launcher/time-limit?launcher=default",
            headers={"Authorization": f"Bearer {user_access_token}"},
        )
        res.raise_for_status()
        actual = res.json()
        assert actual == expected

        res = client.get(
            "/v1/launcher/time-limit?launcher=local",
            headers={"Authorization": f"Bearer {user_access_token}"},
        )
        res.raise_for_status()
        actual = res.json()
        assert actual == expected

        # Check that the endpoint raise an exception when the "slurm" launcher is requested.
        res = client.get(
            "/v1/launcher/time-limit?launcher=slurm",
            headers={"Authorization": f"Bearer {user_access_token}"},
        )
        assert res.status_code == http.HTTPStatus.UNPROCESSABLE_ENTITY, res.json()
        actual = res.json()
        assert actual == {
            "description": "Unknown solver configuration: 'slurm'",
            "exception": "UnknownSolverConfig",
        }

        # Check that the endpoint raise an exception when an unknown launcher is requested.
        res = client.get(
            "/v1/launcher/time-limit?launcher=unknown",
            headers={"Authorization": f"Bearer {user_access_token}"},
        )
        assert res.status_code == http.HTTPStatus.UNPROCESSABLE_ENTITY, res.json()
        actual = res.json()
<<<<<<< HEAD
        assert actual["description"] == "Input should be 'slurm', 'local' or 'default'"
        assert actual["exception"] == "RequestValidationError"
=======
        assert actual == {
            "description": "Unknown solver configuration: 'unknown'",
            "exception": "UnknownSolverConfig",
        }

    def test_jobs_permissions(
        self,
        client: TestClient,
        user_access_token: str,
        admin_access_token: str,
    ) -> None:
        # create an admin study with no permissions
        res = client.post(
            "/v1/studies",
            headers={"Authorization": f"Bearer {admin_access_token}"},
            params={"name": "study_admin"},
        )
        res.raise_for_status()
        # get the study_id
        study_id = res.json()

        # launch a job with the admin user
        res = client.post(
            f"/v1/launcher/run/{study_id}",
            headers={"Authorization": f"Bearer {admin_access_token}"},
            json={"launcher": "local"},
        )
        res.raise_for_status()
        job_id = res.json()["job_id"]

        # check that the user cannot see the job
        res = client.get(
            "/v1/launcher/jobs",
            headers={"Authorization": f"Bearer {user_access_token}"},
        )
        res.raise_for_status()
        assert job_id not in [job.get("id") for job in res.json()]

        # check that the admin can see the job
        res = client.get(
            "/v1/launcher/jobs",
            headers={"Authorization": f"Bearer {admin_access_token}"},
        )
        res.raise_for_status()
        assert job_id in [job.get("id") for job in res.json()]
>>>>>>> 66f7b317
<|MERGE_RESOLUTION|>--- conflicted
+++ resolved
@@ -116,14 +116,8 @@
         )
         assert res.status_code == http.HTTPStatus.UNPROCESSABLE_ENTITY, res.json()
         actual = res.json()
-<<<<<<< HEAD
         assert actual["description"] == "Input should be 'slurm', 'local' or 'default'"
         assert actual["exception"] == "RequestValidationError"
-=======
-        assert actual == {
-            "description": "Unknown solver configuration: 'unknown'",
-            "exception": "UnknownSolverConfig",
-        }
 
     def test_jobs_permissions(
         self,
@@ -164,5 +158,4 @@
             headers={"Authorization": f"Bearer {admin_access_token}"},
         )
         res.raise_for_status()
-        assert job_id in [job.get("id") for job in res.json()]
->>>>>>> 66f7b317
+        assert job_id in [job.get("id") for job in res.json()]