--- conflicted
+++ resolved
@@ -365,34 +365,23 @@
     groups = Mock()
     groups.get_all.return_value = [group]
 
-<<<<<<< HEAD
     user = User(id=3, name="name")
     role = Role(group=group, identity=user)
     roles = Mock()
     roles.get_all_by_user.return_value = [role]
 
-=======
->>>>>>> 49136faf
     service = LoginService(
         user_repo=Mock(),
         bot_repo=Mock(),
         group_repo=groups,
-<<<<<<< HEAD
-        role_repo=roles,
-=======
-        role_repo=Mock(),
->>>>>>> 49136faf
+        role_repo=roles,
         ldap=Mock(),
         event_bus=Mock(),
     )
 
     assert_permission(
         test=lambda x: service.get_all_groups(x),
-<<<<<<< HEAD
         values=[(SADMIN, True), (GADMIN, True), (USER3, True)],
-=======
-        values=[(SADMIN, True), (GADMIN, False), (USER3, False)],
->>>>>>> 49136faf
     )
 
 
@@ -479,21 +468,15 @@
     groups = Mock()
     groups.delete.return_value = Group()
 
-<<<<<<< HEAD
+
     roles = Mock()
     roles.get_all_by_group.return_value = []
 
-=======
->>>>>>> 49136faf
     service = LoginService(
         user_repo=Mock(),
         bot_repo=Mock(),
         group_repo=groups,
-<<<<<<< HEAD
-        role_repo=roles,
-=======
-        role_repo=Mock(),
->>>>>>> 49136faf
+        role_repo=roles,
         ldap=Mock(),
         event_bus=Mock(),
     )
