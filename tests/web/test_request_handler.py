--- conflicted
+++ resolved
@@ -181,11 +181,6 @@
 
     path_studies = Path(tmp_path)
 
-<<<<<<< HEAD
-    url_engine = Mock()
-    url_engine.resolve.return_value = (None, None, None)
-
-=======
     jsm = JsonSchema(data={"type": "number"})
     validator = Mock()
     validator.jsm = jsm
@@ -193,7 +188,6 @@
     url_engine = Mock()
     url_engine.resolve.return_value = (None, None, None)
 
->>>>>>> 1cd50022
     study_parser = Mock()
     data = {"study": {"antares": {"caption": None}}}
     study_parser.parse.return_value = data
@@ -217,11 +211,7 @@
     assert path_study_antares_infos.is_file()
 
     url_engine.resolve.assert_called_once_with(url="", path=path_study)
-<<<<<<< HEAD
-    study_parser.write.assert_called_once_with(path_study, data)
-=======
     study_parser.write.assert_called_once_with(path_study, data, jsm)
->>>>>>> 1cd50022
 
 
 @pytest.mark.unit_test
