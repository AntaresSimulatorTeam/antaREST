# Copyright (c) 2025, RTE (https://www.rte-france.com)
#
# See AUTHORS.txt
#
# This Source Code Form is subject to the terms of the Mozilla Public
# License, v. 2.0. If a copy of the MPL was not distributed with this
# file, You can obtain one at http://mozilla.org/MPL/2.0/.
#
# SPDX-License-Identifier: MPL-2.0
#
# This file is part of the Antares project.

import importlib
import itertools
import pkgutil
from typing import List, Set
from unittest.mock import Mock

import pytest

from antarest.matrixstore.service import MatrixService
from antarest.study.model import STUDY_VERSION_8_2, STUDY_VERSION_8_6, STUDY_VERSION_8_8
from antarest.study.storage.patch_service import PatchService
from antarest.study.storage.variantstudy.business.matrix_constants_generator import GeneratorMatrixConstants
from antarest.study.storage.variantstudy.command_factory import CommandFactory
from antarest.study.storage.variantstudy.model.command.common import CommandName
from antarest.study.storage.variantstudy.model.command.icommand import ICommand
from antarest.study.storage.variantstudy.model.model import CommandDTO

COMMANDS: List[CommandDTO] = [
    CommandDTO(action=CommandName.CREATE_AREA.value, args={"area_name": "area_name"}, study_version=STUDY_VERSION_8_8),
    CommandDTO(
        action=CommandName.CREATE_AREA.value,
        args=[
            {"area_name": "area_name"},
            {"area_name": "area2"},
        ],
        study_version=STUDY_VERSION_8_8,
    ),
    CommandDTO(action=CommandName.REMOVE_AREA.value, args={"id": "id"}, study_version=STUDY_VERSION_8_8),
    CommandDTO(action=CommandName.REMOVE_AREA.value, args=[{"id": "id"}], study_version=STUDY_VERSION_8_8),
    CommandDTO(
        action=CommandName.CREATE_DISTRICT.value,
        args={
            "name": "id",
            "filter_items": ["a"],
            "output": True,
            "comments": "",
        },
        study_version=STUDY_VERSION_8_8,
    ),
    CommandDTO(
        action=CommandName.CREATE_DISTRICT.value,
        args=[
            {
                "name": "id",
                "base_filter": "add-all",
                "output": True,
                "comments": "",
            }
        ],
        study_version=STUDY_VERSION_8_8,
    ),
    CommandDTO(action=CommandName.REMOVE_DISTRICT.value, args={"id": "id"}, study_version=STUDY_VERSION_8_8),
    CommandDTO(action=CommandName.REMOVE_DISTRICT.value, args=[{"id": "id"}], study_version=STUDY_VERSION_8_8),
    CommandDTO(
        action=CommandName.CREATE_LINK.value,
        args={
            "area1": "area1",
            "area2": "area2",
            "parameters": {},
            "series": "series",
        },
        study_version=STUDY_VERSION_8_8,
    ),
    CommandDTO(
        action=CommandName.CREATE_LINK.value,
        args=[
            {
                "area1": "area1",
                "area2": "area2",
                "parameters": {},
                "series": "series",
            }
        ],
        study_version=STUDY_VERSION_8_8,
    ),
    CommandDTO(
        action=CommandName.UPDATE_LINK.value,
        args=[
            {
                "area1": "area1",
                "area2": "area2",
                "parameters": {},
                "series": "series",
            }
        ],
        study_version=STUDY_VERSION_8_8,
    ),
    CommandDTO(
        action=CommandName.REMOVE_LINK.value,
        args={
            "area1": "area1",
            "area2": "area2",
        },
        study_version=STUDY_VERSION_8_8,
    ),
    CommandDTO(
        action=CommandName.REMOVE_LINK.value,
        args=[
            {
                "area1": "area1",
                "area2": "area2",
            }
        ],
        study_version=STUDY_VERSION_8_8,
    ),
    CommandDTO(
        action=CommandName.CREATE_BINDING_CONSTRAINT.value, args={"name": "name"}, study_version=STUDY_VERSION_8_8
    ),
    CommandDTO(
        action=CommandName.CREATE_BINDING_CONSTRAINT.value,
        args=[
            {
                "name": "name",
                "enabled": True,
                "time_step": "hourly",
                "operator": "equal",
                "values": "values",
                "group": "group_1",
            },
        ],
        study_version=STUDY_VERSION_8_8,
    ),
    CommandDTO(
        action=CommandName.UPDATE_BINDING_CONSTRAINT.value,
        args={
            "id": "id",
            "enabled": True,
            "time_step": "hourly",
            "operator": "equal",
            "values": "values",
        },
        study_version=STUDY_VERSION_8_8,
    ),
    CommandDTO(
        action=CommandName.UPDATE_BINDING_CONSTRAINT.value,
        args=[
            {
                "id": "id",
                "enabled": True,
                "time_step": "hourly",
                "operator": "equal",
            }
        ],
        study_version=STUDY_VERSION_8_8,
    ),
    CommandDTO(action=CommandName.REMOVE_BINDING_CONSTRAINT.value, args={"id": "id"}, study_version=STUDY_VERSION_8_8),
    CommandDTO(
<<<<<<< HEAD
=======
        action=CommandName.REMOVE_BINDING_CONSTRAINT.value, args=[{"id": "id"}], study_version=STUDY_VERSION_8_8
    ),
    CommandDTO(
        action=CommandName.REMOVE_MULTIPLE_BINDING_CONSTRAINTS.value,
        args={"ids": ["id"]},
        study_version=STUDY_VERSION_8_8,
    ),
    CommandDTO(
        action=CommandName.REMOVE_MULTIPLE_BINDING_CONSTRAINTS.value,
        args=[{"ids": ["id"]}],
        study_version=STUDY_VERSION_8_8,
    ),
    CommandDTO(
        action=CommandName.CREATE_THERMAL_CLUSTER.value,
        args={
            "area_id": "area_name",
            "cluster_name": "cluster_name",
            "parameters": {
                "group": "group",
                "unitcount": "unitcount",
                "nominalcapacity": "nominalcapacity",
                "marginal-cost": "marginal-cost",
                "market-bid-cost": "market-bid-cost",
            },
            "prepro": "prepro",
            "modulation": "modulation",
        },
        study_version=STUDY_VERSION_8_8,
    ),
    CommandDTO(
>>>>>>> d14454ab
        action=CommandName.CREATE_THERMAL_CLUSTER.value,
        args=[
            {
                "area_id": "area_name",
                "cluster_name": "cluster_name",
                "parameters": {
                    "co2": 0.0,
                    "enabled": True,
                    "fixed-cost": 0.0,
                    "gen-ts": "use global",
                    "group": "other 1",
                    "law.forced": "uniform",
                    "law.planned": "uniform",
                    "marginal-cost": 2.0,
                    "market-bid-cost": 2.0,
                    "min-down-time": 1,
                    "min-stable-power": 0.0,
                    "min-up-time": 1,
                    "must-run": False,
                    "name": "cluster_name",
                    "nominalcapacity": 2.0,
                    "spinning": 0.0,
                    "spread-cost": 0.0,
                    "startup-cost": 0.0,
                    "unitcount": 2,
                    "volatility.forced": 0.0,
                    "volatility.planned": 0.0,
                },
                "prepro": "prepro",
                "modulation": "modulation",
            }
        ],
        study_version=STUDY_VERSION_8_2,
    ),
    CommandDTO(
        action=CommandName.REMOVE_THERMAL_CLUSTER.value,
        args={"area_id": "area_name", "cluster_id": "cluster_name"},
        study_version=STUDY_VERSION_8_8,
    ),
    CommandDTO(
        action=CommandName.REMOVE_THERMAL_CLUSTER.value,
        args=[{"area_id": "area_name", "cluster_id": "cluster_name"}],
        study_version=STUDY_VERSION_8_8,
    ),
    CommandDTO(
        action=CommandName.CREATE_RENEWABLES_CLUSTER.value,
        args={
            "area_id": "area_name",
            "cluster_name": "cluster_name",
            "parameters": {
                "enabled": True,
                "group": "other res 1",
                "name": "name",
                "nominalcapacity": 0.0,
                "ts-interpretation": "power-generation",
                "unitcount": 1,
            },
        },
        study_version=STUDY_VERSION_8_8,
    ),
    CommandDTO(
        action=CommandName.REMOVE_RENEWABLES_CLUSTER.value,
        args={"area_id": "area_name", "cluster_id": "cluster_name"},
        study_version=STUDY_VERSION_8_8,
    ),
    CommandDTO(
        action=CommandName.REMOVE_RENEWABLES_CLUSTER.value,
        args=[{"area_id": "area_name", "cluster_id": "cluster_name"}],
        study_version=STUDY_VERSION_8_8,
    ),
    CommandDTO(
        action=CommandName.REPLACE_MATRIX.value,
        args={"target": "target_element", "matrix": "matrix"},
        study_version=STUDY_VERSION_8_8,
    ),
    CommandDTO(
        action=CommandName.REPLACE_MATRIX.value,
        args=[{"target": "target_element", "matrix": "matrix"}],
        study_version=STUDY_VERSION_8_8,
    ),
    CommandDTO(
        action=CommandName.UPDATE_CONFIG.value, args={"target": "target", "data": {}}, study_version=STUDY_VERSION_8_8
    ),
    CommandDTO(
        action=CommandName.UPDATE_CONFIG.value, args=[{"target": "target", "data": {}}], study_version=STUDY_VERSION_8_8
    ),
    CommandDTO(
        action=CommandName.UPDATE_COMMENTS.value, args={"comments": "comments"}, study_version=STUDY_VERSION_8_8
    ),
    CommandDTO(
        action=CommandName.UPDATE_COMMENTS.value, args=[{"comments": "comments"}], study_version=STUDY_VERSION_8_8
    ),
    CommandDTO(
        action=CommandName.UPDATE_FILE.value,
        args={
            "target": "settings/resources/study",
            "b64Data": "",
        },
        study_version=STUDY_VERSION_8_8,
    ),
    CommandDTO(
        action=CommandName.UPDATE_DISTRICT.value,
        args={"id": "id", "filter_items": ["a"]},
        study_version=STUDY_VERSION_8_8,
    ),
    CommandDTO(
        action=CommandName.UPDATE_DISTRICT.value,
        args=[{"id": "id", "base_filter": "add-all"}],
        study_version=STUDY_VERSION_8_8,
    ),
    CommandDTO(
        action=CommandName.UPDATE_PLAYLIST.value,
        args=[{"active": True, "items": [1, 3], "reverse": False}],
        study_version=STUDY_VERSION_8_8,
    ),
    CommandDTO(
        action=CommandName.UPDATE_PLAYLIST.value,
        args={
            "active": True,
            "items": [1, 3],
            "weights": {1: 5.0},
            "reverse": False,
        },
        study_version=STUDY_VERSION_8_8,
    ),
    CommandDTO(
        action=CommandName.UPDATE_SCENARIO_BUILDER.value,
        args={
            "data": {
                "ruleset test": {
                    "l": {"area1": {"0": 1}},
                    "ntc": {"area1 / area2": {"1": 23}},
                    "t": {"area1": {"thermal": {"1": 2}}},
                },
            }
        },
        study_version=STUDY_VERSION_8_8,
    ),
    CommandDTO(
        action=CommandName.CREATE_ST_STORAGE.value,
        args={
            "area_id": "area 1",
            "parameters": {
                "name": "Storage 1",
                "group": "battery",
                "injectionnominalcapacity": 0,
                "withdrawalnominalcapacity": 0,
                "reservoircapacity": 0,
                "efficiency": 1,
                "initiallevel": 0,
                "initialleveloptim": False,
            },
            "pmax_injection": "matrix://59ea6c83-6348-466d-9530-c35c51ca4c37",
            "pmax_withdrawal": "matrix://5f988548-dadc-4bbb-8ce8-87a544dbf756",
            "lower_rule_curve": "matrix://8ce4fcea-cc97-4d2c-b641-a27a53454612",
            "upper_rule_curve": "matrix://8ce614c8-c687-41af-8b24-df8a49cc52af",
            "inflows": "matrix://df9b25e1-e3f7-4a57-8182-0ff9791439e5",
        },
        study_version=STUDY_VERSION_8_6,
    ),
    CommandDTO(
        action=CommandName.CREATE_ST_STORAGE.value,
        args=[
            {
                "area_id": "area 1",
                "parameters": {
                    "efficiency": 1,
                    "group": "battery",
                    "initiallevel": 0,
                    "initialleveloptim": False,
                    "injectionnominalcapacity": 0,
                    "name": "storage 1",
                    "reservoircapacity": 0,
                    "withdrawalnominalcapacity": 0,
                },
                "pmax_injection": "matrix://59ea6c83-6348-466d-9530-c35c51ca4c37",
                "pmax_withdrawal": "matrix://5f988548-dadc-4bbb-8ce8-87a544dbf756",
                "lower_rule_curve": "matrix://8ce4fcea-cc97-4d2c-b641-a27a53454612",
                "upper_rule_curve": "matrix://8ce614c8-c687-41af-8b24-df8a49cc52af",
                "inflows": "matrix://df9b25e1-e3f7-4a57-8182-0ff9791439e5",
            },
            {
                "area_id": "area 1",
                "parameters": {
                    "efficiency": 0.94,
                    "group": "battery",
                    "initiallevel": 0,
                    "initialleveloptim": False,
                    "injectionnominalcapacity": 0,
                    "name": "Storage 2",
                    "reservoircapacity": 0,
                    "withdrawalnominalcapacity": 0,
                },
                "pmax_injection": "matrix://3f5b3746-3995-49b7-a6da-622633472e05",
                "pmax_withdrawal": "matrix://4b64a31f-927b-4887-b4cd-adcddd39bdcd",
                "lower_rule_curve": "matrix://16c7c3ae-9824-4ef2-aa68-51145884b025",
                "upper_rule_curve": "matrix://9a6104e9-990a-415f-a6e2-57507e13b58c",
                "inflows": "matrix://e8923768-9bdd-40c2-a6ea-2da2523be727",
            },
        ],
        study_version=STUDY_VERSION_8_6,
    ),
    CommandDTO(
        action=CommandName.REMOVE_ST_STORAGE.value,
        args={
            "area_id": "area 1",
            "storage_id": "storage 1",
        },
        study_version=STUDY_VERSION_8_8,
    ),
    CommandDTO(
        action=CommandName.REMOVE_ST_STORAGE.value,
        args=[
            {
                "area_id": "area 1",
                "storage_id": "storage 1",
            },
            {
                "area_id": "area 1",
                "storage_id": "storage 2",
            },
        ],
        study_version=STUDY_VERSION_8_8,
    ),
    CommandDTO(
        action=CommandName.GENERATE_THERMAL_CLUSTER_TIMESERIES.value, args=[{}], study_version=STUDY_VERSION_8_8
    ),
    CommandDTO(
        action=CommandName.CREATE_USER_RESOURCE.value,
        args=[{"data": {"path": "folder_1", "resource_type": "folder"}}],
        study_version=STUDY_VERSION_8_8,
    ),
    CommandDTO(
        action=CommandName.REMOVE_USER_RESOURCE.value,
        args=[{"data": {"path": "folder_1"}}],
        study_version=STUDY_VERSION_8_8,
    ),
    CommandDTO(
        action=CommandName.REMOVE_USER_RESOURCE.value,
        args=[{"data": {"path": "file_1.txt"}}],
        study_version=STUDY_VERSION_8_8,
    ),
]


@pytest.fixture
def command_factory() -> CommandFactory:
    def get_matrix_id(matrix: str) -> str:
        return matrix.removeprefix("matrix://")

    return CommandFactory(
        generator_matrix_constants=Mock(spec=GeneratorMatrixConstants),
        matrix_service=Mock(spec=MatrixService, get_matrix_id=get_matrix_id),
        patch_service=Mock(spec=PatchService),
    )


class TestCommandFactory:
    def _get_command_classes(self) -> Set[str]:
        """
        Imports all modules from the `antarest.study.storage.variantstudy.model.command` package
        and creates a set of command class names derived from the `ICommand` abstract class.
        The objective is to ensure that the unit test covers all commands in this package.
        """
        for module_loader, name, ispkg in pkgutil.iter_modules(["antarest/study/storage/variantstudy/model/command"]):
            importlib.import_module(
                f".{name}",
                package="antarest.study.storage.variantstudy.model.command",
            )
        abstract_commands = {"AbstractBindingConstraintCommand", "AbstractLinkCommand"}
        return {cmd.__name__ for cmd in ICommand.__subclasses__() if cmd.__name__ not in abstract_commands}

    def test_all_commands_are_tested(self, command_factory: CommandFactory):
        commands = sum([command_factory.to_command(command_dto=cmd) for cmd in COMMANDS], [])
        tested_classes = {c.__class__.__name__ for c in commands}

        assert self._get_command_classes().issubset(tested_classes)

    # noinspection SpellCheckingInspection
    @pytest.mark.parametrize(
        "command_dto",
        COMMANDS,
    )
    @pytest.mark.unit_test
    def test_command_factory(self, command_dto: CommandDTO, command_factory: CommandFactory):
        commands = command_factory.to_command(command_dto=command_dto)

        if isinstance(command_dto.args, dict):
            exp_action_args_list = [(command_dto.action, command_dto.args, command_dto.version)]
        else:
            exp_action_args_list = [(command_dto.action, args, command_dto.version) for args in command_dto.args]

        actual_cmd: ICommand
        for actual_cmd, exp_action_args_version in itertools.zip_longest(commands, exp_action_args_list):
            assert actual_cmd is not None, f"Missing action/args for {exp_action_args_version=}"
            assert exp_action_args_version is not None, f"Missing command for {actual_cmd=}"
            expected_action, expected_args, expected_version = exp_action_args_version
            actual_dto = actual_cmd.to_dto()
            actual_args = {k: v for k, v in actual_dto.args.items() if v is not None}
            actual_version = actual_dto.version
            assert actual_dto.action == expected_action
            assert actual_args == expected_args
            assert actual_version == expected_version


@pytest.mark.unit_test
def test_unknown_command():
    with pytest.raises(NotImplementedError):
        command_factory = CommandFactory(
            generator_matrix_constants=Mock(spec=GeneratorMatrixConstants),
            matrix_service=Mock(spec=MatrixService),
            patch_service=Mock(spec=PatchService),
        )
        command_factory.to_command(
            command_dto=CommandDTO(action="unknown_command", args={}, study_version=STUDY_VERSION_8_8)
        )<|MERGE_RESOLUTION|>--- conflicted
+++ resolved
@@ -157,8 +157,6 @@
     ),
     CommandDTO(action=CommandName.REMOVE_BINDING_CONSTRAINT.value, args={"id": "id"}, study_version=STUDY_VERSION_8_8),
     CommandDTO(
-<<<<<<< HEAD
-=======
         action=CommandName.REMOVE_BINDING_CONSTRAINT.value, args=[{"id": "id"}], study_version=STUDY_VERSION_8_8
     ),
     CommandDTO(
@@ -189,7 +187,6 @@
         study_version=STUDY_VERSION_8_8,
     ),
     CommandDTO(
->>>>>>> d14454ab
         action=CommandName.CREATE_THERMAL_CLUSTER.value,
         args=[
             {
