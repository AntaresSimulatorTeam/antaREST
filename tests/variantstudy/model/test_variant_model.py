--- conflicted
+++ resolved
@@ -2,73 +2,6 @@
 import uuid
 from pathlib import Path
 
-<<<<<<< HEAD
-import numpy as np
-from sqlalchemy import create_engine  # type: ignore
-from sqlalchemy.engine.base import Engine  # type: ignore
-
-from antarest.core.cache.business.local_chache import LocalCache
-from antarest.core.config import Config, StorageConfig, WorkspaceConfig
-from antarest.core.jwt import ADMIN_ID, JWTGroup, JWTUser
-from antarest.core.persistence import Base
-from antarest.core.requests import RequestParameters
-from antarest.core.roles import RoleType
-from antarest.core.utils.fastapi_sqlalchemy import DBSessionMiddleware, db
-from antarest.login.model import Password, User
-from antarest.study.model import DEFAULT_WORKSPACE_NAME, RawStudy, StudyAdditionalData
-from antarest.study.storage.variantstudy.command_factory import CommandFactory
-from antarest.study.storage.variantstudy.model.dbmodel import VariantStudy
-from antarest.study.storage.variantstudy.model.model import CommandDTO, GenerationResultInfoDTO
-from antarest.study.storage.variantstudy.repository import VariantStudyRepository
-from antarest.study.storage.variantstudy.variant_study_service import SNAPSHOT_RELATIVE_PATH, VariantStudyService
-
-# noinspection SpellCheckingInspection
-SADMIN = RequestParameters(
-    user=JWTUser(
-        id=ADMIN_ID,
-        impersonator=ADMIN_ID,
-        type="users",
-        groups=[JWTGroup(id="admin", name="admin", role=RoleType.ADMIN)],
-    )
-)
-
-
-def test_commands_service(tmp_path: Path, command_factory: CommandFactory) -> None:
-    with db():
-        # Ensure the admin user is in database
-        admin_user = User(id=ADMIN_ID, name="admin", password=Password("admin"))
-        db.session.add(admin_user)
-        db.session.commit()
-
-    repository = VariantStudyRepository(LocalCache())
-    service = VariantStudyService(
-        raw_study_service=Mock(),
-        cache=Mock(),
-        task_service=Mock(),
-        command_factory=command_factory,
-        study_factory=Mock(),
-        config=Config(storage=StorageConfig(workspaces={DEFAULT_WORKSPACE_NAME: WorkspaceConfig(path=tmp_path)})),
-        repository=repository,
-        event_bus=Mock(),
-        patch_service=Mock(),
-    )
-
-    # Save a study
-    with db():
-        # noinspection PyArgumentList
-        origin_study = RawStudy(
-            name="my-study",
-            additional_data=StudyAdditionalData(),
-        )
-        repository.save(origin_study)
-        origin_id: str = origin_study.id
-
-    # Create un new variant
-    with db():
-        variant_study = service.create_variant_study(origin_id, "my-variant", SADMIN)
-        saved_id = variant_study.id
-        study = repository.get(saved_id)
-=======
 import pytest
 
 from antarest.core.jwt import JWTGroup, JWTUser
@@ -151,18 +84,12 @@
         variant_study = variant_study_service.create_variant_study(root_study_id, "my-variant", params=params)
         saved_id = variant_study.id
         study = variant_study_service.repository.get(saved_id)
->>>>>>> ffafeba2
         assert study is not None
         assert study.id == saved_id
         assert study.parent_id == root_study_id
 
-<<<<<<< HEAD
-    # Append commands
-    with db():
-=======
         # Append command
         command_count = 0
->>>>>>> ffafeba2
         command_1 = CommandDTO(action="create_area", args={"area_name": "Yes"})
         variant_study_service.append_command(saved_id, command_1, params=params)
         command_count += 1
@@ -174,30 +101,8 @@
         commands = variant_study_service.get_commands(saved_id, params=params)
         assert len(commands) == command_count
 
-    # Append multiple commands
-    with db():
+        # Append multiple commands
         command_3 = CommandDTO(action="create_area", args={"area_name": "Maybe"})
-<<<<<<< HEAD
-        command_4 = CommandDTO(action="create_link", args={"area1": "No", "area2": "Yes"})
-        service.append_commands(saved_id, [command_3, command_4], SADMIN)
-        commands = service.get_commands(saved_id, SADMIN)
-        assert len(commands) == 4
-        # Get command
-        assert commands[0].id is not None
-        assert commands[0] == service.get_command(saved_id, commands[0].id, SADMIN)
-
-    # Remove command
-    with db():
-        service.remove_command(saved_id, commands[2].id, SADMIN)
-        commands = service.get_commands(saved_id, SADMIN)
-        assert commands[2].id is not None
-        assert len(commands) == 3
-
-    # Update command
-    with db():
-        prepro = np.random.rand(365, 6).tolist()
-        prepro_id = command_factory.command_context.matrix_service.create(prepro)
-=======
         command_4 = CommandDTO(action="create_link", args={"area1": "no", "area2": "yes"})
         variant_study_service.append_commands(saved_id, [command_3, command_4], params=params)
         command_count += 2
@@ -213,7 +118,6 @@
         command_count -= 1
 
         # Create a thermal cluster in the area "Yes"
->>>>>>> ffafeba2
         command_5 = CommandDTO(
             action="create_cluster",
             args={
@@ -237,130 +141,6 @@
             patch_service=variant_study_service.patch_service,
             repository=variant_study_service.repository,
         )
-<<<<<<< HEAD
-        commands = service.get_commands(saved_id, SADMIN)
-        assert commands[2].id is not None
-        assert commands[2].action == "replace_matrix"
-        assert commands[2].args["matrix"] == prepro_id
-
-    # Move command
-    with db():
-        service.move_command(
-            study_id=saved_id,
-            command_id=commands[2].id,
-            new_index=0,
-            params=SADMIN,
-        )
-        commands = service.get_commands(saved_id, SADMIN)
-        assert commands[0].action == "replace_matrix"
-
-    # Generate
-    with db():
-        service._generate_snapshot = Mock()
-        service._read_additional_data_from_files = Mock()
-        service._read_additional_data_from_files.return_value = StudyAdditionalData()
-        expected_result = GenerationResultInfoDTO(success=True, details=[])
-        service._generate_snapshot.return_value = expected_result
-        results = service._generate(saved_id, SADMIN, False)
-        assert results == expected_result
-        study = repository.get(saved_id)
-        assert study is not None
-        assert study.snapshot.id == saved_id
-
-
-def test_smart_generation(tmp_path: Path, command_factory: CommandFactory) -> None:
-    engine = create_engine(
-        "sqlite:///:memory:",
-        echo=False,
-        connect_args={"check_same_thread": False},
-    )
-    Base.metadata.create_all(engine)
-    # noinspection SpellCheckingInspection
-    DBSessionMiddleware(
-        None,
-        custom_engine=engine,
-        session_args={"autocommit": False, "autoflush": False},
-    )
-    repository = VariantStudyRepository(LocalCache())
-    service = VariantStudyService(
-        raw_study_service=Mock(),
-        cache=Mock(),
-        task_service=Mock(),
-        command_factory=command_factory,
-        study_factory=Mock(),
-        config=Config(storage=StorageConfig(workspaces={DEFAULT_WORKSPACE_NAME: WorkspaceConfig(path=tmp_path)})),
-        repository=repository,
-        event_bus=Mock(),
-        patch_service=Mock(),
-    )
-    service.generator = Mock()
-    service.generator.generate.side_effect = [
-        GenerationResultInfoDTO(success=True, details=[]),
-        GenerationResultInfoDTO(success=True, details=[]),
-        GenerationResultInfoDTO(success=True, details=[]),
-        GenerationResultInfoDTO(success=True, details=[]),
-    ]
-
-    # noinspection PyUnusedLocal
-    def export_flat(
-        metadata: VariantStudy,
-        dst_path: Path,
-        outputs: bool = True,
-        denormalize: bool = True,
-    ) -> None:
-        dst_path.mkdir(parents=True)
-        (dst_path / "user").mkdir()
-        (dst_path / "user" / "some_unmanaged_config").touch()
-
-    service.raw_study_service.export_study_flat.side_effect = export_flat
-
-    with db():
-        origin_id = "base-study"
-        # noinspection PyArgumentList
-        origin_study = RawStudy(
-            id=origin_id,
-            name="my-study",
-            folder=f"some_place/{origin_id}",
-            workspace=DEFAULT_WORKSPACE_NAME,
-            additional_data=StudyAdditionalData(),
-            updated_at=datetime.datetime(year=2000, month=1, day=1),
-        )
-        repository.save(origin_study)
-
-        variant_study = service.create_variant_study(origin_id, "my variant", SADMIN)
-        variant_id = variant_study.id
-        assert service._get_variant_study(variant_id, SADMIN).folder == "some_place"
-        unmanaged_user_config_path = tmp_path / variant_id / SNAPSHOT_RELATIVE_PATH / "user" / "some_unmanaged_config"
-        assert not unmanaged_user_config_path.exists()
-
-        service.append_command(
-            variant_id,
-            CommandDTO(action="create_area", args={"area_name": "a"}),
-            SADMIN,
-        )
-        service._read_additional_data_from_files = Mock()
-        service._read_additional_data_from_files.return_value = StudyAdditionalData()
-        service._generate(variant_id, SADMIN, False)
-        service.generator.generate.assert_called_with([ANY], ANY, ANY, notifier=ANY)
-
-        service._generate(variant_id, SADMIN, False)
-        service.generator.generate.assert_called_with([], ANY, ANY, notifier=ANY)
-
-        service.append_command(
-            variant_id,
-            CommandDTO(action="create_area", args={"area_name": "b"}),
-            SADMIN,
-        )
-        assert service._get_variant_study(variant_id, SADMIN).snapshot.last_executed_command is not None
-        service._generate(variant_id, SADMIN, False)
-        service.generator.generate.assert_called_with([ANY], ANY, ANY, notifier=ANY)
-
-        service.replace_commands(
-            variant_id,
-            [
-                CommandDTO(action="create_area", args={"area_name": "c"}),
-                CommandDTO(action="create_area", args={"area_name": "d"}),
-=======
         results = generator.generate_snapshot(saved_id, jwt_user, denormalize=False)
         assert results == GenerationResultInfoDTO(
             success=True,
@@ -369,7 +149,6 @@
                 ("create_area", True, "Area 'No' created"),
                 ("create_link", True, "Link between 'no' and 'yes' created"),
                 ("create_cluster", True, "Thermal cluster 'cl1' added to area 'yes'."),
->>>>>>> ffafeba2
             ],
         )
         assert study.snapshot.id == study.id