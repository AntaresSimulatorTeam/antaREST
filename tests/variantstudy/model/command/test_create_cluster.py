# Copyright (c) 2024, RTE (https://www.rte-france.com)
#
# See AUTHORS.txt
#
# This Source Code Form is subject to the terms of the Mozilla Public
# License, v. 2.0. If a copy of the MPL was not distributed with this
# file, You can obtain one at http://mozilla.org/MPL/2.0/.
#
# SPDX-License-Identifier: MPL-2.0
#
# This file is part of the Antares project.

import configparser
import re
from unittest.mock import Mock

import numpy as np
import pytest
from pydantic import ValidationError

<<<<<<< HEAD
from antarest.study.storage.rawstudy.model.filesystem.config.field_validators import transform_name_to_id
=======
from antarest.study.model import STUDY_VERSION_8_8
from antarest.study.storage.rawstudy.model.filesystem.config.model import transform_name_to_id
>>>>>>> 4ffdfdc2
from antarest.study.storage.rawstudy.model.filesystem.factory import FileStudy
from antarest.study.storage.variantstudy.business.command_reverter import CommandReverter
from antarest.study.storage.variantstudy.model.command.common import CommandName
from antarest.study.storage.variantstudy.model.command.create_area import CreateArea
from antarest.study.storage.variantstudy.model.command.create_cluster import CreateCluster
from antarest.study.storage.variantstudy.model.command.remove_cluster import RemoveCluster
from antarest.study.storage.variantstudy.model.command.replace_matrix import ReplaceMatrix
from antarest.study.storage.variantstudy.model.command.update_config import UpdateConfig
from antarest.study.storage.variantstudy.model.command_context import CommandContext
from study.storage.rawstudy.model.filesystem.config.thermal import Thermal870Properties

GEN = np.random.default_rng(1000)


class TestCreateCluster:
    def test_init(self, command_context: CommandContext):
        prepro = GEN.random((365, 6)).tolist()
        modulation = GEN.random((8760, 4)).tolist()
        cl = CreateCluster(
            area_id="foo",
            cluster_name="Cluster1",
            parameters={"group": "Nuclear", "unitcount": 2, "nominalcapacity": 2400},
            command_context=command_context,
            prepro=prepro,
            modulation=modulation,
            study_version=STUDY_VERSION_8_8,
        )

        # Check the command metadata
        assert cl.command_name == CommandName.CREATE_THERMAL_CLUSTER
        assert cl.version == 1
        assert cl.study_version == STUDY_VERSION_8_8
        assert cl.command_context is command_context

        # Check the command data
        prepro_id = command_context.matrix_service.create(prepro)
        modulation_id = command_context.matrix_service.create(modulation)
        assert cl.area_id == "foo"
        assert cl.cluster_name == "cluster1"
        assert cl.parameters.group == "nuclear"
        assert cl.parameters.nominal_capacity == 2400
        assert cl.parameters.unit_count == 2
        assert cl.prepro == f"matrix://{prepro_id}"
        assert cl.modulation == f"matrix://{modulation_id}"

    def test_validate_cluster_name(self, command_context: CommandContext):
<<<<<<< HEAD
        with pytest.raises(ValidationError, match="Cluster name"):
            CreateCluster(area_id="fr", cluster_name="%", command_context=command_context, parameters={})
=======
        with pytest.raises(ValidationError, match="cluster_name"):
            CreateCluster(
                area_id="fr",
                cluster_name="%",
                command_context=command_context,
                parameters={},
                study_version=STUDY_VERSION_8_8,
            )
>>>>>>> 4ffdfdc2

    def test_validate_prepro(self, command_context: CommandContext):
        cl = CreateCluster(
            area_id="fr",
            cluster_name="C1",
            command_context=command_context,
            parameters={},
            study_version=STUDY_VERSION_8_8,
        )
        assert cl.prepro == command_context.generator_matrix_constants.get_thermal_prepro_data()

    def test_validate_modulation(self, command_context: CommandContext):
        cl = CreateCluster(
            area_id="fr",
            cluster_name="C1",
            command_context=command_context,
            parameters={},
            study_version=STUDY_VERSION_8_8,
        )
        assert cl.modulation == command_context.generator_matrix_constants.get_thermal_prepro_modulation()

    def test_apply(self, empty_study: FileStudy, command_context: CommandContext):
        study_path = empty_study.config.study_path
        area_name = "DE"
        area_id = transform_name_to_id(area_name, lower=True)
        cluster_name = "Cluster-1"
        cluster_id = transform_name_to_id(cluster_name, lower=True)

        CreateArea(area_name=area_name, command_context=command_context, study_version=STUDY_VERSION_8_8).apply(
            empty_study
        )

        parameters = {
            "group": "RAGDOL",
            "unitcount": "1",
            "nominalcapacity": "1000000",
            "marginal-cost": "30",
            "market-bid-cost": "30",
        }

        prepro = GEN.random((365, 6)).tolist()
        modulation = GEN.random((8760, 4)).tolist()
<<<<<<< HEAD
        args = {
            "area_id": area_id,
            "cluster_name": cluster_name,
            "parameters": parameters,
            "prepro": prepro,
            "modulation": modulation,
            "command_context": command_context,
        }

        with pytest.raises(ValidationError, match="group"):
            CreateCluster(**args)

        parameters["group"] = "nuclear"
        command = CreateCluster(**args)
=======
        command = CreateCluster(
            area_id=area_id,
            cluster_name=cluster_name,
            parameters=parameters,
            prepro=prepro,
            modulation=modulation,
            command_context=command_context,
            study_version=STUDY_VERSION_8_8,
        )
>>>>>>> 4ffdfdc2

        output = command.apply(empty_study)
        assert output.status is True
        assert re.match(
            r"Thermal cluster 'cluster-1' added to area 'de'",
            output.message,
            flags=re.IGNORECASE,
        )

        clusters = configparser.ConfigParser()
        clusters.read(study_path / "input" / "thermal" / "clusters" / area_id / "list.ini")
        section = clusters[cluster_name.lower()]
        assert str(section["name"]) == cluster_name.lower()
        assert str(section["group"]) == parameters["group"]
        assert int(section["unitcount"]) == int(parameters["unitcount"])
        assert float(section["nominalcapacity"]) == float(parameters["nominalcapacity"])
        assert float(section["marginal-cost"]) == float(parameters["marginal-cost"])
        assert float(section["market-bid-cost"]) == float(parameters["market-bid-cost"])

        assert (study_path / "input" / "thermal" / "prepro" / area_id / cluster_id / "data.txt.link").exists()
        assert (study_path / "input" / "thermal" / "prepro" / area_id / cluster_id / "modulation.txt.link").exists()

        output = CreateCluster(
            area_id=area_id,
            cluster_name=cluster_name,
            parameters=parameters,
            prepro=prepro,
            modulation=modulation,
            command_context=command_context,
            study_version=STUDY_VERSION_8_8,
        ).apply(empty_study)
        assert output.status is False
        assert re.match(
            r"Thermal cluster 'cluster-1' already exists in the area 'de'",
            output.message,
            flags=re.IGNORECASE,
        )

        output = CreateCluster(
            area_id="non_existent_area",
            cluster_name=cluster_name,
            parameters=parameters,
            prepro=prepro,
            modulation=modulation,
            command_context=command_context,
            study_version=STUDY_VERSION_8_8,
        ).apply(empty_study)
        assert output.status is False
        assert re.match(
            r"Area 'non_existent_area' does not exist",
            output.message,
            flags=re.IGNORECASE,
        )

    def test_to_dto(self, command_context: CommandContext):
        prepro = GEN.random((365, 6)).tolist()
        modulation = GEN.random((8760, 4)).tolist()
        parameters = {"group": "Nuclear", "unitcount": 2, "nominalcapacity": 2400}
        command = CreateCluster(
            area_id="foo",
            cluster_name="Cluster1",
            parameters=parameters,
            command_context=command_context,
            prepro=prepro,
            modulation=modulation,
            study_version=STUDY_VERSION_8_8,
        )
        prepro_id = command_context.matrix_service.create(prepro)
        modulation_id = command_context.matrix_service.create(modulation)
        del parameters["id"]
        dto = command.to_dto()
        assert dto.model_dump() == {
            "action": "create_cluster",
            "args": {
                "area_id": "foo",
                "cluster_name": "cluster1",
                "parameters": Thermal870Properties.model_validate(parameters).model_dump(mode="json", by_alias=True),
                "prepro": prepro_id,
                "modulation": modulation_id,
            },
            "id": None,
            "version": 1,
            "study_version": STUDY_VERSION_8_8,
        }


def test_match(command_context: CommandContext):
    prepro = GEN.random((365, 6)).tolist()
    modulation = GEN.random((8760, 4)).tolist()
    base = CreateCluster(
        area_id="foo",
        cluster_name="foo",
        parameters={},
        prepro=prepro,
        modulation=modulation,
        command_context=command_context,
        study_version=STUDY_VERSION_8_8,
    )
    other_match = CreateCluster(
        area_id="foo",
        cluster_name="foo",
        parameters={},
        prepro=prepro,
        modulation=modulation,
        command_context=command_context,
        study_version=STUDY_VERSION_8_8,
    )
    other_not_match = CreateCluster(
        area_id="foo",
        cluster_name="bar",
        parameters={},
        prepro=prepro,
        modulation=modulation,
        command_context=command_context,
        study_version=STUDY_VERSION_8_8,
    )
    other_other = RemoveCluster(
        area_id="id", cluster_id="id", command_context=command_context, study_version=STUDY_VERSION_8_8
    )
    assert base.match(other_match)
    assert not base.match(other_not_match)
    assert not base.match(other_other)

    assert base.match(other_match, equal=True)
    assert not base.match(other_not_match, equal=True)
    assert not base.match(other_other, equal=True)

    assert base.match_signature() == "create_cluster%foo%foo"

    # check the matrices links
    prepro_id = command_context.matrix_service.create(prepro)
    modulation_id = command_context.matrix_service.create(modulation)
    assert base.get_inner_matrices() == [prepro_id, modulation_id]


def test_revert(command_context: CommandContext):
    base = CreateCluster(
        area_id="foo",
        cluster_name="foo",
        parameters={},
        command_context=command_context,
        study_version=STUDY_VERSION_8_8,
    )
    file_study = Mock(spec=FileStudy)
    file_study.config.version = STUDY_VERSION_8_8
    assert CommandReverter().revert(base, [], file_study) == [
        RemoveCluster(area_id="foo", cluster_id="foo", command_context=command_context, study_version=STUDY_VERSION_8_8)
    ]


def test_create_diff(command_context: CommandContext):
    prepro_a = GEN.random((365, 6)).tolist()
    modulation_a = GEN.random((8760, 4)).tolist()
    base = CreateCluster(
        area_id="foo",
        cluster_name="foo",
        parameters={},
        prepro=prepro_a,
        modulation=modulation_a,
        command_context=command_context,
        study_version=STUDY_VERSION_8_8,
    )

    prepro_b = GEN.random((365, 6)).tolist()
    modulation_b = GEN.random((8760, 4)).tolist()
    other_match = CreateCluster(
        area_id="foo",
        cluster_name="foo",
        parameters={"nominalcapacity": "2400"},
        prepro=prepro_b,
        modulation=modulation_b,
        command_context=command_context,
        study_version=STUDY_VERSION_8_8,
    )

    assert base.create_diff(other_match) == [
        ReplaceMatrix(
            target="input/thermal/prepro/foo/foo/data",
            matrix=prepro_b,
            command_context=command_context,
            study_version=STUDY_VERSION_8_8,
        ),
        ReplaceMatrix(
            target="input/thermal/prepro/foo/foo/modulation",
            matrix=modulation_b,
            command_context=command_context,
            study_version=STUDY_VERSION_8_8,
        ),
        UpdateConfig(
            target="input/thermal/clusters/foo/list/foo",
            data=Thermal870Properties.model_validate({"name": "foo", "nominalcapacity": "2400"}).model_dump(
                mode="json", by_alias=True
            ),
            command_context=command_context,
            study_version=STUDY_VERSION_8_8,
        ),
    ]<|MERGE_RESOLUTION|>--- conflicted
+++ resolved
@@ -18,12 +18,8 @@
 import pytest
 from pydantic import ValidationError
 
-<<<<<<< HEAD
+from antarest.study.model import STUDY_VERSION_8_8
 from antarest.study.storage.rawstudy.model.filesystem.config.field_validators import transform_name_to_id
-=======
-from antarest.study.model import STUDY_VERSION_8_8
-from antarest.study.storage.rawstudy.model.filesystem.config.model import transform_name_to_id
->>>>>>> 4ffdfdc2
 from antarest.study.storage.rawstudy.model.filesystem.factory import FileStudy
 from antarest.study.storage.variantstudy.business.command_reverter import CommandReverter
 from antarest.study.storage.variantstudy.model.command.common import CommandName
@@ -70,11 +66,7 @@
         assert cl.modulation == f"matrix://{modulation_id}"
 
     def test_validate_cluster_name(self, command_context: CommandContext):
-<<<<<<< HEAD
         with pytest.raises(ValidationError, match="Cluster name"):
-            CreateCluster(area_id="fr", cluster_name="%", command_context=command_context, parameters={})
-=======
-        with pytest.raises(ValidationError, match="cluster_name"):
             CreateCluster(
                 area_id="fr",
                 cluster_name="%",
@@ -82,7 +74,6 @@
                 parameters={},
                 study_version=STUDY_VERSION_8_8,
             )
->>>>>>> 4ffdfdc2
 
     def test_validate_prepro(self, command_context: CommandContext):
         cl = CreateCluster(
@@ -125,7 +116,6 @@
 
         prepro = GEN.random((365, 6)).tolist()
         modulation = GEN.random((8760, 4)).tolist()
-<<<<<<< HEAD
         args = {
             "area_id": area_id,
             "cluster_name": cluster_name,
@@ -140,7 +130,6 @@
 
         parameters["group"] = "nuclear"
         command = CreateCluster(**args)
-=======
         command = CreateCluster(
             area_id=area_id,
             cluster_name=cluster_name,
@@ -150,7 +139,6 @@
             command_context=command_context,
             study_version=STUDY_VERSION_8_8,
         )
->>>>>>> 4ffdfdc2
 
         output = command.apply(empty_study)
         assert output.status is True
